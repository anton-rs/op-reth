--- conflicted
+++ resolved
@@ -8,11 +8,7 @@
 use reth_primitives::{
     fs,
     stage::{StageCheckpoint, StageId},
-<<<<<<< HEAD
-    ChainSpec, PruneTargets,
-=======
     ChainSpec, PruneModes,
->>>>>>> 49420f5b
 };
 use reth_provider::{ProviderFactory, StageCheckpointReader};
 use reth_stages::{
@@ -100,11 +96,7 @@
         let mut execution_stage = ExecutionStage::new(
             factory,
             ExecutionStageThresholds { max_blocks: Some(1), max_changes: None },
-<<<<<<< HEAD
-            PruneTargets::all(),
-=======
             PruneModes::all(),
->>>>>>> 49420f5b
         );
 
         let mut account_hashing_stage = AccountHashingStage::default();
