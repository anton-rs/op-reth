--- conflicted
+++ resolved
@@ -95,15 +95,7 @@
     fn spawn_payload_builder_service<Conf, Reth>(
         &mut self,
         conf: &Conf,
-<<<<<<< HEAD
-        provider: Provider,
-        pool: Pool,
-        executor: Tasks,
-        chain_spec: Arc<ChainSpec>,
-        #[cfg(feature = "optimism")] compute_pending_block: bool,
-=======
-        components: &Reth,
->>>>>>> 3bf2c886
+        components: &Reth,
     ) -> eyre::Result<PayloadBuilderHandle>
     where
         Conf: PayloadBuilderConfig,
@@ -129,14 +121,6 @@
         let payload_builder = reth_basic_payload_builder::OptimismPayloadBuilder;
 
         let payload_generator = BasicPayloadJobGenerator::new(
-<<<<<<< HEAD
-            provider,
-            pool,
-            executor.clone(),
-            payload_job_config,
-            chain_spec,
-            payload_builder,
-=======
             components.provider(),
             components.pool(),
             components.task_executor(),
@@ -147,7 +131,6 @@
                 .extradata(conf.extradata_rlp_bytes())
                 .max_gas_limit(conf.max_gas_limit()),
             components.chain_spec(),
->>>>>>> 3bf2c886
         );
         let (payload_service, payload_builder) = PayloadBuilderService::new(payload_generator);
 
@@ -285,15 +268,7 @@
     fn spawn_payload_builder_service<Conf, Reth>(
         &mut self,
         conf: &Conf,
-<<<<<<< HEAD
-        provider: Provider,
-        pool: Pool,
-        executor: Tasks,
-        chain_spec: Arc<ChainSpec>,
-        #[cfg(feature = "optimism")] compute_pending_block: bool,
-=======
-        components: &Reth,
->>>>>>> 3bf2c886
+        components: &Reth,
     ) -> eyre::Result<PayloadBuilderHandle>
     where
         Conf: PayloadBuilderConfig,
@@ -301,17 +276,6 @@
     {
         self.inner_mut()
             .ok_or_else(|| eyre::eyre!("config value must be set"))?
-<<<<<<< HEAD
-            .spawn_payload_builder_service(
-                conf,
-                provider,
-                pool,
-                executor,
-                chain_spec,
-                #[cfg(feature = "optimism")]
-                compute_pending_block,
-            )
-=======
             .spawn_payload_builder_service(conf, components)
     }
 }
@@ -319,7 +283,6 @@
 impl<T> From<T> for NoArgs<T> {
     fn from(value: T) -> Self {
         Self::with(value)
->>>>>>> 3bf2c886
     }
 }
 
