//! Reth genesis initialization utility functions.
use reth_db::{
    cursor::DbCursorRO,
    database::{Database, DatabaseGAT},
    tables,
    transaction::{DbTx, DbTxMut},
};
use reth_primitives::{stage::StageId, Account, Bytecode, ChainSpec, StorageEntry, H256, U256};
use reth_provider::{DatabaseProviderRW, HashingWriter, HistoryWriter, PostState, ProviderFactory};
use std::{collections::BTreeMap, sync::Arc};
use tracing::debug;

/// Database initialization error type.
#[derive(Debug, thiserror::Error, PartialEq, Eq, Clone)]
pub enum InitDatabaseError {
    /// An existing genesis block was found in the database, and its hash did not match the hash of
    /// the chainspec.
    #[error("Genesis hash in the database does not match the specified chainspec: chainspec is {chainspec_hash}, database is {database_hash}")]
    GenesisHashMismatch {
        /// Expected genesis hash.
        chainspec_hash: H256,
        /// Actual genesis hash.
        database_hash: H256,
    },

    /// Low-level database error.
    #[error(transparent)]
    DBError(#[from] reth_db::DatabaseError),

    /// Internal error.
    #[error(transparent)]
    InternalError(#[from] reth_interfaces::Error),
}

/// Write the genesis block if it has not already been written
#[allow(clippy::field_reassign_with_default)]
pub fn init_genesis<DB: Database>(
    db: Arc<DB>,
    chain: Arc<ChainSpec>,
) -> Result<H256, InitDatabaseError> {
    let genesis = chain.genesis();

    let hash = chain.genesis_hash();

    let tx = db.tx()?;
    if let Some((_, db_hash)) = tx.cursor_read::<tables::CanonicalHeaders>()?.first()? {
        if db_hash == hash {
            debug!("Genesis already written, skipping.");
            return Ok(hash)
        }

        return Err(InitDatabaseError::GenesisHashMismatch {
            chainspec_hash: hash,
            database_hash: db_hash,
        })
    }

    drop(tx);
    debug!("Writing genesis block.");

    // use transaction to insert genesis header
    let factory = ProviderFactory::new(&db, chain.clone());
    let provider_rw = factory.provider_rw()?;
    insert_genesis_hashes(&provider_rw, genesis)?;
    insert_genesis_history(&provider_rw, genesis)?;
    provider_rw.commit()?;

    // Insert header
    let tx = db.tx_mut()?;
    insert_genesis_header::<DB>(&tx, chain.clone())?;

    insert_genesis_state::<DB>(&tx, genesis)?;

    // insert sync stage
    for stage in StageId::ALL.iter() {
        tx.put::<tables::SyncStage>(stage.to_string(), Default::default())?;
    }

    tx.commit()?;
    Ok(hash)
}

/// Inserts the genesis state into the database.
pub fn insert_genesis_state<DB: Database>(
    tx: &<DB as DatabaseGAT<'_>>::TXMut,
    genesis: &reth_primitives::Genesis,
) -> Result<(), InitDatabaseError> {
    let mut state = PostState::default();

    for (address, account) in &genesis.alloc {
        let mut bytecode_hash = None;
        if let Some(code) = &account.code {
            let bytecode = Bytecode::new_raw(code.0.clone());
            // FIXME: Can bytecode_hash be Some(Bytes::new()) here?
            bytecode_hash = Some(bytecode.hash);
            state.add_bytecode(bytecode.hash, bytecode);
        }
        state.create_account(
            0,
            *address,
            Account { nonce: account.nonce.unwrap_or(0), balance: account.balance, bytecode_hash },
        );
        if let Some(storage) = &account.storage {
            let mut storage_changes = reth_provider::post_state::StorageChangeset::new();
            for (&key, &value) in storage {
                storage_changes
                    .insert(U256::from_be_bytes(key.0), (U256::ZERO, U256::from_be_bytes(value.0)));
            }
            state.change_storage(0, *address, storage_changes);
        }
    }
    state.write_to_db(tx, 0)?;

    Ok(())
}

/// Inserts hashes for the genesis state.
pub fn insert_genesis_hashes<DB: Database>(
    provider: &DatabaseProviderRW<'_, &DB>,
    genesis: &reth_primitives::Genesis,
) -> Result<(), InitDatabaseError> {
    // insert and hash accounts to hashing table
    let alloc_accounts =
        genesis.alloc.clone().into_iter().map(|(addr, account)| (addr, Some(account.into())));
    provider.insert_account_for_hashing(alloc_accounts)?;

    let alloc_storage = genesis.alloc.clone().into_iter().filter_map(|(addr, account)| {
        // only return Some if there is storage
        account.storage.map(|storage| {
            (
                addr,
                storage.into_iter().map(|(key, value)| StorageEntry { key, value: value.into() }),
            )
        })
    });
    provider.insert_storage_for_hashing(alloc_storage)?;

    Ok(())
}

/// Inserts history indices for genesis accounts and storage.
pub fn insert_genesis_history<DB: Database>(
    provider: &DatabaseProviderRW<'_, &DB>,
    genesis: &reth_primitives::Genesis,
) -> Result<(), InitDatabaseError> {
    let account_transitions =
        genesis.alloc.keys().map(|addr| (*addr, vec![0])).collect::<BTreeMap<_, _>>();
    provider.insert_account_history_index(account_transitions)?;

    let storage_transitions = genesis
        .alloc
        .iter()
        .filter_map(|(addr, account)| account.storage.as_ref().map(|storage| (addr, storage)))
        .flat_map(|(addr, storage)| storage.iter().map(|(key, _)| ((*addr, *key), vec![0])))
        .collect::<BTreeMap<_, _>>();
    provider.insert_storage_history_index(storage_transitions)?;

    Ok(())
}

/// Inserts header for the genesis state.
pub fn insert_genesis_header<DB: Database>(
    tx: &<DB as DatabaseGAT<'_>>::TXMut,
    chain: Arc<ChainSpec>,
) -> Result<(), InitDatabaseError> {
    let header = chain.sealed_genesis_header();

    tx.put::<tables::CanonicalHeaders>(0, header.hash)?;
    tx.put::<tables::HeaderNumbers>(header.hash, 0)?;
    tx.put::<tables::BlockBodyIndices>(0, Default::default())?;
    tx.put::<tables::HeaderTD>(0, header.difficulty.into())?;
    tx.put::<tables::Headers>(0, header.header)?;

    Ok(())
}

#[cfg(test)]
mod tests {
    use super::*;

    use reth_db::{
        models::{storage_sharded_key::StorageShardedKey, ShardedKey},
        table::Table,
        test_utils::create_test_rw_db,
        DatabaseEnv,
    };
    use reth_primitives::{
        Address, Chain, ForkTimestamps, Genesis, GenesisAccount, IntegerList, GOERLI,
        GOERLI_GENESIS, MAINNET, MAINNET_GENESIS, SEPOLIA, SEPOLIA_GENESIS,
    };
    use std::collections::HashMap;

    #[allow(clippy::type_complexity)]
    fn collect_table_entries<DB, T>(
        tx: &<DB as DatabaseGAT<'_>>::TX,
    ) -> Result<Vec<(T::Key, T::Value)>, InitDatabaseError>
    where
        DB: Database,
        T: Table,
    {
        Ok(tx.cursor_read::<T>()?.walk_range(..)?.collect::<Result<Vec<_>, _>>()?)
    }

    #[test]
    fn success_init_genesis_mainnet() {
        let db = create_test_rw_db();
        let genesis_hash = init_genesis(db, MAINNET.clone()).unwrap();

        // actual, expected
        assert_eq!(genesis_hash, MAINNET_GENESIS);
    }

    #[test]
    fn success_init_genesis_goerli() {
        let db = create_test_rw_db();
        let genesis_hash = init_genesis(db, GOERLI.clone()).unwrap();

        // actual, expected
        assert_eq!(genesis_hash, GOERLI_GENESIS);
    }

    #[test]
    fn success_init_genesis_sepolia() {
        let db = create_test_rw_db();
        let genesis_hash = init_genesis(db, SEPOLIA.clone()).unwrap();

        // actual, expected
        assert_eq!(genesis_hash, SEPOLIA_GENESIS);
    }

    #[test]
    fn fail_init_inconsistent_db() {
        let db = create_test_rw_db();
        init_genesis(db.clone(), SEPOLIA.clone()).unwrap();

        // Try to init db with a different genesis block
        let genesis_hash = init_genesis(db, MAINNET.clone());

        assert_eq!(
            genesis_hash.unwrap_err(),
            InitDatabaseError::GenesisHashMismatch {
                chainspec_hash: MAINNET_GENESIS,
                database_hash: SEPOLIA_GENESIS
            }
        )
    }

    #[test]
    fn init_genesis_history() {
        let address_with_balance = Address::from_low_u64_be(1);
        let address_with_storage = Address::from_low_u64_be(2);
        let storage_key = H256::from_low_u64_be(1);
        let chain_spec = Arc::new(ChainSpec {
            chain: Chain::Id(1),
            genesis: Genesis {
                alloc: HashMap::from([
                    (
                        address_with_balance,
                        GenesisAccount { balance: U256::from(1), ..Default::default() },
                    ),
                    (
                        address_with_storage,
                        GenesisAccount {
                            storage: Some(HashMap::from([(storage_key, H256::random())])),
                            ..Default::default()
                        },
                    ),
                ]),
                ..Default::default()
            },
            hardforks: BTreeMap::default(),
            fork_timestamps: ForkTimestamps { shanghai: None },
            genesis_hash: None,
            paris_block_and_final_difficulty: None,
<<<<<<< HEAD
            #[cfg(feature = "optimism")]
            optimism: None,
=======
            deposit_contract: None,
            ..Default::default()
>>>>>>> 1c23075e
        });

        let db = create_test_rw_db();
        init_genesis(db.clone(), chain_spec).unwrap();

        let tx = db.tx().expect("failed to init tx");

        assert_eq!(
            collect_table_entries::<Arc<DatabaseEnv>, tables::AccountHistory>(&tx)
                .expect("failed to collect"),
            vec![
                (ShardedKey::new(address_with_balance, u64::MAX), IntegerList::new([0]).unwrap()),
                (ShardedKey::new(address_with_storage, u64::MAX), IntegerList::new([0]).unwrap())
            ],
        );

        assert_eq!(
            collect_table_entries::<Arc<DatabaseEnv>, tables::StorageHistory>(&tx)
                .expect("failed to collect"),
            vec![(
                StorageShardedKey::new(address_with_storage, storage_key, u64::MAX),
                IntegerList::new([0]).unwrap()
            )],
        );
    }
}<|MERGE_RESOLUTION|>--- conflicted
+++ resolved
@@ -272,13 +272,10 @@
             fork_timestamps: ForkTimestamps { shanghai: None },
             genesis_hash: None,
             paris_block_and_final_difficulty: None,
-<<<<<<< HEAD
+            deposit_contract: None,
             #[cfg(feature = "optimism")]
             optimism: None,
-=======
-            deposit_contract: None,
             ..Default::default()
->>>>>>> 1c23075e
         });
 
         let db = create_test_rw_db();
