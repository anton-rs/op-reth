--- conflicted
+++ resolved
@@ -273,12 +273,9 @@
             genesis_hash: None,
             paris_block_and_final_difficulty: None,
             deposit_contract: None,
-<<<<<<< HEAD
             #[cfg(feature = "optimism")]
             optimism: None,
-=======
             ..Default::default()
->>>>>>> 81e8ad4d
         });
 
         let db = create_test_rw_db();
