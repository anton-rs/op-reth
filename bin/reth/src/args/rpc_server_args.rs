--- conflicted
+++ resolved
@@ -17,7 +17,6 @@
             DEFAULT_BLOCK_CACHE_MAX_LEN, DEFAULT_ENV_CACHE_MAX_LEN, DEFAULT_RECEIPT_CACHE_MAX_LEN,
         },
         gas_oracle::GasPriceOracleConfig,
-        RPC_DEFAULT_GAS_CAP,
     },
     JwtError, JwtSecret,
 };
@@ -142,11 +141,7 @@
         alias = "rpc.gascap",
         value_name = "GAS_CAP",
         value_parser = RangedU64ValueParser::<u64>::new().range(1..),
-<<<<<<< HEAD
-        default_value_t = RPC_DEFAULT_GAS_CAP
-=======
         default_value_t = RPC_DEFAULT_GAS_CAP.into()
->>>>>>> 49420f5b
     )]
     pub rpc_gas_cap: u64,
 
@@ -520,11 +515,7 @@
     fn test_rpc_gas_cap() {
         let args = CommandParser::<RpcServerArgs>::parse_from(["reth"]).args;
         let config = args.eth_config();
-<<<<<<< HEAD
-        assert_eq!(config.rpc_gas_cap, RPC_DEFAULT_GAS_CAP);
-=======
         assert_eq!(config.rpc_gas_cap, Into::<u64>::into(RPC_DEFAULT_GAS_CAP));
->>>>>>> 49420f5b
 
         let args =
             CommandParser::<RpcServerArgs>::parse_from(["reth", "--rpc.gascap", "1000"]).args;
