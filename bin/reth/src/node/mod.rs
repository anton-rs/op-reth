//! Main node command
//!
//! Starts the client
use crate::{
    args::{get_secret_key, DebugArgs, DevArgs, NetworkArgs, RpcServerArgs, TxPoolArgs},
    dirs::DataDirPath,
    init::init_genesis,
    prometheus_exporter,
    runner::CliContext,
    utils::get_single_header,
    version::SHORT_VERSION,
};
use clap::Parser;
use eyre::Context;
use fdlimit::raise_fd_limit;
use futures::{future::Either, pin_mut, stream, stream_select, StreamExt};
use reth_auto_seal_consensus::{AutoSealBuilder, AutoSealConsensus, MiningMode};
use reth_basic_payload_builder::{BasicPayloadJobGenerator, BasicPayloadJobGeneratorConfig};
use reth_beacon_consensus::{BeaconConsensus, BeaconConsensusEngine, MIN_BLOCKS_FOR_PIPELINE_RUN};
use reth_blockchain_tree::{
    config::BlockchainTreeConfig, externals::TreeExternals, BlockchainTree, ShareableBlockchainTree,
};
use reth_config::Config;
use reth_db::{database::Database, init_db, DatabaseEnv};
use reth_discv4::DEFAULT_DISCOVERY_PORT;
use reth_downloaders::{
    bodies::bodies::BodiesDownloaderBuilder,
    headers::reverse_headers::ReverseHeadersDownloaderBuilder,
};
use reth_interfaces::{
    consensus::Consensus,
    p2p::{
        bodies::{client::BodiesClient, downloader::BodyDownloader},
        either::EitherDownloader,
        headers::downloader::HeaderDownloader,
    },
};
use reth_network::{error::NetworkError, NetworkConfig, NetworkHandle, NetworkManager};
use reth_network_api::NetworkInfo;
use reth_primitives::{
    stage::StageId, BlockHashOrNumber, BlockNumber, ChainSpec, Head, SealedHeader, H256,
};
use reth_provider::{
    BlockHashReader, BlockReader, CanonStateSubscriptions, HeaderProvider, ProviderFactory,
    StageCheckpointReader,
};
use reth_revm::Factory;
use reth_revm_inspectors::stack::Hook;
use reth_rpc_engine_api::EngineApi;
use reth_stages::{
    prelude::*,
    stages::{
        ExecutionStage, ExecutionStageThresholds, HeaderSyncMode, SenderRecoveryStage,
        TotalDifficultyStage,
    },
    MetricEventsSender, MetricsListener,
};
use reth_tasks::TaskExecutor;
use reth_transaction_pool::{EthTransactionValidator, TransactionPool};
use secp256k1::SecretKey;
use std::{
    net::{Ipv4Addr, SocketAddr, SocketAddrV4},
    path::PathBuf,
    sync::Arc,
};
use tokio::sync::{mpsc::unbounded_channel, oneshot, watch};
use tracing::*;

use crate::{
    args::{
        utils::{genesis_value_parser, parse_socket_address},
        DatabaseArgs, PayloadBuilderArgs,
    },
    dirs::MaybePlatformPath,
    node::cl_events::ConsensusLayerHealthEvents,
};
use reth_interfaces::p2p::headers::client::HeadersClient;
use reth_payload_builder::PayloadBuilderService;
use reth_primitives::DisplayHardforks;
use reth_provider::providers::BlockchainProvider;
use reth_prune::BatchSizes;
use reth_stages::stages::{
    AccountHashingStage, IndexAccountHistoryStage, IndexStorageHistoryStage, MerkleStage,
    StorageHashingStage, TransactionLookupStage,
};

pub mod cl_events;
pub mod events;

/// Start the node
#[derive(Debug, Parser)]
pub struct Command {
    /// The path to the data dir for all reth files and subdirectories.
    ///
    /// Defaults to the OS-specific data directory:
    ///
    /// - Linux: `$XDG_DATA_HOME/reth/` or `$HOME/.local/share/reth/`
    /// - Windows: `{FOLDERID_RoamingAppData}/reth/`
    /// - macOS: `$HOME/Library/Application Support/reth/`
    #[arg(long, value_name = "DATA_DIR", verbatim_doc_comment, default_value_t)]
    datadir: MaybePlatformPath<DataDirPath>,

    /// The path to the configuration file to use.
    #[arg(long, value_name = "FILE", verbatim_doc_comment)]
    config: Option<PathBuf>,

    /// The chain this node is running.
    ///
    /// Possible values are either a built-in chain or the path to a chain specification file.
    ///
    /// Built-in chains:
    /// - mainnet
    /// - goerli
    /// - sepolia
    /// - dev
    #[arg(
        long,
        value_name = "CHAIN_OR_PATH",
        verbatim_doc_comment,
        default_value = "mainnet",
        default_value_if("dev", "true", "dev"),
        value_parser = genesis_value_parser,
        required = false,
    )]
    chain: Arc<ChainSpec>,

    /// Enable Prometheus metrics.
    ///
    /// The metrics will be served at the given interface and port.
    #[arg(long, value_name = "SOCKET", value_parser = parse_socket_address, help_heading = "Metrics")]
    metrics: Option<SocketAddr>,

    #[clap(flatten)]
    network: NetworkArgs,

    #[clap(flatten)]
    rpc: RpcServerArgs,

    #[clap(flatten)]
    txpool: TxPoolArgs,

    #[clap(flatten)]
    builder: PayloadBuilderArgs,

    #[clap(flatten)]
    debug: DebugArgs,

    #[clap(flatten)]
    db: DatabaseArgs,

    #[clap(flatten)]
    dev: DevArgs,
}

impl Command {
    /// Execute `node` command
    pub async fn execute(self, ctx: CliContext) -> eyre::Result<()> {
        info!(target: "reth::cli", "reth {} starting", SHORT_VERSION);

        // Raise the fd limit of the process.
        // Does not do anything on windows.
        raise_fd_limit();

        // add network name to data dir
        let data_dir = self.datadir.unwrap_or_chain_default(self.chain.chain);
        let config_path = self.config.clone().unwrap_or(data_dir.config_path());

        let mut config: Config = self.load_config(config_path.clone())?;

        // always store reth.toml in the data dir, not the chain specific data dir
        info!(target: "reth::cli", path = ?config_path, "Configuration loaded");

        let db_path = data_dir.db_path();
        info!(target: "reth::cli", path = ?db_path, "Opening database");
        let db = Arc::new(init_db(&db_path, self.db.log_level)?);
        info!(target: "reth::cli", "Database opened");

        self.start_metrics_endpoint(Arc::clone(&db)).await?;

        debug!(target: "reth::cli", chain=%self.chain.chain, genesis=?self.chain.genesis_hash(), "Initializing genesis");

        let genesis_hash = init_genesis(db.clone(), self.chain.clone())?;

        info!(target: "reth::cli", "{}", DisplayHardforks::from(self.chain.hardforks().clone()));

        let consensus: Arc<dyn Consensus> = if self.dev.dev {
            debug!(target: "reth::cli", "Using auto seal");
            Arc::new(AutoSealConsensus::new(Arc::clone(&self.chain)))
        } else {
            Arc::new(BeaconConsensus::new(Arc::clone(&self.chain)))
        };

        self.init_trusted_nodes(&mut config);

        debug!(target: "reth::cli", "Spawning metrics listener task");
        let (metrics_tx, metrics_rx) = unbounded_channel();
        let metrics_listener = MetricsListener::new(metrics_rx);
        ctx.task_executor.spawn_critical("metrics listener task", metrics_listener);

        // configure blockchain tree
        let tree_externals = TreeExternals::new(
            db.clone(),
            Arc::clone(&consensus),
            Factory::new(self.chain.clone()),
            Arc::clone(&self.chain),
        );
        let tree_config = BlockchainTreeConfig::default();
        // The size of the broadcast is twice the maximum reorg depth, because at maximum reorg
        // depth at least N blocks must be sent at once.
        let (canon_state_notification_sender, _receiver) =
            tokio::sync::broadcast::channel(tree_config.max_reorg_depth() as usize * 2);
        let blockchain_tree = ShareableBlockchainTree::new(
            BlockchainTree::new(
                tree_externals,
                canon_state_notification_sender.clone(),
                tree_config,
            )?
            .with_sync_metrics_tx(metrics_tx.clone()),
        );

        // setup the blockchain provider
        let factory = ProviderFactory::new(Arc::clone(&db), Arc::clone(&self.chain));
        let blockchain_db = BlockchainProvider::new(factory, blockchain_tree.clone())?;

        let transaction_pool = reth_transaction_pool::Pool::eth_pool(
            EthTransactionValidator::with_additional_tasks(
                blockchain_db.clone(),
                Arc::clone(&self.chain),
                ctx.task_executor.clone(),
                1,
            ),
            self.txpool.pool_config(),
        );
        info!(target: "reth::cli", "Transaction pool initialized");

        // spawn txpool maintenance task
        {
            let pool = transaction_pool.clone();
            let chain_events = blockchain_db.canonical_state_stream();
            let client = blockchain_db.clone();
            ctx.task_executor.spawn_critical(
                "txpool maintenance task",
                reth_transaction_pool::maintain::maintain_transaction_pool_future(
                    client,
                    pool,
                    chain_events,
                    ctx.task_executor.clone(),
                    Default::default(),
                ),
            );
            debug!(target: "reth::cli", "Spawned txpool maintenance task");
        }

        info!(target: "reth::cli", "Connecting to P2P network");
        let network_secret_path =
            self.network.p2p_secret_key.clone().unwrap_or_else(|| data_dir.p2p_secret_path());
        debug!(target: "reth::cli", ?network_secret_path, "Loading p2p key file");
        let secret_key = get_secret_key(&network_secret_path)?;
        let default_peers_path = data_dir.known_peers_path();
        let head = self.lookup_head(Arc::clone(&db)).expect("the head block is missing");
        let network_config = self.load_network_config(
            &config,
            Arc::clone(&db),
            ctx.task_executor.clone(),
            head,
            secret_key,
            default_peers_path.clone(),
        );
        let network = self
            .start_network(
                network_config,
                &ctx.task_executor,
                transaction_pool.clone(),
                default_peers_path,
            )
            .await?;
        info!(target: "reth::cli", peer_id = %network.peer_id(), local_addr = %network.local_addr(), "Connected to P2P network");
        debug!(target: "reth::cli", peer_id = ?network.peer_id(), "Full peer ID");
        let network_client = network.fetch_client().await?;

        let (consensus_engine_tx, consensus_engine_rx) = unbounded_channel();

        let payload_generator = BasicPayloadJobGenerator::new(
            blockchain_db.clone(),
            transaction_pool.clone(),
            ctx.task_executor.clone(),
            BasicPayloadJobGeneratorConfig::default()
                .interval(self.builder.interval)
                .deadline(self.builder.deadline)
                .max_payload_tasks(self.builder.max_payload_tasks)
                .extradata(self.builder.extradata_bytes())
                .max_gas_limit(self.builder.max_gas_limit),
            Arc::clone(&self.chain),
        );
        let (payload_service, payload_builder) = PayloadBuilderService::new(payload_generator);

        debug!(target: "reth::cli", "Spawning payload builder service");
        ctx.task_executor.spawn_critical("payload builder service", payload_service);

        let max_block = if let Some(block) = self.debug.max_block {
            Some(block)
        } else if let Some(tip) = self.debug.tip {
            Some(self.lookup_or_fetch_tip(&db, &network_client, tip).await?)
        } else {
            None
        };

        // Configure the pipeline
        let (mut pipeline, client) = if self.dev.dev {
            info!(target: "reth::cli", "Starting Reth in dev mode");

            let mining_mode = if let Some(interval) = self.dev.block_time {
                MiningMode::interval(interval)
            } else if let Some(max_transactions) = self.dev.block_max_transactions {
                MiningMode::instant(
                    max_transactions,
                    transaction_pool.pending_transactions_listener(),
                )
            } else {
                info!(target: "reth::cli", "No mining mode specified, defaulting to ReadyTransaction");
                MiningMode::instant(1, transaction_pool.pending_transactions_listener())
            };

            let (_, client, mut task) = AutoSealBuilder::new(
                Arc::clone(&self.chain),
                blockchain_db.clone(),
                transaction_pool.clone(),
                consensus_engine_tx.clone(),
                canon_state_notification_sender,
                mining_mode,
            )
            .build();

            let mut pipeline = self
                .build_networked_pipeline(
                    &mut config,
                    client.clone(),
                    Arc::clone(&consensus),
                    db.clone(),
                    &ctx.task_executor,
                    metrics_tx,
                    max_block,
                )
                .await?;

            let pipeline_events = pipeline.events();
            task.set_pipeline_events(pipeline_events);
            debug!(target: "reth::cli", "Spawning auto mine task");
            ctx.task_executor.spawn(Box::pin(task));

            (pipeline, EitherDownloader::Left(client))
        } else {
            let pipeline = self
                .build_networked_pipeline(
                    &mut config,
                    network_client.clone(),
                    Arc::clone(&consensus),
                    db.clone(),
                    &ctx.task_executor,
                    metrics_tx,
                    max_block,
                )
                .await?;

            (pipeline, EitherDownloader::Right(network_client))
        };

        let pipeline_events = pipeline.events();

        let initial_target = if let Some(tip) = self.debug.tip {
            // Set the provided tip as the initial pipeline target.
            debug!(target: "reth::cli", %tip, "Tip manually set");
            Some(tip)
        } else if self.debug.continuous {
            // Set genesis as the initial pipeline target.
            // This will allow the downloader to start
            debug!(target: "reth::cli", "Continuous sync mode enabled");
            Some(genesis_hash)
        } else {
            None
        };

        let pruner = config.prune.map(|prune_config| {
            info!(target: "reth::cli", "Pruner initialized");
<<<<<<< HEAD
            reth_prune::Pruner::new(prune_config.block_interval, tree_config.max_reorg_depth())
=======
            reth_prune::Pruner::new(
                db.clone(),
                self.chain.clone(),
                prune_config.block_interval,
                tree_config.max_reorg_depth(),
                prune_config.parts,
                BatchSizes::default(),
            )
>>>>>>> 49420f5b
        });

        // Configure the consensus engine
        let (beacon_consensus_engine, beacon_engine_handle) = BeaconConsensusEngine::with_channel(
            client,
            pipeline,
            blockchain_db.clone(),
            Box::new(ctx.task_executor.clone()),
            Box::new(network.clone()),
            max_block,
            self.debug.continuous,
            payload_builder.clone(),
            initial_target,
            MIN_BLOCKS_FOR_PIPELINE_RUN,
            consensus_engine_tx,
            consensus_engine_rx,
            pruner,
        )?;
        info!(target: "reth::cli", "Consensus engine initialized");

        let events = stream_select!(
            network.event_listener().map(Into::into),
            beacon_engine_handle.event_listener().map(Into::into),
            pipeline_events.map(Into::into),
            if self.debug.tip.is_none() {
                Either::Left(
                    ConsensusLayerHealthEvents::new(Box::new(blockchain_db.clone()))
                        .map(Into::into),
                )
            } else {
                Either::Right(stream::empty())
            }
        );
        ctx.task_executor.spawn_critical(
            "events task",
            events::handle_events(Some(network.clone()), Some(head.number), events),
        );

        let engine_api = EngineApi::new(
            blockchain_db.clone(),
            self.chain.clone(),
            beacon_engine_handle,
            payload_builder.into(),
            Box::new(ctx.task_executor.clone()),
        );
        info!(target: "reth::cli", "Engine API handler initialized");

        // extract the jwt secret from the args if possible
        let default_jwt_path = data_dir.jwt_path();
        let jwt_secret = self.rpc.jwt_secret(default_jwt_path)?;

        // Start RPC servers
        let (_rpc_server, _auth_server) = self
            .rpc
            .start_servers(
                blockchain_db.clone(),
                transaction_pool.clone(),
                network.clone(),
                ctx.task_executor.clone(),
                blockchain_tree,
                engine_api,
                jwt_secret,
            )
            .await?;

        // Run consensus engine to completion
        let (tx, rx) = oneshot::channel();
        info!(target: "reth::cli", "Starting consensus engine");
        ctx.task_executor.spawn_critical_blocking("consensus engine", async move {
            let res = beacon_consensus_engine.await;
            let _ = tx.send(res);
        });

        rx.await??;

        info!(target: "reth::cli", "Consensus engine has exited.");

        if self.debug.terminate {
            Ok(())
        } else {
            // The pipeline has finished downloading blocks up to `--debug.tip` or
            // `--debug.max-block`. Keep other node components alive for further usage.
            futures::future::pending().await
        }
    }

    /// Constructs a [Pipeline] that's wired to the network
    #[allow(clippy::too_many_arguments)]
    async fn build_networked_pipeline<DB, Client>(
        &self,
        config: &mut Config,
        client: Client,
        consensus: Arc<dyn Consensus>,
        db: DB,
        task_executor: &TaskExecutor,
        metrics_tx: MetricEventsSender,
        max_block: Option<BlockNumber>,
    ) -> eyre::Result<Pipeline<DB>>
    where
        DB: Database + Unpin + Clone + 'static,
        Client: HeadersClient + BodiesClient + Clone + 'static,
    {
        // building network downloaders using the fetch client
        let header_downloader = ReverseHeadersDownloaderBuilder::from(config.stages.headers)
            .build(client.clone(), Arc::clone(&consensus))
            .into_task_with(task_executor);

        let body_downloader = BodiesDownloaderBuilder::from(config.stages.bodies)
            .build(client, Arc::clone(&consensus), db.clone())
            .into_task_with(task_executor);

        let pipeline = self
            .build_pipeline(
                db,
                config,
                header_downloader,
                body_downloader,
                consensus,
                max_block,
                self.debug.continuous,
                metrics_tx,
            )
            .await?;

        Ok(pipeline)
    }

    /// Loads the reth config with the given datadir root
    fn load_config(&self, config_path: PathBuf) -> eyre::Result<Config> {
        confy::load_path::<Config>(config_path.clone())
            .wrap_err_with(|| format!("Could not load config file {:?}", config_path))
    }

    fn init_trusted_nodes(&self, config: &mut Config) {
        config.peers.connect_trusted_nodes_only = self.network.trusted_only;

        if !self.network.trusted_peers.is_empty() {
            info!(target: "reth::cli", "Adding trusted nodes");
            self.network.trusted_peers.iter().for_each(|peer| {
                config.peers.trusted_nodes.insert(*peer);
            });
        }
    }

    async fn start_metrics_endpoint(&self, db: Arc<DatabaseEnv>) -> eyre::Result<()> {
        if let Some(listen_addr) = self.metrics {
            info!(target: "reth::cli", addr = %listen_addr, "Starting metrics endpoint");
            prometheus_exporter::initialize(listen_addr, db, metrics_process::Collector::default())
                .await?;
        }

        Ok(())
    }

    /// Spawns the configured network and associated tasks and returns the [NetworkHandle] connected
    /// to that network.
    async fn start_network<C, Pool>(
        &self,
        config: NetworkConfig<C>,
        task_executor: &TaskExecutor,
        pool: Pool,
        default_peers_path: PathBuf,
    ) -> Result<NetworkHandle, NetworkError>
    where
        C: BlockReader + HeaderProvider + Clone + Unpin + 'static,
        Pool: TransactionPool + Unpin + 'static,
    {
        let client = config.client.clone();
        let (handle, network, txpool, eth) = NetworkManager::builder(config)
            .await?
            .transactions(pool)
            .request_handler(client)
            .split_with_handle();

        task_executor.spawn_critical("p2p txpool", txpool);
        task_executor.spawn_critical("p2p eth request handler", eth);

        let known_peers_file = self.network.persistent_peers_file(default_peers_path);
        task_executor.spawn_critical_with_signal("p2p network task", |shutdown| {
            run_network_until_shutdown(shutdown, network, known_peers_file)
        });

        Ok(handle)
    }

    fn lookup_head(&self, db: Arc<DatabaseEnv>) -> Result<Head, reth_interfaces::Error> {
        let factory = ProviderFactory::new(db, self.chain.clone());
        let provider = factory.provider()?;

        let head = provider.get_stage_checkpoint(StageId::Finish)?.unwrap_or_default().block_number;

        let header = provider
            .header_by_number(head)?
            .expect("the header for the latest block is missing, database is corrupt");

        let total_difficulty = provider
            .header_td_by_number(head)?
            .expect("the total difficulty for the latest block is missing, database is corrupt");

        let hash = provider
            .block_hash(head)?
            .expect("the hash for the latest block is missing, database is corrupt");

        Ok(Head {
            number: head,
            hash,
            difficulty: header.difficulty,
            total_difficulty,
            timestamp: header.timestamp,
        })
    }

    /// Attempt to look up the block number for the tip hash in the database.
    /// If it doesn't exist, download the header and return the block number.
    ///
    /// NOTE: The download is attempted with infinite retries.
    async fn lookup_or_fetch_tip<DB, Client>(
        &self,
        db: &DB,
        client: Client,
        tip: H256,
    ) -> Result<u64, reth_interfaces::Error>
    where
        DB: Database,
        Client: HeadersClient,
    {
        Ok(self.fetch_tip(db, client, BlockHashOrNumber::Hash(tip)).await?.number)
    }

    /// Attempt to look up the block with the given number and return the header.
    ///
    /// NOTE: The download is attempted with infinite retries.
    async fn fetch_tip<DB, Client>(
        &self,
        db: &DB,
        client: Client,
        tip: BlockHashOrNumber,
    ) -> Result<SealedHeader, reth_interfaces::Error>
    where
        DB: Database,
        Client: HeadersClient,
    {
        let factory = ProviderFactory::new(db, self.chain.clone());
        let provider = factory.provider()?;

        let header = provider.header_by_hash_or_number(tip)?;

        // try to look up the header in the database
        if let Some(header) = header {
            info!(target: "reth::cli", ?tip, "Successfully looked up tip block in the database");
            return Ok(header.seal_slow())
        }

        info!(target: "reth::cli", ?tip, "Fetching tip block from the network.");
        loop {
            match get_single_header(&client, tip).await {
                Ok(tip_header) => {
                    info!(target: "reth::cli", ?tip, "Successfully fetched tip");
                    return Ok(tip_header)
                }
                Err(error) => {
                    error!(target: "reth::cli", %error, "Failed to fetch the tip. Retrying...");
                }
            }
        }
    }

    fn load_network_config(
        &self,
        config: &Config,
        db: Arc<DatabaseEnv>,
        executor: TaskExecutor,
        head: Head,
        secret_key: SecretKey,
        default_peers_path: PathBuf,
    ) -> NetworkConfig<ProviderFactory<Arc<DatabaseEnv>>> {
        self.network
            .network_config(config, self.chain.clone(), secret_key, default_peers_path)
            .with_task_executor(Box::new(executor))
            .set_head(head)
            .listener_addr(SocketAddr::V4(SocketAddrV4::new(
                Ipv4Addr::UNSPECIFIED,
                self.network.port.unwrap_or(DEFAULT_DISCOVERY_PORT),
            )))
            .discovery_addr(SocketAddr::V4(SocketAddrV4::new(
                Ipv4Addr::UNSPECIFIED,
                self.network.discovery.port.unwrap_or(DEFAULT_DISCOVERY_PORT),
            )))
            .build(ProviderFactory::new(db, self.chain.clone()))
    }

    #[allow(clippy::too_many_arguments)]
    async fn build_pipeline<DB, H, B>(
        &self,
        db: DB,
        config: &Config,
        header_downloader: H,
        body_downloader: B,
        consensus: Arc<dyn Consensus>,
        max_block: Option<u64>,
        continuous: bool,
        metrics_tx: MetricEventsSender,
    ) -> eyre::Result<Pipeline<DB>>
    where
        DB: Database + Clone + 'static,
        H: HeaderDownloader + 'static,
        B: BodyDownloader + 'static,
    {
        let stage_config = &config.stages;

        let mut builder = Pipeline::builder();

        if let Some(max_block) = max_block {
            debug!(target: "reth::cli", max_block, "Configuring builder to use max block");
            builder = builder.with_max_block(max_block)
        }

        let (tip_tx, tip_rx) = watch::channel(H256::zero());
        use reth_revm_inspectors::stack::InspectorStackConfig;
        let factory = reth_revm::Factory::new(self.chain.clone());

        let stack_config = InspectorStackConfig {
            use_printer_tracer: self.debug.print_inspector,
            hook: if let Some(hook_block) = self.debug.hook_block {
                Hook::Block(hook_block)
            } else if let Some(tx) = self.debug.hook_transaction {
                Hook::Transaction(tx)
            } else if self.debug.hook_all {
                Hook::All
            } else {
                Hook::None
            },
        };

        let factory = factory.with_stack_config(stack_config);

        let header_mode =
            if continuous { HeaderSyncMode::Continuous } else { HeaderSyncMode::Tip(tip_rx) };
        let pipeline = builder
            .with_tip_sender(tip_tx)
            .with_metrics_tx(metrics_tx.clone())
            .add_stages(
                DefaultStages::new(
                    header_mode,
                    Arc::clone(&consensus),
                    header_downloader,
                    body_downloader,
                    factory.clone(),
                )
                .set(
                    TotalDifficultyStage::new(consensus)
                        .with_commit_threshold(stage_config.total_difficulty.commit_threshold),
                )
                .set(SenderRecoveryStage {
                    commit_threshold: stage_config.sender_recovery.commit_threshold,
                })
                .set(
                    ExecutionStage::new(
                        factory,
                        ExecutionStageThresholds {
                            max_blocks: stage_config.execution.max_blocks,
                            max_changes: stage_config.execution.max_changes,
                        },
                        config.prune.map(|prune| prune.parts).unwrap_or_default(),
                    )
                    .with_metrics_tx(metrics_tx),
                )
                .set(AccountHashingStage::new(
                    stage_config.account_hashing.clean_threshold,
                    stage_config.account_hashing.commit_threshold,
                ))
                .set(StorageHashingStage::new(
                    stage_config.storage_hashing.clean_threshold,
                    stage_config.storage_hashing.commit_threshold,
                ))
                .set(MerkleStage::new_execution(stage_config.merkle.clean_threshold))
                .set(TransactionLookupStage::new(stage_config.transaction_lookup.commit_threshold))
                .set(IndexAccountHistoryStage::new(
                    stage_config.index_account_history.commit_threshold,
                ))
                .set(IndexStorageHistoryStage::new(
                    stage_config.index_storage_history.commit_threshold,
                )),
            )
            .build(db, self.chain.clone());

        Ok(pipeline)
    }
}

/// Drives the [NetworkManager] future until a [Shutdown](reth_tasks::shutdown::Shutdown) signal is
/// received. If configured, this writes known peers to `persistent_peers_file` afterwards.
async fn run_network_until_shutdown<C>(
    shutdown: reth_tasks::shutdown::Shutdown,
    network: NetworkManager<C>,
    persistent_peers_file: Option<PathBuf>,
) where
    C: BlockReader + HeaderProvider + Clone + Unpin + 'static,
{
    pin_mut!(network, shutdown);

    tokio::select! {
        _ = &mut network => {},
        _ = shutdown => {},
    }

    if let Some(file_path) = persistent_peers_file {
        let known_peers = network.all_peers().collect::<Vec<_>>();
        if let Ok(known_peers) = serde_json::to_string_pretty(&known_peers) {
            trace!(target : "reth::cli", peers_file =?file_path, num_peers=%known_peers.len(), "Saving current peers");
            let parent_dir = file_path.parent().map(std::fs::create_dir_all).transpose();
            match parent_dir.and_then(|_| std::fs::write(&file_path, known_peers)) {
                Ok(_) => {
                    info!(target: "reth::cli", peers_file=?file_path, "Wrote network peers to file");
                }
                Err(err) => {
                    warn!(target: "reth::cli", ?err, peers_file=?file_path, "Failed to write network peers to file");
                }
            }
        }
    }
}

#[cfg(test)]
mod tests {
    use reth_primitives::DEV;

    use super::*;
    use std::{net::IpAddr, path::Path};

    #[test]
    fn parse_help_node_command() {
        let err = Command::try_parse_from(["reth", "--help"]).unwrap_err();
        assert_eq!(err.kind(), clap::error::ErrorKind::DisplayHelp);
    }

    #[test]
    fn parse_common_node_command_chain_args() {
        for chain in ["mainnet", "sepolia", "goerli"] {
            let args: Command = Command::parse_from(["reth", "--chain", chain]);
            assert_eq!(args.chain.chain, chain.parse().unwrap());
        }
    }

    #[test]
    fn parse_discovery_port() {
        let cmd = Command::try_parse_from(["reth", "--discovery.port", "300"]).unwrap();
        assert_eq!(cmd.network.discovery.port, Some(300));
    }

    #[test]
    fn parse_port() {
        let cmd =
            Command::try_parse_from(["reth", "--discovery.port", "300", "--port", "99"]).unwrap();
        assert_eq!(cmd.network.discovery.port, Some(300));
        assert_eq!(cmd.network.port, Some(99));
    }

    #[test]
    fn parse_metrics_port() {
        let cmd = Command::try_parse_from(["reth", "--metrics", "9001"]).unwrap();
        assert_eq!(cmd.metrics, Some(SocketAddr::new(IpAddr::V4(Ipv4Addr::LOCALHOST), 9001)));

        let cmd = Command::try_parse_from(["reth", "--metrics", ":9001"]).unwrap();
        assert_eq!(cmd.metrics, Some(SocketAddr::new(IpAddr::V4(Ipv4Addr::LOCALHOST), 9001)));

        let cmd = Command::try_parse_from(["reth", "--metrics", "localhost:9001"]).unwrap();
        assert_eq!(cmd.metrics, Some(SocketAddr::new(IpAddr::V4(Ipv4Addr::LOCALHOST), 9001)));
    }

    #[test]
    fn parse_config_path() {
        let cmd = Command::try_parse_from(["reth", "--config", "my/path/to/reth.toml"]).unwrap();
        // always store reth.toml in the data dir, not the chain specific data dir
        let data_dir = cmd.datadir.unwrap_or_chain_default(cmd.chain.chain);
        let config_path = cmd.config.unwrap_or(data_dir.config_path());
        assert_eq!(config_path, Path::new("my/path/to/reth.toml"));

        let cmd = Command::try_parse_from(["reth"]).unwrap();

        // always store reth.toml in the data dir, not the chain specific data dir
        let data_dir = cmd.datadir.unwrap_or_chain_default(cmd.chain.chain);
        let config_path = cmd.config.clone().unwrap_or(data_dir.config_path());
        assert!(config_path.ends_with("reth/mainnet/reth.toml"), "{:?}", cmd.config);
    }

    #[test]
    fn parse_db_path() {
        let cmd = Command::try_parse_from(["reth"]).unwrap();
        let data_dir = cmd.datadir.unwrap_or_chain_default(cmd.chain.chain);
        let db_path = data_dir.db_path();
        assert!(db_path.ends_with("reth/mainnet/db"), "{:?}", cmd.config);

        let cmd = Command::try_parse_from(["reth", "--datadir", "my/custom/path"]).unwrap();
        let data_dir = cmd.datadir.unwrap_or_chain_default(cmd.chain.chain);
        let db_path = data_dir.db_path();
        assert_eq!(db_path, Path::new("my/custom/path/db"));
    }

    #[test]
    fn parse_dev() {
        let cmd = Command::parse_from(["reth", "--dev"]);
        let chain = DEV.clone();
        assert_eq!(cmd.chain.chain, chain.chain);
        assert_eq!(cmd.chain.genesis_hash, chain.genesis_hash);
        assert_eq!(
            cmd.chain.paris_block_and_final_difficulty,
            chain.paris_block_and_final_difficulty
        );
        assert_eq!(cmd.chain.hardforks, chain.hardforks);

        assert!(cmd.rpc.http);
        assert!(cmd.network.discovery.disable_discovery);

        assert!(cmd.dev.dev);
    }
}<|MERGE_RESOLUTION|>--- conflicted
+++ resolved
@@ -382,9 +382,6 @@
 
         let pruner = config.prune.map(|prune_config| {
             info!(target: "reth::cli", "Pruner initialized");
-<<<<<<< HEAD
-            reth_prune::Pruner::new(prune_config.block_interval, tree_config.max_reorg_depth())
-=======
             reth_prune::Pruner::new(
                 db.clone(),
                 self.chain.clone(),
@@ -393,7 +390,6 @@
                 prune_config.parts,
                 BatchSizes::default(),
             )
->>>>>>> 49420f5b
         });
 
         // Configure the consensus engine
