--- conflicted
+++ resolved
@@ -309,11 +309,8 @@
             None
         };
 
-<<<<<<< HEAD
-=======
         let prune_config = self.pruning.prune_config(Arc::clone(&self.chain))?.or(config.prune);
 
->>>>>>> 1c23075e
         // Configure the pipeline
         let (mut pipeline, client) = if self.dev.dev {
             info!(target: "reth::cli", "Starting Reth in dev mode");
