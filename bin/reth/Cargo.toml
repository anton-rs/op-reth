[package]
name = "reth"
version.workspace = true
edition.workspace = true
rust-version.workspace = true
license.workspace = true
homepage.workspace = true
repository.workspace = true

[dependencies]
# reth
reth-config = { path = "../../crates/config" }
reth-primitives = { workspace = true, features = ["arbitrary"] }
reth-db = { path = "../../crates/storage/db", features = ["mdbx", "test-utils"] }
# TODO: Temporary use of the test-utils feature
reth-provider = { workspace = true, features = ["test-utils"] }
reth-revm = { path = "../../crates/revm" }
reth-revm-inspectors = { path = "../../crates/revm/revm-inspectors" }
reth-stages = { path = "../../crates/stages" }
reth-interfaces = { workspace = true, features = ["test-utils", "clap"] }
reth-transaction-pool.workspace = true
reth-beacon-consensus = { path = "../../crates/consensus/beacon" }
reth-auto-seal-consensus = { path = "../../crates/consensus/auto-seal" }
reth-blockchain-tree = { path = "../../crates/blockchain-tree" }
reth-rpc-engine-api = { path = "../../crates/rpc/rpc-engine-api" }
reth-rpc-builder = { path = "../../crates/rpc/rpc-builder" }
reth-rpc = { path = "../../crates/rpc/rpc" }
reth-rlp.workspace = true
reth-network = { path = "../../crates/net/network", features = ["serde"] }
reth-network-api.workspace = true
reth-downloaders = { path = "../../crates/net/downloaders", features = ["test-utils"] }
reth-tracing = { path = "../../crates/tracing" }
reth-tasks.workspace = true
reth-net-nat = { path = "../../crates/net/nat" }
reth-payload-builder.workspace = true
reth-basic-payload-builder = { path = "../../crates/payload/basic" }
reth-discv4 = { path = "../../crates/net/discv4" }
<<<<<<< HEAD
reth-metrics = { workspace = true }
=======
reth-metrics.workspace = true
>>>>>>> 49420f5b
reth-prune = { path = "../../crates/prune" }

# crypto
secp256k1 = { workspace = true, features = ["global-context", "rand-std", "recovery"] }

# tracing
tracing.workspace = true

# io
fdlimit = "0.2.1"
serde.workspace = true
serde_json.workspace = true
shellexpand = "3.0.0"
dirs-next = "2.0.0"
confy = "0.5"
toml = { version = "0.7", features = ["display"] }

# metrics
metrics-exporter-prometheus = "0.11.0"
metrics-util = "0.14.0"
metrics-process = "1.0.9"

# test vectors generation
proptest = "1.0"

# tui
comfy-table = "7.0"
crossterm = "0.25.0"
tui = "0.19.0"
human_bytes = "0.4.1"

# async
tokio = { workspace = true, features = ["sync", "macros", "time", "rt-multi-thread"] }
futures.workspace = true
pin-project.workspace = true

# http/rpc
hyper = "0.14.25"

# misc
eyre = "0.6.8"
clap = { version = "4", features = ["derive"] }
tempfile = { version = "3.3.0" }
backon = "0.4"
hex = "0.4"
thiserror.workspace = true
pretty_assertions = "1.3.0"
humantime = "2.1.0"
const-str = "0.5.6"

[target.'cfg(not(windows))'.dependencies]
jemallocator = { version = "0.5.0", optional = true }
jemalloc-ctl = { version = "0.5.0", optional = true }

[features]
default = ["jemalloc"]
<<<<<<< HEAD
=======
#default = ["jemalloc", "optimism"]
>>>>>>> 49420f5b
jemalloc = ["dep:jemallocator", "dep:jemalloc-ctl"]
jemalloc-prof = ["jemalloc", "jemallocator?/profiling"]
min-error-logs = ["tracing/release_max_level_error"]
min-warn-logs = ["tracing/release_max_level_warn"]
min-info-logs = ["tracing/release_max_level_info"]
min-debug-logs = ["tracing/release_max_level_debug"]
min-trace-logs = ["tracing/release_max_level_trace"]
optimism = [
  "reth-primitives/optimism",
  "reth-revm/optimism",
  "reth-interfaces/optimism",
<<<<<<< HEAD
=======
  "reth-rpc/optimism",
>>>>>>> 49420f5b
  "reth-rpc-engine-api/optimism",
  "reth-transaction-pool/optimism",
  "reth-provider/optimism",
  "reth-beacon-consensus/optimism",
  "reth-basic-payload-builder/optimism",
]

[build-dependencies]
vergen = { version = "8.0.0", features = ["build", "cargo", "git", "gitcl"] }<|MERGE_RESOLUTION|>--- conflicted
+++ resolved
@@ -35,11 +35,7 @@
 reth-payload-builder.workspace = true
 reth-basic-payload-builder = { path = "../../crates/payload/basic" }
 reth-discv4 = { path = "../../crates/net/discv4" }
-<<<<<<< HEAD
-reth-metrics = { workspace = true }
-=======
 reth-metrics.workspace = true
->>>>>>> 49420f5b
 reth-prune = { path = "../../crates/prune" }
 
 # crypto
@@ -96,10 +92,6 @@
 
 [features]
 default = ["jemalloc"]
-<<<<<<< HEAD
-=======
-#default = ["jemalloc", "optimism"]
->>>>>>> 49420f5b
 jemalloc = ["dep:jemallocator", "dep:jemalloc-ctl"]
 jemalloc-prof = ["jemalloc", "jemallocator?/profiling"]
 min-error-logs = ["tracing/release_max_level_error"]
@@ -111,10 +103,6 @@
   "reth-primitives/optimism",
   "reth-revm/optimism",
   "reth-interfaces/optimism",
-<<<<<<< HEAD
-=======
-  "reth-rpc/optimism",
->>>>>>> 49420f5b
   "reth-rpc-engine-api/optimism",
   "reth-transaction-pool/optimism",
   "reth-provider/optimism",
