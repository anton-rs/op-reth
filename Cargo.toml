[workspace]
members = [
    "bin/reth",
    "crates/config",
    "crates/consensus/auto-seal",
    "crates/consensus/beacon",
    "crates/consensus/common",
    "crates/blockchain-tree",
    "crates/interfaces",
    "crates/payload/builder",
    "crates/metrics",
    "crates/metrics/metrics-derive",
    "crates/net/common",
    "crates/net/ecies",
    "crates/net/eth-wire",
    "crates/net/discv4",
    "crates/net/dns",
    "crates/net/nat",
    "crates/net/network-api",
    "crates/net/network",
    "crates/net/downloaders",
    "crates/payload/basic",
    "crates/primitives",
    "crates/prune",
    "crates/revm",
    "crates/revm/revm-primitives",
    "crates/revm/revm-inspectors",
    "crates/rlp",
    "crates/rlp/rlp-derive",
    "crates/rpc/ipc",
    "crates/rpc/rpc",
    "crates/rpc/rpc-api",
    "crates/rpc/rpc-builder",
    "crates/rpc/rpc-engine-api",
    "crates/rpc/rpc-types",
    "crates/rpc/rpc-testing-util",
    "crates/stages",
    "crates/storage/codecs",
    "crates/storage/db",
    "crates/storage/libmdbx-rs",
    "crates/storage/libmdbx-rs/mdbx-sys",
    "crates/storage/provider",
    "crates/tracing",
    "crates/tasks",
    "crates/transaction-pool",
    "crates/trie",
    "testing/ef-tests",
    "crates/rpc/rpc-types-compat",
    "examples",
]
default-members = ["bin/reth"]

# Explicitly set the resolver to version 2, which is the default for packages with edition >= 2021
# https://doc.rust-lang.org/edition-guide/rust-2021/default-cargo-resolver.html
resolver = "2"

[workspace.package]
version = "0.1.0-alpha.6"
edition = "2021"
rust-version = "1.70" # Remember to update .clippy.toml and README.md
license = "MIT OR Apache-2.0"
homepage = "https://paradigmxyz.github.io/reth"
repository = "https://github.com/paradigmxyz/reth"
exclude = [
    ".github/",
]

# Like release, but with full debug symbols. Useful for e.g. `perf`.
[profile.debug-fast]
inherits = "release"
debug = true

[profile.maxperf]
inherits = "release"
lto = "fat"
codegen-units = 1
incremental = false

[patch.crates-io]
revm = { git = "https://github.com/bluealloy/revm/", branch = "release/v25" }
revm-primitives = { git = "https://github.com/bluealloy/revm/", branch = "release/v25" }

[workspace.dependencies]
## reth
revm = { version = "3" }
revm-primitives = "1.1"
reth-primitives = { path = "./crates/primitives" }
reth-interfaces = { path = "./crates/interfaces" }
reth-provider = { path = "./crates/storage/provider" }
reth-db = { path = "./crates/storage/db" }
reth-rlp = { path = "./crates/rlp" }
reth-rpc-types = { path = "./crates/rpc/rpc-types" }
reth-rpc-builder = { path = "./crates/rpc/rpc-builder" }
reth-blockchain-tree = { path = "./crates/blockchain-tree" }
reth-beacon-consensus = { path = "./crates/consensus/beacon" }
reth-metrics = { path = "./crates/metrics" }
reth-revm = { path = "./crates/revm" }
reth-payload-builder = { path = "./crates/payload/builder" }
reth-transaction-pool = { path = "./crates/transaction-pool" }
reth-tasks = { path = "./crates/tasks" }
reth-network = { path = "./crates/net/network" }
reth-network-api = { path = "./crates/net/network-api" }
reth-rpc-types-compat = { path = "./crates/rpc/rpc-types-compat"}


## eth
ethers-core = { version = "2.0.8", default-features = false }
ethers-providers = { version = "2.0.8", default-features = false }
ethers-signers = { version = "2.0.8", default-features = false }
ethers-middleware = { version = "2.0.8", default-features = false }

## misc
bytes = "1.4"
tracing = "0.1.0"
thiserror = "1.0.37"
serde_json = "1.0.94"
serde = { version = "1.0", default-features = false }
rand = "0.8.5"
strum = "0.25"
rayon = "1.7"

### proc-macros
proc-macro2 = "1.0"
quote = "1.0"

## tokio
tokio-stream = "0.1.11"
tokio = { version = "1.21", default-features = false }
tokio-util = { version = "0.7.4", features = ["codec"] }

## async
async-trait = "0.1.68"
futures = "0.3.26"
pin-project = "1.0.12"
futures-util = "0.3.25"

## crypto
<<<<<<< HEAD
secp256k1 = { version = "0.27.0", default-features = false, features = ["global-context", "rand-std", "recovery"] }
=======
secp256k1 = { version = "0.27.0", default-features = false, features = ["global-context", "rand-std", "recovery"] }
# for eip-4844
c-kzg = { git = "https://github.com/ethereum/c-kzg-4844" }

### misc-testing
proptest = "1.0"
arbitrary = "1.1"
>>>>>>> 1c23075e
<|MERGE_RESOLUTION|>--- conflicted
+++ resolved
@@ -135,14 +135,11 @@
 futures-util = "0.3.25"
 
 ## crypto
-<<<<<<< HEAD
 secp256k1 = { version = "0.27.0", default-features = false, features = ["global-context", "rand-std", "recovery"] }
-=======
-secp256k1 = { version = "0.27.0", default-features = false, features = ["global-context", "rand-std", "recovery"] }
+
 # for eip-4844
 c-kzg = { git = "https://github.com/ethereum/c-kzg-4844" }
 
 ### misc-testing
 proptest = "1.0"
-arbitrary = "1.1"
->>>>>>> 1c23075e
+arbitrary = "1.1"