--- conflicted
+++ resolved
@@ -115,10 +115,7 @@
 serde = { version = "1.0", default-features = false }
 rand = "0.8.5"
 strum = "0.25"
-<<<<<<< HEAD
-=======
 rayon = "1.7"
->>>>>>> 49420f5b
 
 ### proc-macros
 proc-macro2 = "1.0"
