[workspace]
members = [
    "bin/reth",
    "crates/config",
    "crates/consensus/auto-seal",
    "crates/consensus/beacon",
    "crates/consensus/common",
    "crates/blockchain-tree",
    "crates/interfaces",
    "crates/payload/builder",
    "crates/metrics",
    "crates/metrics/metrics-derive",
    "crates/net/common",
    "crates/net/ecies",
    "crates/net/eth-wire",
    "crates/net/discv4",
    "crates/net/dns",
    "crates/net/nat",
    "crates/net/network-api",
    "crates/net/network",
    "crates/net/downloaders",
    "crates/payload/basic",
    "crates/primitives",
    "crates/prune",
    "crates/revm",
    "crates/revm/revm-primitives",
    "crates/revm/revm-inspectors",
    "crates/rpc/ipc",
    "crates/rpc/rpc",
    "crates/rpc/rpc-api",
    "crates/rpc/rpc-builder",
    "crates/rpc/rpc-engine-api",
    "crates/rpc/rpc-types",
    "crates/rpc/rpc-testing-util",
    "crates/snapshot",
    "crates/stages",
    "crates/storage/codecs",
    "crates/storage/db",
    "crates/storage/libmdbx-rs",
    "crates/storage/libmdbx-rs/mdbx-sys",
    "crates/storage/provider",
    "crates/storage/nippy-jar",
    "crates/tracing",
    "crates/tasks",
    "crates/transaction-pool",
    "crates/trie",
    "testing/ef-tests",
    "crates/rpc/rpc-types-compat",
    "examples",
    "examples/additional-rpc-namespace-in-cli",
    "examples/cli-extension-event-hooks",
    "examples/rpc-db",
    "examples/manual-p2p",
]
default-members = ["bin/reth"]

# Explicitly set the resolver to version 2, which is the default for packages with edition >= 2021
# https://doc.rust-lang.org/edition-guide/rust-2021/default-cargo-resolver.html
resolver = "2"

[workspace.package]
version = "0.1.0-alpha.10"
edition = "2021"
rust-version = "1.70" # Remember to update clippy.toml and README.md
license = "MIT OR Apache-2.0"
homepage = "https://paradigmxyz.github.io/reth"
repository = "https://github.com/paradigmxyz/reth"
exclude = [".github/"]

# Like release, but with full debug symbols. Useful for e.g. `perf`.
[profile.debug-fast]
inherits = "release"
debug = true

# Meant for testing - all optimizations, but with debug assertions and overflow
# checks
[profile.hivetests]
inherits = "test"
opt-level = 3

[profile.maxperf]
inherits = "release"
lto = "fat"
codegen-units = 1
incremental = false

[workspace.dependencies]
## reth
reth = { path = "./bin/reth" }
reth-primitives = { path = "./crates/primitives" }
reth-interfaces = { path = "./crates/interfaces" }
reth-provider = { path = "./crates/storage/provider" }
reth-db = { path = "./crates/storage/db" }
reth-rpc-types = { path = "./crates/rpc/rpc-types" }
reth-rpc-builder = { path = "./crates/rpc/rpc-builder" }
reth-blockchain-tree = { path = "./crates/blockchain-tree" }
reth-beacon-consensus = { path = "./crates/consensus/beacon" }
reth-metrics = { path = "./crates/metrics" }
reth-revm = { path = "./crates/revm" }
reth-payload-builder = { path = "./crates/payload/builder" }
reth-transaction-pool = { path = "./crates/transaction-pool" }
reth-tasks = { path = "./crates/tasks" }
reth-network = { path = "./crates/net/network" }
reth-network-api = { path = "./crates/net/network-api" }
reth-rpc-types-compat = { path = "./crates/rpc/rpc-types-compat" }
reth-discv4 = { path = "./crates/net/discv4" }
reth-eth-wire = { path = "./crates/net/eth-wire" }
reth-ecies = { path = "./crates/net/ecies" }
reth-tracing = { path = "./crates/tracing" }

# revm
<<<<<<< HEAD
revm = { git = "https://github.com/bluealloy/revm" }
revm-primitives = { git = "https://github.com/bluealloy/revm" }
=======
revm = "3.5.0"
revm-primitives = "1.3.0"
>>>>>>> 3bf2c886

## eth
alloy-primitives = "0.4"
alloy-dyn-abi = "0.4"
alloy-sol-types = "0.4"
alloy-rlp = "0.3"
ethers-core = { version = "2.0", default-features = false }
ethers-providers = { version = "2.0", default-features = false }
ethers-signers = { version = "2.0", default-features = false }
ethers-middleware = { version = "2.0", default-features = false }
discv5 = { git = "https://github.com/sigp/discv5", rev = "d2e30e04ee62418b9e57278cee907c02b99d5bd1" }
igd = { git = "https://github.com/stevefan1999-personal/rust-igd", rev = "c2d1f83eb1612a462962453cb0703bc93258b173" }

## js
boa_engine = "0.17"
boa_gc = "0.17"

## misc
aquamarine = "0.3"
bytes = "1.5"
bitflags = "2.3"
clap = "4"
eyre = "0.6"
tracing = "0.1.0"
tracing-appender = "0.2"
thiserror = "1.0"
serde_json = "1.0.94"
serde = { version = "1.0", default-features = false }
rand = "0.8.5"
strum = "0.25"
rayon = "1.7"
itertools = "0.11"
parking_lot = "0.12"
metrics = "0.21.1" # Needed for `metrics-macro` to resolve the crate using `::metrics` notation
hex-literal = "0.4"
once_cell = "1.17"
syn = "2.0"

### proc-macros
proc-macro2 = "1.0"
quote = "1.0"

## tokio
tokio-stream = "0.1.11"
tokio = { version = "1.21", default-features = false }
tokio-util = { version = "0.7.4", features = ["codec"] }

## async
async-trait = "0.1.68"
futures = "0.3.26"
pin-project = "1.0.12"
futures-util = "0.3.25"

## json
jsonrpsee = { version = "0.20" }
jsonrpsee-core = { version = "0.20" }
jsonrpsee-types = { version = "0.20" }

## crypto
secp256k1 = { version = "0.27.0", default-features = false, features = [
    "global-context",
    "rand-std",
    "recovery",
] }
enr = { version = "0.9", default-features = false, features = ["k256"] }
# for eip-4844
c-kzg = "0.1.1"

## config
confy = "0.5"
toml = "0.8"

### misc-testing
arbitrary = "1.1"
assert_matches = "1.5.0"
tempfile = "3.8"

proptest = "1.0"
proptest-derive = "0.4"
serial_test = "2"<|MERGE_RESOLUTION|>--- conflicted
+++ resolved
@@ -109,13 +109,8 @@
 reth-tracing = { path = "./crates/tracing" }
 
 # revm
-<<<<<<< HEAD
-revm = { git = "https://github.com/bluealloy/revm" }
-revm-primitives = { git = "https://github.com/bluealloy/revm" }
-=======
 revm = "3.5.0"
 revm-primitives = "1.3.0"
->>>>>>> 3bf2c886
 
 ## eth
 alloy-primitives = "0.4"
