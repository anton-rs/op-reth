//! Support for pruning.

use crate::PrunerError;
use rayon::prelude::*;
use reth_db::{database::Database, tables};
use reth_primitives::{
    BlockNumber, ChainSpec, PruneCheckpoint, PruneMode, PruneModes, PrunePart, TxNumber,
};
use reth_provider::{
    BlockReader, DatabaseProviderRW, ProviderFactory, PruneCheckpointReader, PruneCheckpointWriter,
    TransactionsProvider,
};
use std::{ops::RangeInclusive, sync::Arc};
use tracing::{debug, instrument, trace};

/// Result of [Pruner::run] execution
pub type PrunerResult = Result<(), PrunerError>;

/// The pipeline type itself with the result of [Pruner::run]
pub type PrunerWithResult<DB> = (Pruner<DB>, PrunerResult);

pub struct BatchSizes {
    receipts: usize,
    transaction_lookup: usize,
}

impl Default for BatchSizes {
    fn default() -> Self {
        Self { receipts: 10000, transaction_lookup: 10000 }
    }
}

/// Pruning routine. Main pruning logic happens in [Pruner::run].
pub struct Pruner<DB> {
    provider_factory: ProviderFactory<DB>,
    /// Minimum pruning interval measured in blocks. All prune parts are checked and, if needed,
    /// pruned, when the chain advances by the specified number of blocks.
    min_block_interval: u64,
    /// Maximum prune depth. Used to determine the pruning target for parts that are needed during
    /// the reorg, e.g. changesets.
    #[allow(dead_code)]
    max_prune_depth: u64,
    /// Last pruned block number. Used in conjunction with `min_block_interval` to determine
    /// when the pruning needs to be initiated.
    last_pruned_block_number: Option<BlockNumber>,
    modes: PruneModes,
    batch_sizes: BatchSizes,
}

impl<DB: Database> Pruner<DB> {
    /// Creates a new [Pruner].
    pub fn new(
        db: DB,
        chain_spec: Arc<ChainSpec>,
        min_block_interval: u64,
        max_prune_depth: u64,
        modes: PruneModes,
        batch_sizes: BatchSizes,
    ) -> Self {
        Self {
            provider_factory: ProviderFactory::new(db, chain_spec),
            min_block_interval,
            max_prune_depth,
            last_pruned_block_number: None,
            modes,
            batch_sizes,
        }
    }

    /// Run the pruner
    pub fn run(&mut self, tip_block_number: BlockNumber) -> PrunerResult {
        let provider = self.provider_factory.provider_rw()?;

        if let Some((to_block, prune_mode)) =
            self.modes.prune_target_block_receipts(tip_block_number)
        {
            self.prune_receipts(&provider, to_block, prune_mode)?;
        }

        if let Some((to_block, prune_mode)) =
            self.modes.prune_target_block_transaction_lookup(tip_block_number)
        {
            self.prune_transaction_lookup(&provider, to_block, prune_mode)?;
        }

        provider.commit()?;
<<<<<<< HEAD
=======
        self.last_pruned_block_number = Some(tip_block_number);

        let elapsed = start.elapsed();
        self.metrics.duration_seconds.record(elapsed);
>>>>>>> 1c23075e

        self.last_pruned_block_number = Some(tip_block_number);
        Ok(())
    }

    /// Returns `true` if the pruning is needed at the provided tip block number.
    /// This determined by the check against minimum pruning interval and last pruned block number.
    pub fn is_pruning_needed(&self, tip_block_number: BlockNumber) -> bool {
        if self.last_pruned_block_number.map_or(true, |last_pruned_block_number| {
            // Saturating subtraction is needed for the case when the chain was reverted, meaning
            // current block number might be less than the previously pruned block number. If
            // that's the case, no pruning is needed as outdated data is also reverted.
            tip_block_number.saturating_sub(last_pruned_block_number) >= self.min_block_interval
        }) {
            debug!(
                target: "pruner",
                last_pruned_block_number = ?self.last_pruned_block_number,
                %tip_block_number,
                "Minimum pruning interval reached"
            );
            true
        } else {
            false
        }
    }

    /// Get next inclusive tx number range to prune according to the checkpoint and `to_block` block
    /// number.
    ///
    /// To get the range start:
    /// 1. If checkpoint exists, get next block body and return its first tx number.
    /// 2. If checkpoint doesn't exist, return 0.
    ///
    /// To get the range end: get last tx number for the provided `to_block`.
    fn get_next_tx_num_range_from_checkpoint(
        &self,
        provider: &DatabaseProviderRW<'_, DB>,
        prune_part: PrunePart,
        to_block: BlockNumber,
    ) -> reth_interfaces::Result<Option<RangeInclusive<TxNumber>>> {
        let from_tx_num = provider
            .get_prune_checkpoint(prune_part)?
            .map(|checkpoint| provider.block_body_indices(checkpoint.block_number + 1))
            .transpose()?
            .flatten()
            .map(|body| body.first_tx_num)
            .unwrap_or_default();

        let to_tx_num = match provider.block_body_indices(to_block)? {
            Some(body) => body,
            None => return Ok(None),
        }
        .last_tx_num();

        Ok(Some(from_tx_num..=to_tx_num))
    }

    /// Prune receipts up to the provided block, inclusive.
    #[instrument(level = "trace", skip(self, provider), target = "pruner")]
    fn prune_receipts(
        &self,
        provider: &DatabaseProviderRW<'_, DB>,
        to_block: BlockNumber,
        prune_mode: PruneMode,
    ) -> PrunerResult {
        let range = match self.get_next_tx_num_range_from_checkpoint(
            provider,
            PrunePart::Receipts,
            to_block,
        )? {
            Some(range) => range,
            None => {
                trace!(target: "pruner", "No receipts to prune");
                return Ok(())
            }
        };

        provider.prune_table_in_batches::<tables::Receipts, _>(
            range,
            self.batch_sizes.receipts,
            |receipts| {
                trace!(
                    target: "pruner",
                    %receipts,
                    "Pruned receipts"
                );
            },
        )?;

        provider.save_prune_checkpoint(
            PrunePart::Receipts,
            PruneCheckpoint { block_number: to_block, prune_mode },
        )?;

        Ok(())
    }

    /// Prune transaction lookup entries up to the provided block, inclusive.
    #[instrument(level = "trace", skip(self, provider), target = "pruner")]
    fn prune_transaction_lookup(
        &self,
        provider: &DatabaseProviderRW<'_, DB>,
        to_block: BlockNumber,
        prune_mode: PruneMode,
    ) -> PrunerResult {
        let range = match self.get_next_tx_num_range_from_checkpoint(
            provider,
            PrunePart::TransactionLookup,
            to_block,
        )? {
            Some(range) => range,
            None => {
                trace!(target: "pruner", "No receipts to prune");
                return Ok(())
            }
        };
        let last_tx_num = *range.end();

        for i in range.step_by(self.batch_sizes.transaction_lookup) {
            // The `min` ensures that the transaction range doesn't exceed the last transaction
            // number. `last_tx_num + 1` is used to include the last transaction in the range.
            let tx_range = i..(i + self.batch_sizes.transaction_lookup as u64).min(last_tx_num + 1);

            // Retrieve transactions in the range and calculate their hashes in parallel
            let mut hashes = provider
                .transactions_by_tx_range(tx_range.clone())?
                .into_par_iter()
                .map(|transaction| transaction.hash())
                .collect::<Vec<_>>();

            // Number of transactions retrieved from the database should match the tx range count
            let tx_count = tx_range.clone().count();
            if hashes.len() != tx_count {
                return Err(PrunerError::InconsistentData(
                    "Unexpected number of transaction hashes retrieved by transaction number range",
                ))
            }

            // Pre-sort hashes to prune them in order
            hashes.sort();

            provider.prune_table_in_batches::<tables::TxHashNumber, _>(
                hashes,
                self.batch_sizes.transaction_lookup,
                |entries| {
                    trace!(
                        target: "pruner",
                        %entries,
                        "Pruned transaction lookup"
                    );
                },
            )?;
        }

        provider.save_prune_checkpoint(
            PrunePart::TransactionLookup,
            PruneCheckpoint { block_number: to_block, prune_mode },
        )?;

        Ok(())
    }
<<<<<<< HEAD
=======

    /// Prune transaction senders up to the provided block, inclusive.
    #[instrument(level = "trace", skip(self, provider), target = "pruner")]
    fn prune_transaction_senders(
        &self,
        provider: &DatabaseProviderRW<'_, DB>,
        to_block: BlockNumber,
        prune_mode: PruneMode,
    ) -> PrunerResult {
        let range = match self.get_next_tx_num_range_from_checkpoint(
            provider,
            PrunePart::SenderRecovery,
            to_block,
        )? {
            Some(range) => range,
            None => {
                trace!(target: "pruner", "No transaction senders to prune");
                return Ok(())
            }
        };
        let total = range.clone().count();

        let mut processed = 0;
        provider.prune_table_with_range_in_batches::<tables::TxSenders>(
            range,
            self.batch_sizes.transaction_senders,
            |rows, _| {
                processed += rows;
                trace!(
                    target: "pruner",
                    %rows,
                    progress = format!("{:.1}%", 100.0 * processed as f64 / total as f64),
                    "Pruned transaction senders"
                );
            },
        )?;

        provider.save_prune_checkpoint(
            PrunePart::SenderRecovery,
            PruneCheckpoint { block_number: to_block, prune_mode },
        )?;

        Ok(())
    }

    /// Prune account history up to the provided block, inclusive.
    #[instrument(level = "trace", skip(self, provider), target = "pruner")]
    fn prune_account_history(
        &self,
        provider: &DatabaseProviderRW<'_, DB>,
        to_block: BlockNumber,
        prune_mode: PruneMode,
    ) -> PrunerResult {
        let from_block = provider
            .get_prune_checkpoint(PrunePart::AccountHistory)?
            .map(|checkpoint| checkpoint.block_number + 1)
            .unwrap_or_default();
        let range = from_block..=to_block;
        let total = range.clone().count();

        provider.prune_table_with_range_in_batches::<tables::AccountChangeSet>(
            range,
            self.batch_sizes.account_history,
            |keys, rows| {
                trace!(
                    target: "pruner",
                    %keys,
                    %rows,
                    progress = format!("{:.1}%", 100.0 * keys as f64 / total as f64),
                    "Pruned account history (changesets)"
                );
            },
        )?;

        self.prune_history_indices::<tables::AccountHistory, _>(
            provider,
            to_block,
            |a, b| a.key == b.key,
            |key| ShardedKey::last(key.key),
            self.batch_sizes.account_history,
            |rows| {
                trace!(
                    target: "pruner",
                    rows,
                    "Pruned account history (indices)"
                );
            },
        )?;

        provider.save_prune_checkpoint(
            PrunePart::AccountHistory,
            PruneCheckpoint { block_number: to_block, prune_mode },
        )?;

        Ok(())
    }

    /// Prune storage history up to the provided block, inclusive.
    #[instrument(level = "trace", skip(self, provider), target = "pruner")]
    fn prune_storage_history(
        &self,
        provider: &DatabaseProviderRW<'_, DB>,
        to_block: BlockNumber,
        prune_mode: PruneMode,
    ) -> PrunerResult {
        let from_block = provider
            .get_prune_checkpoint(PrunePart::StorageHistory)?
            .map(|checkpoint| checkpoint.block_number + 1)
            .unwrap_or_default();
        let block_range = from_block..=to_block;
        let range = BlockNumberAddress::range(block_range);

        provider.prune_table_with_range_in_batches::<tables::StorageChangeSet>(
            range,
            self.batch_sizes.storage_history,
            |keys, rows| {
                trace!(
                    target: "pruner",
                    %keys,
                    %rows,
                    "Pruned storage history (changesets)"
                );
            },
        )?;

        self.prune_history_indices::<tables::StorageHistory, _>(
            provider,
            to_block,
            |a, b| a.address == b.address && a.sharded_key.key == b.sharded_key.key,
            |key| StorageShardedKey::last(key.address, key.sharded_key.key),
            self.batch_sizes.storage_history,
            |rows| {
                trace!(
                    target: "pruner",
                    rows,
                    "Pruned storage history (indices)"
                );
            },
        )?;

        provider.save_prune_checkpoint(
            PrunePart::StorageHistory,
            PruneCheckpoint { block_number: to_block, prune_mode },
        )?;

        Ok(())
    }

    /// Prune history indices up to the provided block, inclusive.
    fn prune_history_indices<T, SK>(
        &self,
        provider: &DatabaseProviderRW<'_, DB>,
        to_block: BlockNumber,
        key_matches: impl Fn(&T::Key, &T::Key) -> bool,
        last_key: impl Fn(&T::Key) -> T::Key,
        batch_size: usize,
        batch_callback: impl Fn(usize),
    ) -> PrunerResult
    where
        T: Table<Value = BlockNumberList>,
        T::Key: AsRef<ShardedKey<SK>>,
    {
        let mut processed = 0;
        let mut cursor = provider.tx_ref().cursor_write::<T>()?;

        // Prune history table:
        // 1. If the shard has `highest_block_number` less than or equal to the target block number
        // for pruning, delete the shard completely.
        // 2. If the shard has `highest_block_number` greater than the target block number for
        // pruning, filter block numbers inside the shard which are less than the target
        // block number for pruning.
        while let Some(result) = cursor.next()? {
            let (key, blocks): (T::Key, BlockNumberList) = result;

            if key.as_ref().highest_block_number <= to_block {
                // If shard consists only of block numbers less than the target one, delete shard
                // completely.
                cursor.delete_current()?;
                if key.as_ref().highest_block_number == to_block {
                    // Shard contains only block numbers up to the target one, so we can skip to the
                    // next sharded key. It is guaranteed that further shards for this sharded key
                    // will not contain the target block number, as it's in this shard.
                    cursor.seek_exact(last_key(&key))?;
                }
            } else {
                // Shard contains block numbers that are higher than the target one, so we need to
                // filter it. It is guaranteed that further shards for this sharded key will not
                // contain the target block number, as it's in this shard.
                let new_blocks = blocks
                    .iter(0)
                    .skip_while(|block| *block <= to_block as usize)
                    .collect::<Vec<_>>();

                if blocks.len() != new_blocks.len() {
                    // If there were blocks less than or equal to the target one
                    // (so the shard has changed), update the shard.
                    if new_blocks.is_empty() {
                        // If there are no more blocks in this shard, we need to remove it, as empty
                        // shards are not allowed.
                        if key.as_ref().highest_block_number == u64::MAX {
                            if let Some(prev_value) = cursor
                                .prev()?
                                .filter(|(prev_key, _)| key_matches(prev_key, &key))
                                .map(|(_, prev_value)| prev_value)
                            {
                                // If current shard is the last shard for the sharded key that has
                                // previous shards, replace it with the previous shard.
                                cursor.delete_current()?;
                                // Upsert will replace the last shard for this sharded key with the
                                // previous value.
                                cursor.upsert(key.clone(), prev_value)?;
                            } else {
                                // If there's no previous shard for this sharded key,
                                // just delete last shard completely.

                                // Jump back to the original last shard.
                                cursor.next()?;
                                // Delete shard.
                                cursor.delete_current()?;
                            }
                        } else {
                            // If current shard is not the last shard for this sharded key,
                            // just delete it.
                            cursor.delete_current()?;
                        }
                    } else {
                        cursor.upsert(key.clone(), BlockNumberList::new_pre_sorted(new_blocks))?;
                    }
                }

                // Jump to the next address.
                cursor.seek_exact(last_key(&key))?;
            }

            processed += 1;

            if processed % batch_size == 0 {
                batch_callback(batch_size);
            }
        }

        if processed % batch_size != 0 {
            batch_callback(processed % batch_size);
        }

        Ok(())
    }
>>>>>>> 1c23075e
}

#[cfg(test)]
mod tests {
    use crate::{pruner::BatchSizes, Pruner};
    use assert_matches::assert_matches;
    use reth_db::{tables, test_utils::create_test_rw_db};
    use reth_interfaces::test_utils::{
        generators,
        generators::{random_block_range, random_receipt},
    };
    use reth_primitives::{
        BlockNumber, PruneCheckpoint, PruneMode, PruneModes, PrunePart, H256, MAINNET,
    };
    use reth_provider::PruneCheckpointReader;
    use reth_stages::test_utils::TestTransaction;

    #[test]
    fn is_pruning_needed() {
        let db = create_test_rw_db();
        let pruner =
            Pruner::new(db, MAINNET.clone(), 5, 0, PruneModes::default(), BatchSizes::default());

        // No last pruned block number was set before
        let first_block_number = 1;
        assert!(pruner.is_pruning_needed(first_block_number));

        // Delta is not less than min block interval
        let second_block_number = first_block_number + pruner.min_block_interval;
        assert!(pruner.is_pruning_needed(second_block_number));

        // Delta is less than min block interval
        let third_block_number = second_block_number;
        assert!(pruner.is_pruning_needed(third_block_number));
    }

    #[test]
    fn prune_receipts() {
        let tx = TestTransaction::default();
        let mut rng = generators::rng();

        let blocks = random_block_range(&mut rng, 0..=100, H256::zero(), 0..10);
        tx.insert_blocks(blocks.iter(), None).expect("insert blocks");

        let mut receipts = Vec::new();
        for block in &blocks {
            for transaction in &block.body {
                receipts
                    .push((receipts.len() as u64, random_receipt(&mut rng, transaction, Some(0))));
            }
        }
        tx.insert_receipts(receipts).expect("insert receipts");

        assert_eq!(
            tx.table::<tables::Transactions>().unwrap().len(),
            blocks.iter().map(|block| block.body.len()).sum::<usize>()
        );
        assert_eq!(
            tx.table::<tables::Transactions>().unwrap().len(),
            tx.table::<tables::Receipts>().unwrap().len()
        );

        let test_prune = |to_block: BlockNumber| {
            let prune_mode = PruneMode::Before(to_block);
            let pruner = Pruner::new(
                tx.inner_raw(),
                MAINNET.clone(),
                5,
                0,
                PruneModes { receipts: Some(prune_mode), ..Default::default() },
                BatchSizes {
                    // Less than total amount of blocks to prune to test the batching logic
                    receipts: 10,
                    ..Default::default()
                },
            );

            let provider = tx.inner_rw();
            assert_matches!(pruner.prune_receipts(&provider, to_block, prune_mode), Ok(()));
            provider.commit().expect("commit");

            assert_eq!(
                tx.table::<tables::Receipts>().unwrap().len(),
                blocks[to_block as usize + 1..].iter().map(|block| block.body.len()).sum::<usize>()
            );
            assert_eq!(
                tx.inner().get_prune_checkpoint(PrunePart::Receipts).unwrap(),
                Some(PruneCheckpoint { block_number: to_block, prune_mode })
            );
        };

        // Pruning first time ever, no previous checkpoint is present
        test_prune(10);
        // Prune second time, previous checkpoint is present, should continue pruning from where
        // ended last time
        test_prune(20);
    }

    #[test]
    fn prune_transaction_lookup() {
        let tx = TestTransaction::default();
        let mut rng = generators::rng();

        let blocks = random_block_range(&mut rng, 0..=100, H256::zero(), 0..10);
        tx.insert_blocks(blocks.iter(), None).expect("insert blocks");

        let mut tx_hash_numbers = Vec::new();
        for block in &blocks {
            for transaction in &block.body {
                tx_hash_numbers.push((transaction.hash, tx_hash_numbers.len() as u64));
            }
        }
        tx.insert_tx_hash_numbers(tx_hash_numbers).expect("insert tx hash numbers");

        assert_eq!(
            tx.table::<tables::Transactions>().unwrap().len(),
            blocks.iter().map(|block| block.body.len()).sum::<usize>()
        );
        assert_eq!(
            tx.table::<tables::Transactions>().unwrap().len(),
            tx.table::<tables::TxHashNumber>().unwrap().len()
        );

        let test_prune = |to_block: BlockNumber| {
            let prune_mode = PruneMode::Before(to_block);
            let pruner = Pruner::new(
                tx.inner_raw(),
                MAINNET.clone(),
                5,
                0,
                PruneModes { transaction_lookup: Some(prune_mode), ..Default::default() },
                BatchSizes {
                    // Less than total amount of blocks to prune to test the batching logic
                    transaction_lookup: 10,
                    ..Default::default()
                },
            );

            let provider = tx.inner_rw();
            assert_matches!(
                pruner.prune_transaction_lookup(&provider, to_block, prune_mode),
                Ok(())
            );
            provider.commit().expect("commit");

            assert_eq!(
                tx.table::<tables::TxHashNumber>().unwrap().len(),
                blocks[to_block as usize + 1..].iter().map(|block| block.body.len()).sum::<usize>()
            );
            assert_eq!(
                tx.inner().get_prune_checkpoint(PrunePart::TransactionLookup).unwrap(),
                Some(PruneCheckpoint { block_number: to_block, prune_mode })
            );
        };

        // Pruning first time ever, no previous checkpoint is present
        test_prune(10);
        // Prune second time, previous checkpoint is present, should continue pruning from where
        // ended last time
        test_prune(20);
    }
}<|MERGE_RESOLUTION|>--- conflicted
+++ resolved
@@ -84,15 +84,18 @@
         }
 
         provider.commit()?;
-<<<<<<< HEAD
-=======
+
         self.last_pruned_block_number = Some(tip_block_number);
 
         let elapsed = start.elapsed();
         self.metrics.duration_seconds.record(elapsed);
->>>>>>> 1c23075e
-
-        self.last_pruned_block_number = Some(tip_block_number);
+
+        trace!(
+            target: "pruner",
+            %tip_block_number,
+            ?elapsed,
+            "Pruner finished"
+        );
         Ok(())
     }
 
@@ -252,8 +255,6 @@
 
         Ok(())
     }
-<<<<<<< HEAD
-=======
 
     /// Prune transaction senders up to the provided block, inclusive.
     #[instrument(level = "trace", skip(self, provider), target = "pruner")]
@@ -501,7 +502,6 @@
 
         Ok(())
     }
->>>>>>> 1c23075e
 }
 
 #[cfg(test)]
