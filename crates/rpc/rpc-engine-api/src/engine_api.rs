use crate::{
    payload::PayloadOrAttributes, EngineApiError, EngineApiMessageVersion, EngineApiResult,
};
use async_trait::async_trait;
use jsonrpsee_core::RpcResult;
use reth_beacon_consensus::BeaconConsensusEngineHandle;
use reth_interfaces::consensus::ForkchoiceState;
use reth_payload_builder::PayloadStore;
use reth_primitives::{BlockHash, BlockHashOrNumber, BlockNumber, ChainSpec, Hardfork, H256, U64};
use reth_provider::{BlockReader, EvmEnvProvider, HeaderProvider, StateProviderFactory};
use reth_rpc_api::EngineApiServer;
use reth_rpc_types::engine::{
    CancunPayloadFields, ExecutionPayload, ExecutionPayloadBodiesV1, ExecutionPayloadEnvelopeV2,
    ExecutionPayloadEnvelopeV3, ExecutionPayloadInputV2, ExecutionPayloadV1, ExecutionPayloadV3,
    ForkchoiceUpdated, PayloadAttributes, PayloadId, PayloadStatus, TransitionConfiguration,
    CAPABILITIES,
};
use reth_rpc_types_compat::engine::payload::{
    convert_payload_input_v2_to_payload, convert_to_payload_body_v1,
};
use reth_tasks::TaskSpawner;
use std::sync::Arc;
use tokio::sync::oneshot;
use tracing::trace;

/// The Engine API response sender.
pub type EngineApiSender<Ok> = oneshot::Sender<EngineApiResult<Ok>>;

/// The upper limit for payload bodies request.
const MAX_PAYLOAD_BODIES_LIMIT: u64 = 1024;

/// The Engine API implementation that grants the Consensus layer access to data and
/// functions in the Execution layer that are crucial for the consensus process.
pub struct EngineApi<Provider> {
    inner: Arc<EngineApiInner<Provider>>,
}

struct EngineApiInner<Provider> {
    /// The provider to interact with the chain.
    provider: Provider,
    /// Consensus configuration
    chain_spec: Arc<ChainSpec>,
    /// The channel to send messages to the beacon consensus engine.
    beacon_consensus: BeaconConsensusEngineHandle,
    /// The type that can communicate with the payload service to retrieve payloads.
    payload_store: PayloadStore,
    /// For spawning and executing async tasks
    task_spawner: Box<dyn TaskSpawner>,
}

impl<Provider> EngineApi<Provider>
where
    Provider: HeaderProvider + BlockReader + StateProviderFactory + EvmEnvProvider + 'static,
{
    /// Create new instance of [EngineApi].
    pub fn new(
        provider: Provider,
        chain_spec: Arc<ChainSpec>,
        beacon_consensus: BeaconConsensusEngineHandle,
        payload_store: PayloadStore,
        task_spawner: Box<dyn TaskSpawner>,
    ) -> Self {
        let inner = Arc::new(EngineApiInner {
            provider,
            chain_spec,
            beacon_consensus,
            payload_store,
            task_spawner,
        });
        Self { inner }
    }

    /// See also <https://github.com/ethereum/execution-apis/blob/3d627c95a4d3510a8187dd02e0250ecb4331d27e/src/engine/paris.md#engine_newpayloadv1>
    /// Caution: This should not accept the `withdrawals` field
    pub async fn new_payload_v1(
        &self,
        payload: ExecutionPayloadV1,
    ) -> EngineApiResult<PayloadStatus> {
        let payload = ExecutionPayload::from(payload);
        let payload_or_attrs = PayloadOrAttributes::from_execution_payload(&payload, None);
        self.validate_version_specific_fields(EngineApiMessageVersion::V1, &payload_or_attrs)?;
        Ok(self.inner.beacon_consensus.new_payload(payload, None).await?)
    }

    /// See also <https://github.com/ethereum/execution-apis/blob/584905270d8ad665718058060267061ecfd79ca5/src/engine/shanghai.md#engine_newpayloadv2>
    pub async fn new_payload_v2(
        &self,
        payload: ExecutionPayloadInputV2,
    ) -> EngineApiResult<PayloadStatus> {
        let payload = convert_payload_input_v2_to_payload(payload);
        let payload_or_attrs = PayloadOrAttributes::from_execution_payload(&payload, None);
        self.validate_version_specific_fields(EngineApiMessageVersion::V2, &payload_or_attrs)?;
        Ok(self.inner.beacon_consensus.new_payload(payload, None).await?)
    }

    /// See also <https://github.com/ethereum/execution-apis/blob/fe8e13c288c592ec154ce25c534e26cb7ce0530d/src/engine/cancun.md#engine_newpayloadv3>
    pub async fn new_payload_v3(
        &self,
        payload: ExecutionPayloadV3,
        versioned_hashes: Vec<H256>,
        parent_beacon_block_root: H256,
    ) -> EngineApiResult<PayloadStatus> {
        let payload = ExecutionPayload::from(payload);
        let payload_or_attrs =
            PayloadOrAttributes::from_execution_payload(&payload, Some(parent_beacon_block_root));
        self.validate_version_specific_fields(EngineApiMessageVersion::V3, &payload_or_attrs)?;

        let cancun_fields = CancunPayloadFields { versioned_hashes, parent_beacon_block_root };

        Ok(self.inner.beacon_consensus.new_payload(payload, Some(cancun_fields)).await?)
    }

    /// Sends a message to the beacon consensus engine to update the fork choice _without_
    /// withdrawals.
    ///
    /// See also <https://github.com/ethereum/execution-apis/blob/3d627c95a4d3510a8187dd02e0250ecb4331d27e/src/engine/paris.md#engine_forkchoiceUpdatedV1>
    ///
    /// Caution: This should not accept the `withdrawals` field
    pub async fn fork_choice_updated_v1(
        &self,
        state: ForkchoiceState,
        payload_attrs: Option<PayloadAttributes>,
    ) -> EngineApiResult<ForkchoiceUpdated> {
<<<<<<< HEAD
        if let Some(ref attrs) = payload_attrs {
            #[cfg(feature = "optimism")]
            if attrs.gas_limit.is_none() && self.inner.chain_spec.optimism {
                return Err(EngineApiError::MissingGasLimitInPayloadAttributes)
            }
            self.validate_version_specific_fields(EngineApiMessageVersion::V1, &attrs.into())?;
        }

        Ok(self.inner.beacon_consensus.fork_choice_updated(state, payload_attrs).await?)
=======
        self.validate_and_execute_forkchoice(EngineApiMessageVersion::V1, state, payload_attrs)
            .await
>>>>>>> 8e9937bb
    }

    /// Sends a message to the beacon consensus engine to update the fork choice _with_ withdrawals,
    /// but only _after_ shanghai.
    ///
    /// See also <https://github.com/ethereum/execution-apis/blob/3d627c95a4d3510a8187dd02e0250ecb4331d27e/src/engine/shanghai.md#engine_forkchoiceupdatedv2>
    pub async fn fork_choice_updated_v2(
        &self,
        state: ForkchoiceState,
        payload_attrs: Option<PayloadAttributes>,
    ) -> EngineApiResult<ForkchoiceUpdated> {
        self.validate_and_execute_forkchoice(EngineApiMessageVersion::V2, state, payload_attrs)
            .await
    }

    /// Sends a message to the beacon consensus engine to update the fork choice _with_ withdrawals,
    /// but only _after_ cancun.
    ///
    /// See also  <https://github.com/ethereum/execution-apis/blob/main/src/engine/cancun.md#engine_forkchoiceupdatedv3>
    pub async fn fork_choice_updated_v3(
        &self,
        state: ForkchoiceState,
        payload_attrs: Option<PayloadAttributes>,
    ) -> EngineApiResult<ForkchoiceUpdated> {
        self.validate_and_execute_forkchoice(EngineApiMessageVersion::V3, state, payload_attrs)
            .await
    }

    /// Returns the most recent version of the payload that is available in the corresponding
    /// payload build process at the time of receiving this call.
    ///
    /// See also <https://github.com/ethereum/execution-apis/blob/3d627c95a4d3510a8187dd02e0250ecb4331d27e/src/engine/paris.md#engine_getPayloadV1>
    ///
    /// Caution: This should not return the `withdrawals` field
    ///
    /// Note:
    /// > Provider software MAY stop the corresponding build process after serving this call.
    pub async fn get_payload_v1(
        &self,
        payload_id: PayloadId,
    ) -> EngineApiResult<ExecutionPayloadV1> {
        Ok(self
            .inner
            .payload_store
            .resolve(payload_id)
            .await
            .ok_or(EngineApiError::UnknownPayload)?
            .map(|payload| (*payload).clone().into_v1_payload())?)
    }

    /// Returns the most recent version of the payload that is available in the corresponding
    /// payload build process at the time of receiving this call.
    ///
    /// See also <https://github.com/ethereum/execution-apis/blob/3d627c95a4d3510a8187dd02e0250ecb4331d27e/src/engine/shanghai.md#engine_getpayloadv2>
    ///
    /// Note:
    /// > Provider software MAY stop the corresponding build process after serving this call.
    pub async fn get_payload_v2(
        &self,
        payload_id: PayloadId,
    ) -> EngineApiResult<ExecutionPayloadEnvelopeV2> {
        // First we fetch the payload attributes to check the timestamp
        let attributes = self
            .inner
            .payload_store
            .payload_attributes(payload_id)
            .await
            .ok_or(EngineApiError::UnknownPayload)??;

        // validate timestamp according to engine rules
        self.validate_payload_timestamp(EngineApiMessageVersion::V2, attributes.timestamp)?;

        // Now resolve the payload
        Ok(self
            .inner
            .payload_store
            .resolve(payload_id)
            .await
            .ok_or(EngineApiError::UnknownPayload)?
            .map(|payload| (*payload).clone().into_v2_payload())?)
    }

    /// Returns the most recent version of the payload that is available in the corresponding
    /// payload build process at the time of receiving this call.
    ///
    /// See also <https://github.com/ethereum/execution-apis/blob/fe8e13c288c592ec154ce25c534e26cb7ce0530d/src/engine/cancun.md#engine_getpayloadv3>
    ///
    /// Note:
    /// > Provider software MAY stop the corresponding build process after serving this call.
    pub async fn get_payload_v3(
        &self,
        payload_id: PayloadId,
    ) -> EngineApiResult<ExecutionPayloadEnvelopeV3> {
        // First we fetch the payload attributes to check the timestamp
        let attributes = self
            .inner
            .payload_store
            .payload_attributes(payload_id)
            .await
            .ok_or(EngineApiError::UnknownPayload)??;

        // validate timestamp according to engine rules
        self.validate_payload_timestamp(EngineApiMessageVersion::V3, attributes.timestamp)?;

        // Now resolve the payload
        Ok(self
            .inner
            .payload_store
            .resolve(payload_id)
            .await
            .ok_or(EngineApiError::UnknownPayload)?
            .map(|payload| (*payload).clone().into_v3_payload())?)
    }

    /// Returns the execution payload bodies by the range starting at `start`, containing `count`
    /// blocks.
    ///
    /// WARNING: This method is associated with the BeaconBlocksByRange message in the consensus
    /// layer p2p specification, meaning the input should be treated as untrusted or potentially
    /// adversarial.
    ///
    /// Implementors should take care when acting on the input to this method, specifically
    /// ensuring that the range is limited properly, and that the range boundaries are computed
    /// correctly and without panics.
    pub async fn get_payload_bodies_by_range(
        &self,
        start: BlockNumber,
        count: u64,
    ) -> EngineApiResult<ExecutionPayloadBodiesV1> {
        let (tx, rx) = oneshot::channel();
        let inner = self.inner.clone();

        self.inner.task_spawner.spawn_blocking(Box::pin(async move {
            if count > MAX_PAYLOAD_BODIES_LIMIT {
                tx.send(Err(EngineApiError::PayloadRequestTooLarge { len: count })).ok();
                return
            }

            if start == 0 || count == 0 {
                tx.send(Err(EngineApiError::InvalidBodiesRange { start, count })).ok();
                return
            }

            let mut result = Vec::with_capacity(count as usize);

            // -1 so range is inclusive
            let mut end = start.saturating_add(count - 1);

            // > Client software MUST NOT return trailing null values if the request extends past the current latest known block.
            // truncate the end if it's greater than the last block
            if let Ok(best_block) = inner.provider.best_block_number() {
                if end > best_block {
                    end = best_block;
                }
            }

            for num in start..=end {
                let block_result = inner.provider.block(BlockHashOrNumber::Number(num));
                match block_result {
                    Ok(block) => {
                        result.push(block.map(convert_to_payload_body_v1));
                    }
                    Err(err) => {
                        tx.send(Err(EngineApiError::Internal(Box::new(err)))).ok();
                        return
                    }
                };
            }
            tx.send(Ok(result)).ok();
        }));

        rx.await.map_err(|err| EngineApiError::Internal(Box::new(err)))?
    }

    /// Called to retrieve execution payload bodies by hashes.
    pub fn get_payload_bodies_by_hash(
        &self,
        hashes: Vec<BlockHash>,
    ) -> EngineApiResult<ExecutionPayloadBodiesV1> {
        let len = hashes.len() as u64;
        if len > MAX_PAYLOAD_BODIES_LIMIT {
            return Err(EngineApiError::PayloadRequestTooLarge { len })
        }

        let mut result = Vec::with_capacity(hashes.len());
        for hash in hashes {
            let block = self
                .inner
                .provider
                .block(BlockHashOrNumber::Hash(hash))
                .map_err(|err| EngineApiError::Internal(Box::new(err)))?;
            result.push(block.map(convert_to_payload_body_v1));
        }

        Ok(result)
    }

    /// Called to verify network configuration parameters and ensure that Consensus and Execution
    /// layers are using the latest configuration.
    pub async fn exchange_transition_configuration(
        &self,
        config: TransitionConfiguration,
    ) -> EngineApiResult<TransitionConfiguration> {
        let TransitionConfiguration {
            terminal_total_difficulty,
            terminal_block_hash,
            terminal_block_number,
        } = config;

        let merge_terminal_td = self
            .inner
            .chain_spec
            .fork(Hardfork::Paris)
            .ttd()
            .expect("the engine API should not be running for chains w/o paris");

        // Compare total difficulty values
        if merge_terminal_td != terminal_total_difficulty {
            return Err(EngineApiError::TerminalTD {
                execution: merge_terminal_td,
                consensus: terminal_total_difficulty,
            })
        }

        self.inner.beacon_consensus.transition_configuration_exchanged().await;

        // Short circuit if communicated block hash is zero
        if terminal_block_hash.is_zero() {
            return Ok(TransitionConfiguration {
                terminal_total_difficulty: merge_terminal_td,
                ..Default::default()
            })
        }

        // Attempt to look up terminal block hash
        let local_hash = self
            .inner
            .provider
            .block_hash(terminal_block_number.as_u64())
            .map_err(|err| EngineApiError::Internal(Box::new(err)))?;

        // Transition configuration exchange is successful if block hashes match
        match local_hash {
            Some(hash) if hash == terminal_block_hash => Ok(TransitionConfiguration {
                terminal_total_difficulty: merge_terminal_td,
                terminal_block_hash,
                terminal_block_number,
            }),
            _ => Err(EngineApiError::TerminalBlockHash {
                execution: local_hash,
                consensus: terminal_block_hash,
            }),
        }
    }

    /// Validates the timestamp depending on the version called:
    ///
    /// * If V2, this ensure that the payload timestamp is pre-Cancun.
    /// * If V3, this ensures that the payload timestamp is within the Cancun timestamp.
    ///
    /// Otherwise, this will return [EngineApiError::UnsupportedFork].
    fn validate_payload_timestamp(
        &self,
        version: EngineApiMessageVersion,
        timestamp: u64,
    ) -> EngineApiResult<()> {
        let is_cancun = self.inner.chain_spec.is_cancun_active_at_timestamp(timestamp);
        if version == EngineApiMessageVersion::V2 && is_cancun {
            // From the Engine API spec:
            //
            // ### Update the methods of previous forks
            //
            // This document defines how Cancun payload should be handled by the [`Shanghai
            // API`](https://github.com/ethereum/execution-apis/blob/ff43500e653abde45aec0f545564abfb648317af/src/engine/shanghai.md).
            //
            // For the following methods:
            //
            // - [`engine_forkchoiceUpdatedV2`](https://github.com/ethereum/execution-apis/blob/ff43500e653abde45aec0f545564abfb648317af/src/engine/shanghai.md#engine_forkchoiceupdatedv2)
            // - [`engine_newPayloadV2`](https://github.com/ethereum/execution-apis/blob/ff43500e653abde45aec0f545564abfb648317af/src/engine/shanghai.md#engine_newpayloadV2)
            // - [`engine_getPayloadV2`](https://github.com/ethereum/execution-apis/blob/ff43500e653abde45aec0f545564abfb648317af/src/engine/shanghai.md#engine_getpayloadv2)
            //
            // a validation **MUST** be added:
            //
            // 1. Client software **MUST** return `-38005: Unsupported fork` error if the
            //    `timestamp` of payload or payloadAttributes greater or equal to the Cancun
            //    activation timestamp.
            return Err(EngineApiError::UnsupportedFork)
        }

        if version == EngineApiMessageVersion::V3 && !is_cancun {
            // From the Engine API spec:
            // <https://github.com/ethereum/execution-apis/blob/ff43500e653abde45aec0f545564abfb648317af/src/engine/cancun.md#specification-2>
            //
            // 1. Client software **MUST** return `-38005: Unsupported fork` error if the
            //    `timestamp` of the built payload does not fall within the time frame of the Cancun
            //    fork.
            return Err(EngineApiError::UnsupportedFork)
        }
        Ok(())
    }

    /// Validates the presence of the `withdrawals` field according to the payload timestamp.
    /// After Shanghai, withdrawals field must be [Some].
    /// Before Shanghai, withdrawals field must be [None];
    fn validate_withdrawals_presence(
        &self,
        version: EngineApiMessageVersion,
        timestamp: u64,
        has_withdrawals: bool,
    ) -> EngineApiResult<()> {
        let is_shanghai =
            self.inner.chain_spec.fork(Hardfork::Shanghai).active_at_timestamp(timestamp);

        match version {
            EngineApiMessageVersion::V1 => {
                if has_withdrawals {
                    return Err(EngineApiError::WithdrawalsNotSupportedInV1)
                }
                if is_shanghai {
                    return Err(EngineApiError::NoWithdrawalsPostShanghai)
                }
            }
            EngineApiMessageVersion::V2 | EngineApiMessageVersion::V3 => {
                if is_shanghai && !has_withdrawals {
                    return Err(EngineApiError::NoWithdrawalsPostShanghai)
                }
                if !is_shanghai && has_withdrawals {
                    return Err(EngineApiError::HasWithdrawalsPreShanghai)
                }
            }
        };

        Ok(())
    }

    /// Validate the presence of the `parentBeaconBlockRoot` field according to the payload
    /// timestamp.
    ///
    /// After Cancun, `parentBeaconBlockRoot` field must be [Some].
    /// Before Cancun, `parentBeaconBlockRoot` field must be [None].
    ///
    /// If the engine API message version is V1 or V2, and the payload attribute's timestamp is
    /// post-Cancun, then this will return [EngineApiError::UnsupportedFork].
    ///
    /// If the payload attribute's timestamp is before the Cancun fork and the engine API message
    /// version is V3, then this will return [EngineApiError::UnsupportedFork].
    ///
    /// If the engine API message version is V3, but the `parentBeaconBlockRoot` is [None], then
    /// this will return [EngineApiError::NoParentBeaconBlockRootPostCancun].
    ///
    /// This implements the following Engine API spec rules:
    ///
    /// 1. Client software **MUST** check that provided set of parameters and their fields strictly
    ///    matches the expected one and return `-32602: Invalid params` error if this check fails.
    ///    Any field having `null` value **MUST** be considered as not provided.
    ///
    /// 2. Client software **MUST** return `-38005: Unsupported fork` error if the
    ///    `payloadAttributes` is set and the `payloadAttributes.timestamp` does not fall within the
    ///    time frame of the Cancun fork.
    fn validate_parent_beacon_block_root_presence(
        &self,
        version: EngineApiMessageVersion,
        timestamp: u64,
        has_parent_beacon_block_root: bool,
    ) -> EngineApiResult<()> {
        // 1. Client software **MUST** check that provided set of parameters and their fields
        //    strictly matches the expected one and return `-32602: Invalid params` error if this
        //    check fails. Any field having `null` value **MUST** be considered as not provided.
        match version {
            EngineApiMessageVersion::V1 | EngineApiMessageVersion::V2 => {
                if has_parent_beacon_block_root {
                    return Err(EngineApiError::ParentBeaconBlockRootNotSupportedBeforeV3)
                }
            }
            EngineApiMessageVersion::V3 => {
                if !has_parent_beacon_block_root {
                    return Err(EngineApiError::NoParentBeaconBlockRootPostCancun)
                }
            }
        };

        // 2. Client software **MUST** return `-38005: Unsupported fork` error if the
        //    `payloadAttributes` is set and the `payloadAttributes.timestamp` does not fall within
        //    the time frame of the Cancun fork.
        self.validate_payload_timestamp(version, timestamp)?;

        Ok(())
    }

    /// Validates the presence or exclusion of fork-specific fields based on the payload attributes
    /// and the message version.
    fn validate_version_specific_fields(
        &self,
        version: EngineApiMessageVersion,
        payload_or_attrs: &PayloadOrAttributes<'_>,
    ) -> EngineApiResult<()> {
        self.validate_withdrawals_presence(
            version,
            payload_or_attrs.timestamp(),
            payload_or_attrs.withdrawals().is_some(),
        )?;
        self.validate_parent_beacon_block_root_presence(
            version,
            payload_or_attrs.timestamp(),
            payload_or_attrs.parent_beacon_block_root().is_some(),
        )
    }

    /// Validates the `engine_forkchoiceUpdated` payload attributes and executes the forkchoice
    /// update.
    ///
    /// The payload attributes will be validated according to the engine API rules for the given
    /// message version:
    /// * If the version is [EngineApiMessageVersion::V1], then the payload attributes will be
    ///   validated according to the Paris rules.
    /// * If the version is [EngineApiMessageVersion::V2], then the payload attributes will be
    ///   validated according to the Shanghai rules, as well as the validity changes from cancun:
    ///   <https://github.com/ethereum/execution-apis/blob/584905270d8ad665718058060267061ecfd79ca5/src/engine/cancun.md#update-the-methods-of-previous-forks>
    ///
    /// * If the version is [EngineApiMessageVersion::V3], then the payload attributes will be
    ///   validated according to the Cancun rules.
    async fn validate_and_execute_forkchoice(
        &self,
        version: EngineApiMessageVersion,
        state: ForkchoiceState,
        payload_attrs: Option<PayloadAttributes>,
    ) -> EngineApiResult<ForkchoiceUpdated> {
        if let Some(ref attrs) = payload_attrs {
            let attr_validation_res = self.validate_version_specific_fields(version, &attrs.into());

            // From the engine API spec:
            //
            // Client software MUST ensure that payloadAttributes.timestamp is greater than
            // timestamp of a block referenced by forkchoiceState.headBlockHash. If this condition
            // isn't held client software MUST respond with -38003: Invalid payload attributes and
            // MUST NOT begin a payload build process. In such an event, the forkchoiceState
            // update MUST NOT be rolled back.
            //
            // NOTE: This will also apply to the validation result for the cancun or
            // shanghai-specific fields provided in the payload attributes.
            //
            // To do this, we set the payload attrs to `None` if attribute validation failed, but
            // we still apply the forkchoice update.
            if let Err(err) = attr_validation_res {
                let fcu_res = self.inner.beacon_consensus.fork_choice_updated(state, None).await?;
                // TODO: decide if we want this branch - the FCU INVALID response might be more
                // useful than the payload attributes INVALID response
                if fcu_res.is_invalid() {
                    return Ok(fcu_res)
                }
                return Err(err)
            }
        }

        Ok(self.inner.beacon_consensus.fork_choice_updated(state, payload_attrs).await?)
    }
}

#[async_trait]
impl<Provider> EngineApiServer for EngineApi<Provider>
where
    Provider: HeaderProvider + BlockReader + StateProviderFactory + EvmEnvProvider + 'static,
{
    /// Handler for `engine_newPayloadV1`
    /// See also <https://github.com/ethereum/execution-apis/blob/3d627c95a4d3510a8187dd02e0250ecb4331d27e/src/engine/paris.md#engine_newpayloadv1>
    /// Caution: This should not accept the `withdrawals` field
    async fn new_payload_v1(&self, payload: ExecutionPayloadV1) -> RpcResult<PayloadStatus> {
        trace!(target: "rpc::engine", "Serving engine_newPayloadV1");
        Ok(EngineApi::new_payload_v1(self, payload).await?)
    }

    /// Handler for `engine_newPayloadV2`
    /// See also <https://github.com/ethereum/execution-apis/blob/584905270d8ad665718058060267061ecfd79ca5/src/engine/shanghai.md#engine_newpayloadv2>
    async fn new_payload_v2(&self, payload: ExecutionPayloadInputV2) -> RpcResult<PayloadStatus> {
        trace!(target: "rpc::engine", "Serving engine_newPayloadV2");
        Ok(EngineApi::new_payload_v2(self, payload).await?)
    }

    /// Handler for `engine_newPayloadV3`
    /// See also <https://github.com/ethereum/execution-apis/blob/fe8e13c288c592ec154ce25c534e26cb7ce0530d/src/engine/cancun.md#engine_newpayloadv3>
    async fn new_payload_v3(
        &self,
        payload: ExecutionPayloadV3,
        versioned_hashes: Vec<H256>,
        parent_beacon_block_root: H256,
    ) -> RpcResult<PayloadStatus> {
        trace!(target: "rpc::engine", "Serving engine_newPayloadV3");
        Ok(EngineApi::new_payload_v3(self, payload, versioned_hashes, parent_beacon_block_root)
            .await?)
    }

    /// Handler for `engine_forkchoiceUpdatedV1`
    /// See also <https://github.com/ethereum/execution-apis/blob/3d627c95a4d3510a8187dd02e0250ecb4331d27e/src/engine/paris.md#engine_forkchoiceupdatedv1>
    ///
    /// Caution: This should not accept the `withdrawals` field
    async fn fork_choice_updated_v1(
        &self,
        fork_choice_state: ForkchoiceState,
        payload_attributes: Option<PayloadAttributes>,
    ) -> RpcResult<ForkchoiceUpdated> {
        trace!(target: "rpc::engine", "Serving engine_forkchoiceUpdatedV1");
        Ok(EngineApi::fork_choice_updated_v1(self, fork_choice_state, payload_attributes).await?)
    }

    /// Handler for `engine_forkchoiceUpdatedV2`
    /// See also <https://github.com/ethereum/execution-apis/blob/3d627c95a4d3510a8187dd02e0250ecb4331d27e/src/engine/shanghai.md#engine_forkchoiceupdatedv2>
    async fn fork_choice_updated_v2(
        &self,
        fork_choice_state: ForkchoiceState,
        payload_attributes: Option<PayloadAttributes>,
    ) -> RpcResult<ForkchoiceUpdated> {
        trace!(target: "rpc::engine", "Serving engine_forkchoiceUpdatedV2");
        Ok(EngineApi::fork_choice_updated_v2(self, fork_choice_state, payload_attributes).await?)
    }

    /// Handler for `engine_forkchoiceUpdatedV2`
    ///
    /// See also <https://github.com/ethereum/execution-apis/blob/main/src/engine/cancun.md#engine_forkchoiceupdatedv3>
    async fn fork_choice_updated_v3(
        &self,
        fork_choice_state: ForkchoiceState,
        payload_attributes: Option<PayloadAttributes>,
    ) -> RpcResult<ForkchoiceUpdated> {
        trace!(target: "rpc::engine", "Serving engine_forkchoiceUpdatedV3");
        Ok(EngineApi::fork_choice_updated_v3(self, fork_choice_state, payload_attributes).await?)
    }

    /// Handler for `engine_getPayloadV1`
    ///
    /// Returns the most recent version of the payload that is available in the corresponding
    /// payload build process at the time of receiving this call.
    ///
    /// See also <https://github.com/ethereum/execution-apis/blob/3d627c95a4d3510a8187dd02e0250ecb4331d27e/src/engine/paris.md#engine_getPayloadV1>
    ///
    /// Caution: This should not return the `withdrawals` field
    ///
    /// Note:
    /// > Provider software MAY stop the corresponding build process after serving this call.
    async fn get_payload_v1(&self, payload_id: PayloadId) -> RpcResult<ExecutionPayloadV1> {
        trace!(target: "rpc::engine", "Serving engine_getPayloadV1");
        Ok(EngineApi::get_payload_v1(self, payload_id).await?)
    }

    /// Handler for `engine_getPayloadV2`
    ///
    /// Returns the most recent version of the payload that is available in the corresponding
    /// payload build process at the time of receiving this call.
    ///
    /// See also <https://github.com/ethereum/execution-apis/blob/3d627c95a4d3510a8187dd02e0250ecb4331d27e/src/engine/shanghai.md#engine_getpayloadv2>
    ///
    /// Note:
    /// > Provider software MAY stop the corresponding build process after serving this call.
    async fn get_payload_v2(&self, payload_id: PayloadId) -> RpcResult<ExecutionPayloadEnvelopeV2> {
        trace!(target: "rpc::engine", "Serving engine_getPayloadV2");
        Ok(EngineApi::get_payload_v2(self, payload_id).await?)
    }

    /// Handler for `engine_getPayloadV3`
    ///
    /// Returns the most recent version of the payload that is available in the corresponding
    /// payload build process at the time of receiving this call.
    ///
    /// See also <https://github.com/ethereum/execution-apis/blob/fe8e13c288c592ec154ce25c534e26cb7ce0530d/src/engine/cancun.md#engine_getpayloadv3>
    ///
    /// Note:
    /// > Provider software MAY stop the corresponding build process after serving this call.
    async fn get_payload_v3(&self, payload_id: PayloadId) -> RpcResult<ExecutionPayloadEnvelopeV3> {
        trace!(target: "rpc::engine", "Serving engine_getPayloadV3");
        Ok(EngineApi::get_payload_v3(self, payload_id).await?)
    }

    /// Handler for `engine_getPayloadBodiesByHashV1`
    /// See also <https://github.com/ethereum/execution-apis/blob/6452a6b194d7db269bf1dbd087a267251d3cc7f8/src/engine/shanghai.md#engine_getpayloadbodiesbyhashv1>
    async fn get_payload_bodies_by_hash_v1(
        &self,
        block_hashes: Vec<BlockHash>,
    ) -> RpcResult<ExecutionPayloadBodiesV1> {
        trace!(target: "rpc::engine", "Serving engine_getPayloadBodiesByHashV1");
        Ok(EngineApi::get_payload_bodies_by_hash(self, block_hashes)?)
    }

    /// Handler for `engine_getPayloadBodiesByRangeV1`
    ///
    /// See also <https://github.com/ethereum/execution-apis/blob/6452a6b194d7db269bf1dbd087a267251d3cc7f8/src/engine/shanghai.md#engine_getpayloadbodiesbyrangev1>
    ///
    /// Returns the execution payload bodies by the range starting at `start`, containing `count`
    /// blocks.
    ///
    /// WARNING: This method is associated with the BeaconBlocksByRange message in the consensus
    /// layer p2p specification, meaning the input should be treated as untrusted or potentially
    /// adversarial.
    ///
    /// Implementors should take care when acting on the input to this method, specifically
    /// ensuring that the range is limited properly, and that the range boundaries are computed
    /// correctly and without panics.
    ///
    /// Note: If a block is pre shanghai, `withdrawals` field will be `null`.
    async fn get_payload_bodies_by_range_v1(
        &self,
        start: U64,
        count: U64,
    ) -> RpcResult<ExecutionPayloadBodiesV1> {
        trace!(target: "rpc::engine", "Serving engine_getPayloadBodiesByRangeV1");
        Ok(EngineApi::get_payload_bodies_by_range(self, start.as_u64(), count.as_u64()).await?)
    }

    /// Handler for `engine_exchangeTransitionConfigurationV1`
    /// See also <https://github.com/ethereum/execution-apis/blob/3d627c95a4d3510a8187dd02e0250ecb4331d27e/src/engine/paris.md#engine_exchangeTransitionConfigurationV1>
    async fn exchange_transition_configuration(
        &self,
        config: TransitionConfiguration,
    ) -> RpcResult<TransitionConfiguration> {
        trace!(target: "rpc::engine", "Serving engine_exchangeTransitionConfigurationV1");
        Ok(EngineApi::exchange_transition_configuration(self, config).await?)
    }

    /// Handler for `engine_exchangeCapabilitiesV1`
    /// See also <https://github.com/ethereum/execution-apis/blob/6452a6b194d7db269bf1dbd087a267251d3cc7f8/src/engine/common.md#capabilities>
    async fn exchange_capabilities(&self, _capabilities: Vec<String>) -> RpcResult<Vec<String>> {
        Ok(CAPABILITIES.into_iter().map(str::to_owned).collect())
    }
}

impl<Provider> std::fmt::Debug for EngineApi<Provider> {
    fn fmt(&self, f: &mut std::fmt::Formatter<'_>) -> std::fmt::Result {
        f.debug_struct("EngineApi").finish_non_exhaustive()
    }
}

#[cfg(test)]
mod tests {
    use super::*;
    use assert_matches::assert_matches;
    use reth_beacon_consensus::BeaconEngineMessage;
    use reth_interfaces::test_utils::generators::random_block;
    use reth_payload_builder::test_utils::spawn_test_payload_service;
    use reth_primitives::{SealedBlock, H256, MAINNET};
    use reth_provider::test_utils::MockEthProvider;
    use reth_tasks::TokioTaskExecutor;
    use std::sync::Arc;
    use tokio::sync::mpsc::{unbounded_channel, UnboundedReceiver};

    fn setup_engine_api() -> (EngineApiTestHandle, EngineApi<Arc<MockEthProvider>>) {
        let chain_spec: Arc<ChainSpec> = MAINNET.clone();
        let provider = Arc::new(MockEthProvider::default());
        let payload_store = spawn_test_payload_service();
        let (to_engine, engine_rx) = unbounded_channel();
        let task_executor = Box::<TokioTaskExecutor>::default();
        let api = EngineApi::new(
            provider.clone(),
            chain_spec.clone(),
            BeaconConsensusEngineHandle::new(to_engine),
            payload_store.into(),
            task_executor,
        );
        let handle = EngineApiTestHandle { chain_spec, provider, from_api: engine_rx };
        (handle, api)
    }

    struct EngineApiTestHandle {
        chain_spec: Arc<ChainSpec>,
        provider: Arc<MockEthProvider>,
        from_api: UnboundedReceiver<BeaconEngineMessage>,
    }

    #[tokio::test]
    async fn forwards_responses_to_consensus_engine() {
        let (mut handle, api) = setup_engine_api();

        tokio::spawn(async move {
            api.new_payload_v1(SealedBlock::default().into()).await.unwrap();
        });
        assert_matches!(handle.from_api.recv().await, Some(BeaconEngineMessage::NewPayload { .. }));
    }

    // tests covering `engine_getPayloadBodiesByRange` and `engine_getPayloadBodiesByHash`
    mod get_payload_bodies {
        use super::*;
        use reth_interfaces::test_utils::{generators, generators::random_block_range};

        #[tokio::test]
        async fn invalid_params() {
            let (_, api) = setup_engine_api();

            let by_range_tests = [
                // (start, count)
                (0, 0),
                (0, 1),
                (1, 0),
            ];

            // test [EngineApiMessage::GetPayloadBodiesByRange]
            for (start, count) in by_range_tests {
                let res = api.get_payload_bodies_by_range(start, count).await;
                assert_matches!(res, Err(EngineApiError::InvalidBodiesRange { .. }));
            }
        }

        #[tokio::test]
        async fn request_too_large() {
            let (_, api) = setup_engine_api();

            let request_count = MAX_PAYLOAD_BODIES_LIMIT + 1;
            let res = api.get_payload_bodies_by_range(0, request_count).await;
            assert_matches!(res, Err(EngineApiError::PayloadRequestTooLarge { .. }));
        }

        #[tokio::test]
        async fn returns_payload_bodies() {
            let mut rng = generators::rng();
            let (handle, api) = setup_engine_api();

            let (start, count) = (1, 10);
            let blocks =
                random_block_range(&mut rng, start..=start + count - 1, H256::default(), 0..2);
            handle.provider.extend_blocks(blocks.iter().cloned().map(|b| (b.hash(), b.unseal())));

            let expected = blocks
                .iter()
                .cloned()
                .map(|b| Some(convert_to_payload_body_v1(b.unseal())))
                .collect::<Vec<_>>();

            let res = api.get_payload_bodies_by_range(start, count).await.unwrap();
            assert_eq!(res, expected);
        }

        #[tokio::test]
        async fn returns_payload_bodies_with_gaps() {
            let mut rng = generators::rng();
            let (handle, api) = setup_engine_api();

            let (start, count) = (1, 100);
            let blocks =
                random_block_range(&mut rng, start..=start + count - 1, H256::default(), 0..2);

            // Insert only blocks in ranges 1-25 and 50-75
            let first_missing_range = 26..=50;
            let second_missing_range = 76..=100;
            handle.provider.extend_blocks(
                blocks
                    .iter()
                    .filter(|b| {
                        !first_missing_range.contains(&b.number) &&
                            !second_missing_range.contains(&b.number)
                    })
                    .map(|b| (b.hash(), b.clone().unseal())),
            );

            let expected = blocks
                .iter()
                // filter anything after the second missing range to ensure we don't expect trailing
                // `None`s
                .filter(|b| !second_missing_range.contains(&b.number))
                .cloned()
                .map(|b| {
                    if first_missing_range.contains(&b.number) {
                        None
                    } else {
                        Some(convert_to_payload_body_v1(b.unseal()))
                    }
                })
                .collect::<Vec<_>>();

            let res = api.get_payload_bodies_by_range(start, count).await.unwrap();
            assert_eq!(res, expected);

            let expected = blocks
                .iter()
                .cloned()
                // ensure we still return trailing `None`s here because by-hash will not be aware
                // of the missing block's number, and cannot compare it to the current best block
                .map(|b| {
                    if first_missing_range.contains(&b.number) ||
                        second_missing_range.contains(&b.number)
                    {
                        None
                    } else {
                        Some(convert_to_payload_body_v1(b.unseal()))
                    }
                })
                .collect::<Vec<_>>();

            let hashes = blocks.iter().map(|b| b.hash()).collect();
            let res = api.get_payload_bodies_by_hash(hashes).unwrap();
            assert_eq!(res, expected);
        }
    }

    // https://github.com/ethereum/execution-apis/blob/main/src/engine/paris.md#specification-3
    mod exchange_transition_configuration {
        use super::*;
        use reth_interfaces::test_utils::generators;
        use reth_primitives::U256;

        #[tokio::test]
        async fn terminal_td_mismatch() {
            let (handle, api) = setup_engine_api();

            let transition_config = TransitionConfiguration {
                terminal_total_difficulty: handle.chain_spec.fork(Hardfork::Paris).ttd().unwrap() +
                    U256::from(1),
                ..Default::default()
            };

            let res = api.exchange_transition_configuration(transition_config.clone()).await;

            assert_matches!(
                res,
                Err(EngineApiError::TerminalTD { execution, consensus })
                    if execution == handle.chain_spec.fork(Hardfork::Paris).ttd().unwrap() && consensus == U256::from(transition_config.terminal_total_difficulty)
            );
        }

        #[tokio::test]
        async fn terminal_block_hash_mismatch() {
            let mut rng = generators::rng();

            let (handle, api) = setup_engine_api();

            let terminal_block_number = 1000;
            let consensus_terminal_block =
                random_block(&mut rng, terminal_block_number, None, None, None);
            let execution_terminal_block =
                random_block(&mut rng, terminal_block_number, None, None, None);

            let transition_config = TransitionConfiguration {
                terminal_total_difficulty: handle.chain_spec.fork(Hardfork::Paris).ttd().unwrap(),
                terminal_block_hash: consensus_terminal_block.hash(),
                terminal_block_number: terminal_block_number.into(),
            };

            // Unknown block number
            let res = api.exchange_transition_configuration(transition_config.clone()).await;

            assert_matches!(
               res,
                Err(EngineApiError::TerminalBlockHash { execution, consensus })
                    if execution.is_none() && consensus == transition_config.terminal_block_hash
            );

            // Add block and to provider local store and test for mismatch
            handle.provider.add_block(
                execution_terminal_block.hash(),
                execution_terminal_block.clone().unseal(),
            );

            let res = api.exchange_transition_configuration(transition_config.clone()).await;

            assert_matches!(
                res,
                Err(EngineApiError::TerminalBlockHash { execution, consensus })
                    if execution == Some(execution_terminal_block.hash()) && consensus == transition_config.terminal_block_hash
            );
        }

        #[tokio::test]
        async fn configurations_match() {
            let (handle, api) = setup_engine_api();

            let terminal_block_number = 1000;
            let terminal_block =
                random_block(&mut generators::rng(), terminal_block_number, None, None, None);

            let transition_config = TransitionConfiguration {
                terminal_total_difficulty: handle.chain_spec.fork(Hardfork::Paris).ttd().unwrap(),
                terminal_block_hash: terminal_block.hash(),
                terminal_block_number: terminal_block_number.into(),
            };

            handle.provider.add_block(terminal_block.hash(), terminal_block.unseal());

            let config =
                api.exchange_transition_configuration(transition_config.clone()).await.unwrap();
            assert_eq!(config, transition_config);
        }
    }
}<|MERGE_RESOLUTION|>--- conflicted
+++ resolved
@@ -121,20 +121,8 @@
         state: ForkchoiceState,
         payload_attrs: Option<PayloadAttributes>,
     ) -> EngineApiResult<ForkchoiceUpdated> {
-<<<<<<< HEAD
-        if let Some(ref attrs) = payload_attrs {
-            #[cfg(feature = "optimism")]
-            if attrs.gas_limit.is_none() && self.inner.chain_spec.optimism {
-                return Err(EngineApiError::MissingGasLimitInPayloadAttributes)
-            }
-            self.validate_version_specific_fields(EngineApiMessageVersion::V1, &attrs.into())?;
-        }
-
-        Ok(self.inner.beacon_consensus.fork_choice_updated(state, payload_attrs).await?)
-=======
         self.validate_and_execute_forkchoice(EngineApiMessageVersion::V1, state, payload_attrs)
             .await
->>>>>>> 8e9937bb
     }
 
     /// Sends a message to the beacon consensus engine to update the fork choice _with_ withdrawals,
@@ -565,6 +553,11 @@
         if let Some(ref attrs) = payload_attrs {
             let attr_validation_res = self.validate_version_specific_fields(version, &attrs.into());
 
+            #[cfg(feature = "optimism")]
+            if matches!(version, EngineApiMessageVersion::V1) && attrs.gas_limit.is_none() && self.inner.chain_spec.optimism  {
+                return Err(EngineApiError::MissingGasLimitInPayloadAttributes)
+            }
+
             // From the engine API spec:
             //
             // Client software MUST ensure that payloadAttributes.timestamp is greater than
