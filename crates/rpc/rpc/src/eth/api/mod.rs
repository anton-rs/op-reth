--- conflicted
+++ resolved
@@ -87,11 +87,7 @@
         network: Network,
         eth_cache: EthStateCache,
         gas_oracle: GasPriceOracle<Provider>,
-<<<<<<< HEAD
-        gas_cap: u64,
-=======
         gas_cap: impl Into<GasCap>,
->>>>>>> 49420f5b
     ) -> Self {
         Self::with_spawner(
             provider,
@@ -99,11 +95,7 @@
             network,
             eth_cache,
             gas_oracle,
-<<<<<<< HEAD
-            gas_cap,
-=======
             gas_cap.into().into(),
->>>>>>> 49420f5b
             Box::<TokioTaskExecutor>::default(),
         )
     }
