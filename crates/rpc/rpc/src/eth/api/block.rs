//! Contains RPC handler implementations specific to blocks.

use crate::{
    eth::{
        api::transactions::build_transaction_receipt_with_block_receipts,
        error::{EthApiError, EthResult},
    },
    EthApi,
};
use reth_network_api::NetworkInfo;
use reth_primitives::{BlockId, BlockNumberOrTag, TransactionMeta};

use reth_provider::{BlockReaderIdExt, ChainSpecProvider, EvmEnvProvider, StateProviderFactory};
use reth_rpc_types::{Index, RichBlock, TransactionReceipt};

use reth_rpc_types_compat::block::{from_block, uncle_block_from_header};
use reth_transaction_pool::TransactionPool;

#[cfg(feature = "optimism")]
use bytes::BytesMut;
#[cfg(feature = "optimism")]
use reth_revm::optimism::L1BlockInfo;

impl<Provider, Pool, Network> EthApi<Provider, Pool, Network>
where
    Provider:
        BlockReaderIdExt + ChainSpecProvider + StateProviderFactory + EvmEnvProvider + 'static,
    Pool: TransactionPool + Clone + 'static,
    Network: NetworkInfo + Send + Sync + 'static,
{
    /// Returns the uncle headers of the given block
    ///
    /// Returns an empty vec if there are none.
    pub(crate) fn ommers(
        &self,
        block_id: impl Into<BlockId>,
    ) -> EthResult<Option<Vec<reth_primitives::Header>>> {
        let block_id = block_id.into();
        Ok(self.provider().ommers_by_id(block_id)?)
    }

    pub(crate) async fn ommer_by_block_and_index(
        &self,
        block_id: impl Into<BlockId>,
        index: Index,
    ) -> EthResult<Option<RichBlock>> {
        let block_id = block_id.into();

        let uncles = if block_id.is_pending() {
            // Pending block can be fetched directly without need for caching
            self.provider().pending_block()?.map(|block| block.ommers)
        } else {
            self.provider().ommers_by_id(block_id)?
        }
        .unwrap_or_default();

        let index = usize::from(index);
        let uncle =
            uncles.into_iter().nth(index).map(|header| uncle_block_from_header(header).into());
        Ok(uncle)
    }

    /// Returns all transaction receipts in the block.
    ///
    /// Returns `None` if the block wasn't found.
    pub(crate) async fn block_receipts(
        &self,
        number: BlockNumberOrTag,
    ) -> EthResult<Option<Vec<TransactionReceipt>>> {
        let mut block_and_receipts = None;

        if number.is_pending() {
            block_and_receipts = self.provider().pending_block_and_receipts()?;
        } else if let Some(block_hash) = self.provider().block_hash_for_id(number.into())? {
            block_and_receipts = self.cache().get_block_and_receipts(block_hash).await?;
        }

        if let Some((block, receipts)) = block_and_receipts {
            let block_number = block.number;
            let base_fee = block.base_fee_per_gas;
            let block_hash = block.hash;
<<<<<<< HEAD

            #[cfg(feature = "optimism")]
            let (block_timestamp, l1_block_info): (_, Option<L1BlockInfo>) = {
                let body =
                    block.body.get(0).ok_or(EthApiError::InternalEthError)?.input()[4..].try_into();
                (block.timestamp, body.ok())
            };

=======
            let excess_blob_gas = block.excess_blob_gas;
>>>>>>> b87dfe50
            let receipts = block
                .body
                .into_iter()
                .zip(receipts.clone())
                .enumerate()
                .map(|(idx, (tx, receipt))| {
                    let meta = TransactionMeta {
                        tx_hash: tx.hash,
                        index: idx as u64,
                        block_hash,
                        block_number,
                        base_fee,
                        excess_blob_gas,
                    };

                    #[cfg(feature = "optimism")]
                    let (l1_fee, l1_data_gas) = {
                        if let Some(l1_block_info) = &l1_block_info {
                            let mut buf = BytesMut::default();
                            tx.encode_enveloped(&mut buf);
                            let data = &buf.freeze().into();
                            let l1_fee = (!tx.is_deposit()).then(|| {
                                l1_block_info.calculate_tx_l1_cost(
                                    self.inner.provider.chain_spec(),
                                    block_timestamp,
                                    data,
                                    tx.is_deposit(),
                                )
                            });
                            let l1_data_gas = (!tx.is_deposit()).then(|| {
                                l1_block_info.data_gas(
                                    data,
                                    self.inner.provider.chain_spec(),
                                    block_timestamp,
                                )
                            });

                            (l1_fee, l1_data_gas)
                        } else {
                            (None, None)
                        }
                    };

                    build_transaction_receipt_with_block_receipts(
                        tx,
                        meta,
                        receipt,
                        &receipts,
                        #[cfg(feature = "optimism")]
                        &l1_block_info,
                        #[cfg(feature = "optimism")]
                        l1_fee,
                        #[cfg(feature = "optimism")]
                        l1_data_gas,
                    )
                })
                .collect::<EthResult<Vec<_>>>();
            return receipts.map(Some)
        }

        Ok(None)
    }

    /// Returns the number transactions in the given block.
    ///
    /// Returns `None` if the block does not exist
    pub(crate) async fn block_transaction_count(
        &self,
        block_id: impl Into<BlockId>,
    ) -> EthResult<Option<usize>> {
        let block_id = block_id.into();

        if block_id.is_pending() {
            // Pending block can be fetched directly without need for caching
            return Ok(self.provider().pending_block()?.map(|block| block.body.len()))
        }

        let block_hash = match self.provider().block_hash_for_id(block_id)? {
            Some(block_hash) => block_hash,
            None => return Ok(None),
        };

        Ok(self.cache().get_block_transactions(block_hash).await?.map(|txs| txs.len()))
    }

    /// Returns the block object for the given block id.
    pub(crate) async fn block(
        &self,
        block_id: impl Into<BlockId>,
    ) -> EthResult<Option<reth_primitives::SealedBlock>> {
        let block_id = block_id.into();

        if block_id.is_pending() {
            // Pending block can be fetched directly without need for caching
            let maybe_pending = self.provider().pending_block()?;
            return if maybe_pending.is_some() {
                return Ok(maybe_pending)
            } else {
                self.local_pending_block().await
            }
        }

        let block_hash = match self.provider().block_hash_for_id(block_id)? {
            Some(block_hash) => block_hash,
            None => return Ok(None),
        };

        Ok(self.cache().get_sealed_block(block_hash).await?)
    }

    /// Returns the populated rpc block object for the given block id.
    ///
    /// If `full` is true, the block object will contain all transaction objects, otherwise it will
    /// only contain the transaction hashes.
    pub(crate) async fn rpc_block(
        &self,
        block_id: impl Into<BlockId>,
        full: bool,
    ) -> EthResult<Option<RichBlock>> {
        let block = match self.block(block_id).await? {
            Some(block) => block,
            None => return Ok(None),
        };
        let block_hash = block.hash;
        let total_difficulty = self
            .provider()
            .header_td_by_number(block.number)?
            .ok_or(EthApiError::UnknownBlockNumber)?;
        let block = from_block(block.into(), total_difficulty, full.into(), Some(block_hash))?;
        Ok(Some(block.into()))
    }
}<|MERGE_RESOLUTION|>--- conflicted
+++ resolved
@@ -79,7 +79,7 @@
             let block_number = block.number;
             let base_fee = block.base_fee_per_gas;
             let block_hash = block.hash;
-<<<<<<< HEAD
+            let excess_blob_gas = block.excess_blob_gas;
 
             #[cfg(feature = "optimism")]
             let (block_timestamp, l1_block_info): (_, Option<L1BlockInfo>) = {
@@ -88,9 +88,6 @@
                 (block.timestamp, body.ok())
             };
 
-=======
-            let excess_blob_gas = block.excess_blob_gas;
->>>>>>> b87dfe50
             let receipts = block
                 .body
                 .into_iter()
