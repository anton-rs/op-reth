--- conflicted
+++ resolved
@@ -102,9 +102,7 @@
             cumulative_gas_used += gas_used;
 
             // Push transaction changeset and calculate header bloom filter for receipt.
-<<<<<<< HEAD
-            post_state.add_receipt(
-                block_number,
+            receipts.push(Some(
                 Receipt {
                     tx_type: tx.tx_type(),
                     success: result.is_success(),
@@ -112,17 +110,8 @@
                     logs: result.logs().into_iter().map(into_reth_log).collect(),
                     #[cfg(feature = "optimism")]
                     deposit_nonce: None,
-                },
-            );
-=======
-            receipts.push(Some(Receipt {
-                tx_type: tx.tx_type(),
-                success: result.is_success(),
-                cumulative_gas_used,
-                logs: result.logs().into_iter().map(into_reth_log).collect(),
-            }));
-
->>>>>>> ae0d5241
+                }
+            ));
             // append transaction to the list of executed transactions
             executed_txs.push(tx.into_signed());
         }
