--- conflicted
+++ resolved
@@ -37,10 +37,7 @@
 pub mod eth;
 mod layers;
 mod net;
-<<<<<<< HEAD
-=======
 mod otterscan;
->>>>>>> 49420f5b
 mod reth;
 mod rpc;
 mod trace;
@@ -54,10 +51,7 @@
 pub use eth::{EthApi, EthApiSpec, EthFilter, EthPubSub, EthSubscriptionIdProvider};
 pub use layers::{AuthLayer, AuthValidator, Claims, JwtAuthValidator, JwtError, JwtSecret};
 pub use net::NetApi;
-<<<<<<< HEAD
-=======
 pub use otterscan::OtterscanApi;
->>>>>>> 49420f5b
 pub use reth::RethApi;
 pub use rpc::RPCApi;
 pub use trace::TraceApi;
