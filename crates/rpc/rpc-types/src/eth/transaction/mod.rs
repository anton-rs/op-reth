pub use common::TransactionInfo;
pub use receipt::TransactionReceipt;
pub use request::TransactionRequest;
use reth_primitives::{AccessListItem, Address, Bytes, H256, U128, U256, U64};
use serde::{Deserialize, Serialize};
pub use signature::{Parity, Signature};
pub use typed::*;

mod common;
mod receipt;
mod request;
mod signature;
mod typed;

/// Transaction object used in RPC
#[derive(Debug, Default, Clone, PartialEq, Eq, Serialize, Deserialize)]
#[serde(rename_all = "camelCase")]
pub struct Transaction {
    /// Hash
    pub hash: H256,
    /// Nonce
    pub nonce: U256,
    /// Block hash
    pub block_hash: Option<H256>,
    /// Block number
    pub block_number: Option<U256>,
    /// Transaction Index
    pub transaction_index: Option<U256>,
    /// Sender
    pub from: Address,
    /// Recipient
    pub to: Option<Address>,
    /// Transferred value
    pub value: U256,
    /// Gas Price
    #[serde(skip_serializing_if = "Option::is_none")]
    pub gas_price: Option<U128>,
    /// Gas amount
    pub gas: U256,
    /// Max BaseFeePerGas the user is willing to pay.
    #[serde(skip_serializing_if = "Option::is_none")]
    pub max_fee_per_gas: Option<U128>,
    /// The miner's tip.
    #[serde(skip_serializing_if = "Option::is_none")]
    pub max_priority_fee_per_gas: Option<U128>,
    /// Data
    pub input: Bytes,
    /// All _flattened_ fields of the transaction signature.
    ///
    /// Note: this is an option so special transaction types without a signature (e.g. <https://github.com/ethereum-optimism/optimism/blob/0bf643c4147b43cd6f25a759d331ef3a2a61a2a3/specs/deposits.md#the-deposited-transaction-type>) can be supported.
    #[serde(flatten, skip_serializing_if = "Option::is_none")]
    pub signature: Option<Signature>,
    /// The chain id of the transaction, if any.
    pub chain_id: Option<U64>,
    /// EIP2930
    ///
    /// Pre-pay to warm storage access.
    #[serde(skip_serializing_if = "Option::is_none")]
    pub access_list: Option<Vec<AccessListItem>>,
    /// EIP2718
    ///
    /// Transaction type, Some(2) for EIP-1559 transaction,
    /// Some(1) for AccessList transaction, None for Legacy
    #[serde(rename = "type", skip_serializing_if = "Option::is_none")]
    pub transaction_type: Option<U64>,
}

<<<<<<< HEAD
impl Transaction {
    /// Create a new rpc transaction result for a mined transaction, using the given block hash,
    /// number, and tx index fields to populate the corresponding fields in the rpc result.
    ///
    /// The block hash, number, and tx index fields should be from the original block where the
    /// transaction was mined.
    pub fn from_recovered_with_block_context(
        tx: TransactionSignedEcRecovered,
        block_hash: H256,
        block_number: BlockNumber,
        base_fee: Option<u64>,
        tx_index: U256,
    ) -> Self {
        Self::fill(tx, Some(block_hash), Some(block_number), base_fee, Some(tx_index))
    }

    /// Create a new rpc transaction result for a _pending_ signed transaction, setting block
    /// environment related fields to `None`.
    pub fn from_recovered(tx: TransactionSignedEcRecovered) -> Self {
        Self::fill(tx, None, None, None, None)
    }

    /// Create a new rpc transaction result for a _pending_ signed transaction, setting block
    /// environment related fields to `None`.
    fn fill(
        tx: TransactionSignedEcRecovered,
        block_hash: Option<H256>,
        block_number: Option<BlockNumber>,
        base_fee: Option<u64>,
        transaction_index: Option<U256>,
    ) -> Self {
        let signer = tx.signer();
        let signed_tx = tx.into_signed();

        let to = match signed_tx.kind() {
            PrimitiveTransactionKind::Create => None,
            PrimitiveTransactionKind::Call(to) => Some(*to),
        };

        let (gas_price, max_fee_per_gas) = match signed_tx.tx_type() {
            TxType::Legacy => (Some(U128::from(signed_tx.max_fee_per_gas())), None),
            TxType::EIP2930 => (Some(U128::from(signed_tx.max_fee_per_gas())), None),
            TxType::EIP1559 => {
                // the gas price field for EIP1559 is set to `min(tip, gasFeeCap - baseFee) +
                // baseFee`
                let gas_price = base_fee
                    .and_then(|base_fee| {
                        signed_tx.effective_tip_per_gas(base_fee).map(|tip| tip + base_fee as u128)
                    })
                    .unwrap_or_else(|| signed_tx.max_fee_per_gas());

                (Some(U128::from(gas_price)), Some(U128::from(signed_tx.max_fee_per_gas())))
            }
            #[cfg(feature = "optimism")]
            TxType::DEPOSIT => (None, None),
        };

        let chain_id = signed_tx.chain_id().map(U64::from);
        let access_list = match &signed_tx.transaction {
            #[cfg(feature = "optimism")]
            PrimitiveTransaction::Deposit(_) => None,
            PrimitiveTransaction::Legacy(_) => None,
            PrimitiveTransaction::Eip2930(tx) => Some(
                tx.access_list
                    .0
                    .iter()
                    .map(|item| AccessListItem {
                        address: item.address.0.into(),
                        storage_keys: item.storage_keys.iter().map(|key| key.0.into()).collect(),
                    })
                    .collect(),
            ),
            PrimitiveTransaction::Eip1559(tx) => Some(
                tx.access_list
                    .0
                    .iter()
                    .map(|item| AccessListItem {
                        address: item.address.0.into(),
                        storage_keys: item.storage_keys.iter().map(|key| key.0.into()).collect(),
                    })
                    .collect(),
            ),
        };

        let signature = Signature::from_primitive_signature(
            *signed_tx.signature(),
            signed_tx.tx_type(),
            signed_tx.chain_id(),
        );

        Self {
            hash: signed_tx.hash(),
            nonce: U256::from(signed_tx.nonce()),
            from: signer,
            to,
            value: U256::from(signed_tx.value()),
            gas_price,
            max_fee_per_gas,
            max_priority_fee_per_gas: signed_tx.max_priority_fee_per_gas().map(U128::from),
            signature: Some(signature),
            gas: U256::from(signed_tx.gas_limit()),
            input: signed_tx.input().clone(),
            chain_id,
            access_list,
            transaction_type: Some(U64::from(signed_tx.tx_type() as u8)),

            // These fields are set to None because they are not stored as part of the transaction
            block_hash,
            block_number: block_number.map(U256::from),
            transaction_index,
        }
    }
}

=======
>>>>>>> 1c23075e
#[cfg(test)]
mod tests {
    use super::*;
    use crate::eth::transaction::signature::Parity;

    #[test]
    fn serde_transaction() {
        let transaction = Transaction {
            hash: H256::from_low_u64_be(1),
            nonce: U256::from(2),
            block_hash: Some(H256::from_low_u64_be(3)),
            block_number: Some(U256::from(4)),
            transaction_index: Some(U256::from(5)),
            from: Address::from_low_u64_be(6),
            to: Some(Address::from_low_u64_be(7)),
            value: U256::from(8),
            gas_price: Some(U128::from(9)),
            gas: U256::from(10),
            input: Bytes::from(vec![11, 12, 13]),
            signature: Some(Signature {
                v: U256::from(14),
                r: U256::from(14),
                s: U256::from(14),
                y_parity: None,
            }),
            chain_id: Some(U64::from(17)),
            access_list: None,
            transaction_type: Some(U64::from(20)),
            max_fee_per_gas: Some(U128::from(21)),
            max_priority_fee_per_gas: Some(U128::from(22)),
        };
        let serialized = serde_json::to_string(&transaction).unwrap();
        assert_eq!(
            serialized,
            r#"{"hash":"0x0000000000000000000000000000000000000000000000000000000000000001","nonce":"0x2","blockHash":"0x0000000000000000000000000000000000000000000000000000000000000003","blockNumber":"0x4","transactionIndex":"0x5","from":"0x0000000000000000000000000000000000000006","to":"0x0000000000000000000000000000000000000007","value":"0x8","gasPrice":"0x9","gas":"0xa","maxFeePerGas":"0x15","maxPriorityFeePerGas":"0x16","input":"0x0b0c0d","r":"0xe","s":"0xe","v":"0xe","chainId":"0x11","type":"0x14"}"#
        );
        let deserialized: Transaction = serde_json::from_str(&serialized).unwrap();
        assert_eq!(transaction, deserialized);
    }

    #[test]
    fn serde_transaction_with_parity_bit() {
        let transaction = Transaction {
            hash: H256::from_low_u64_be(1),
            nonce: U256::from(2),
            block_hash: Some(H256::from_low_u64_be(3)),
            block_number: Some(U256::from(4)),
            transaction_index: Some(U256::from(5)),
            from: Address::from_low_u64_be(6),
            to: Some(Address::from_low_u64_be(7)),
            value: U256::from(8),
            gas_price: Some(U128::from(9)),
            gas: U256::from(10),
            input: Bytes::from(vec![11, 12, 13]),
            signature: Some(Signature {
                v: U256::from(14),
                r: U256::from(14),
                s: U256::from(14),
                y_parity: Some(Parity(true)),
            }),
            chain_id: Some(U64::from(17)),
            access_list: None,
            transaction_type: Some(U64::from(20)),
            max_fee_per_gas: Some(U128::from(21)),
            max_priority_fee_per_gas: Some(U128::from(22)),
        };
        let serialized = serde_json::to_string(&transaction).unwrap();
        assert_eq!(
            serialized,
            r#"{"hash":"0x0000000000000000000000000000000000000000000000000000000000000001","nonce":"0x2","blockHash":"0x0000000000000000000000000000000000000000000000000000000000000003","blockNumber":"0x4","transactionIndex":"0x5","from":"0x0000000000000000000000000000000000000006","to":"0x0000000000000000000000000000000000000007","value":"0x8","gasPrice":"0x9","gas":"0xa","maxFeePerGas":"0x15","maxPriorityFeePerGas":"0x16","input":"0x0b0c0d","r":"0xe","s":"0xe","v":"0xe","yParity":"0x1","chainId":"0x11","type":"0x14"}"#
        );
        let deserialized: Transaction = serde_json::from_str(&serialized).unwrap();
        assert_eq!(transaction, deserialized);
    }
}<|MERGE_RESOLUTION|>--- conflicted
+++ resolved
@@ -65,123 +65,6 @@
     pub transaction_type: Option<U64>,
 }
 
-<<<<<<< HEAD
-impl Transaction {
-    /// Create a new rpc transaction result for a mined transaction, using the given block hash,
-    /// number, and tx index fields to populate the corresponding fields in the rpc result.
-    ///
-    /// The block hash, number, and tx index fields should be from the original block where the
-    /// transaction was mined.
-    pub fn from_recovered_with_block_context(
-        tx: TransactionSignedEcRecovered,
-        block_hash: H256,
-        block_number: BlockNumber,
-        base_fee: Option<u64>,
-        tx_index: U256,
-    ) -> Self {
-        Self::fill(tx, Some(block_hash), Some(block_number), base_fee, Some(tx_index))
-    }
-
-    /// Create a new rpc transaction result for a _pending_ signed transaction, setting block
-    /// environment related fields to `None`.
-    pub fn from_recovered(tx: TransactionSignedEcRecovered) -> Self {
-        Self::fill(tx, None, None, None, None)
-    }
-
-    /// Create a new rpc transaction result for a _pending_ signed transaction, setting block
-    /// environment related fields to `None`.
-    fn fill(
-        tx: TransactionSignedEcRecovered,
-        block_hash: Option<H256>,
-        block_number: Option<BlockNumber>,
-        base_fee: Option<u64>,
-        transaction_index: Option<U256>,
-    ) -> Self {
-        let signer = tx.signer();
-        let signed_tx = tx.into_signed();
-
-        let to = match signed_tx.kind() {
-            PrimitiveTransactionKind::Create => None,
-            PrimitiveTransactionKind::Call(to) => Some(*to),
-        };
-
-        let (gas_price, max_fee_per_gas) = match signed_tx.tx_type() {
-            TxType::Legacy => (Some(U128::from(signed_tx.max_fee_per_gas())), None),
-            TxType::EIP2930 => (Some(U128::from(signed_tx.max_fee_per_gas())), None),
-            TxType::EIP1559 => {
-                // the gas price field for EIP1559 is set to `min(tip, gasFeeCap - baseFee) +
-                // baseFee`
-                let gas_price = base_fee
-                    .and_then(|base_fee| {
-                        signed_tx.effective_tip_per_gas(base_fee).map(|tip| tip + base_fee as u128)
-                    })
-                    .unwrap_or_else(|| signed_tx.max_fee_per_gas());
-
-                (Some(U128::from(gas_price)), Some(U128::from(signed_tx.max_fee_per_gas())))
-            }
-            #[cfg(feature = "optimism")]
-            TxType::DEPOSIT => (None, None),
-        };
-
-        let chain_id = signed_tx.chain_id().map(U64::from);
-        let access_list = match &signed_tx.transaction {
-            #[cfg(feature = "optimism")]
-            PrimitiveTransaction::Deposit(_) => None,
-            PrimitiveTransaction::Legacy(_) => None,
-            PrimitiveTransaction::Eip2930(tx) => Some(
-                tx.access_list
-                    .0
-                    .iter()
-                    .map(|item| AccessListItem {
-                        address: item.address.0.into(),
-                        storage_keys: item.storage_keys.iter().map(|key| key.0.into()).collect(),
-                    })
-                    .collect(),
-            ),
-            PrimitiveTransaction::Eip1559(tx) => Some(
-                tx.access_list
-                    .0
-                    .iter()
-                    .map(|item| AccessListItem {
-                        address: item.address.0.into(),
-                        storage_keys: item.storage_keys.iter().map(|key| key.0.into()).collect(),
-                    })
-                    .collect(),
-            ),
-        };
-
-        let signature = Signature::from_primitive_signature(
-            *signed_tx.signature(),
-            signed_tx.tx_type(),
-            signed_tx.chain_id(),
-        );
-
-        Self {
-            hash: signed_tx.hash(),
-            nonce: U256::from(signed_tx.nonce()),
-            from: signer,
-            to,
-            value: U256::from(signed_tx.value()),
-            gas_price,
-            max_fee_per_gas,
-            max_priority_fee_per_gas: signed_tx.max_priority_fee_per_gas().map(U128::from),
-            signature: Some(signature),
-            gas: U256::from(signed_tx.gas_limit()),
-            input: signed_tx.input().clone(),
-            chain_id,
-            access_list,
-            transaction_type: Some(U64::from(signed_tx.tx_type() as u8)),
-
-            // These fields are set to None because they are not stored as part of the transaction
-            block_hash,
-            block_number: block_number.map(U256::from),
-            transaction_index,
-        }
-    }
-}
-
-=======
->>>>>>> 1c23075e
 #[cfg(test)]
 mod tests {
     use super::*;
