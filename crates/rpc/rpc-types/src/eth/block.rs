--- conflicted
+++ resolved
@@ -274,11 +274,8 @@
                     base_fee_per_gas,
                     extra_data,
                     withdrawals_root,
-<<<<<<< HEAD
-=======
                     blob_gas_used,
                     excess_blob_gas,
->>>>>>> aaf2d2cf
                 },
             hash,
         } = primitive_header;
