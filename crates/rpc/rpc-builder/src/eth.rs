use crate::constants::RPC_DEFAULT_GAS_CAP;
use reth_rpc::{
    eth::{
        cache::{EthStateCache, EthStateCacheConfig},
        gas_oracle::GasPriceOracleConfig,
        RPC_DEFAULT_GAS_CAP,
    },
    EthApi, EthFilter, EthPubSub,
};
use serde::{Deserialize, Serialize};

/// The default maximum of logs in a single response.
pub(crate) const DEFAULT_MAX_LOGS_PER_RESPONSE: usize = 20_000;

/// The default maximum number of concurrently executed tracing calls
pub(crate) const DEFAULT_MAX_TRACING_REQUESTS: u32 = 25;

/// All handlers for the `eth` namespace
#[derive(Debug, Clone)]
pub struct EthHandlers<Provider, Pool, Network, Events> {
    /// Main `eth_` request handler
    pub api: EthApi<Provider, Pool, Network>,
    /// The async caching layer used by the eth handlers
    pub cache: EthStateCache,
    /// Polling based filter handler available on all transports
    pub filter: EthFilter<Provider, Pool>,
    /// Handler for subscriptions only available for transports that support it (ws, ipc)
    pub pubsub: EthPubSub<Provider, Pool, Events, Network>,
}

/// Additional config values for the eth namespace
#[derive(Debug, Clone, Eq, PartialEq, Serialize, Deserialize)]
pub struct EthConfig {
    /// Settings for the caching layer
    pub cache: EthStateCacheConfig,
    /// Settings for the gas price oracle
    pub gas_oracle: GasPriceOracleConfig,
    /// The maximum number of tracing calls that can be executed in concurrently.
    pub max_tracing_requests: u32,
    /// Maximum number of logs that can be returned in a single response in `eth_getLogs` calls.
    pub max_logs_per_response: usize,
    /// Gas limit for `eth_call` and call tracing RPC methods.
    ///
    /// Defaults to [RPC_DEFAULT_GAS_CAP]
    pub rpc_gas_cap: u64,
}

impl Default for EthConfig {
    fn default() -> Self {
        Self {
            cache: EthStateCacheConfig::default(),
            gas_oracle: GasPriceOracleConfig::default(),
            max_tracing_requests: DEFAULT_MAX_TRACING_REQUESTS,
            max_logs_per_response: DEFAULT_MAX_LOGS_PER_RESPONSE,
<<<<<<< HEAD
            rpc_gas_cap: RPC_DEFAULT_GAS_CAP,
=======
            rpc_gas_cap: RPC_DEFAULT_GAS_CAP.into(),
>>>>>>> 49420f5b
        }
    }
}

impl EthConfig {
    /// Configures the caching layer settings
    pub fn state_cache(mut self, cache: EthStateCacheConfig) -> Self {
        self.cache = cache;
        self
    }

    /// Configures the gas price oracle settings
    pub fn gpo_config(mut self, gas_oracle_config: GasPriceOracleConfig) -> Self {
        self.gas_oracle = gas_oracle_config;
        self
    }

    /// Configures the maximum number of tracing requests
    pub fn max_tracing_requests(mut self, max_requests: u32) -> Self {
        self.max_tracing_requests = max_requests;
        self
    }

    /// Configures the maximum number of logs per response
    pub fn max_logs_per_response(mut self, max_logs: usize) -> Self {
        self.max_logs_per_response = max_logs;
        self
    }

    /// Configures the maximum gas limit for `eth_call` and call tracing RPC methods
    pub fn rpc_gas_cap(mut self, rpc_gas_cap: u64) -> Self {
        self.rpc_gas_cap = rpc_gas_cap;
        self
    }
}<|MERGE_RESOLUTION|>--- conflicted
+++ resolved
@@ -3,7 +3,6 @@
     eth::{
         cache::{EthStateCache, EthStateCacheConfig},
         gas_oracle::GasPriceOracleConfig,
-        RPC_DEFAULT_GAS_CAP,
     },
     EthApi, EthFilter, EthPubSub,
 };
@@ -52,11 +51,7 @@
             gas_oracle: GasPriceOracleConfig::default(),
             max_tracing_requests: DEFAULT_MAX_TRACING_REQUESTS,
             max_logs_per_response: DEFAULT_MAX_LOGS_PER_RESPONSE,
-<<<<<<< HEAD
-            rpc_gas_cap: RPC_DEFAULT_GAS_CAP,
-=======
             rpc_gas_cap: RPC_DEFAULT_GAS_CAP.into(),
->>>>>>> 49420f5b
         }
     }
 }
