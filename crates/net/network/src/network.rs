use crate::{
    config::NetworkMode, discovery::DiscoveryEvent, manager::NetworkEvent, message::PeerRequest,
    peers::PeersHandle, session::PeerInfo, FetchClient,
};
use async_trait::async_trait;
use parking_lot::Mutex;
use reth_eth_wire::{DisconnectReason, NewBlock, NewPooledTransactionHashes, SharedTransactions};
use reth_interfaces::sync::{NetworkSyncUpdater, SyncState, SyncStateProvider};
use reth_net_common::bandwidth_meter::BandwidthMeter;
use reth_network_api::{
    NetworkError, NetworkInfo, PeerKind, Peers, PeersInfo, Reputation, ReputationChangeKind,
};
use reth_primitives::{Head, NodeRecord, PeerId, TransactionSigned, H256};
use reth_rpc_types::NetworkStatus;
use std::{
    net::SocketAddr,
    sync::{
        atomic::{AtomicBool, AtomicU64, AtomicUsize, Ordering},
        Arc,
    },
};
use tokio::sync::{mpsc, mpsc::UnboundedSender, oneshot};
use tokio_stream::wrappers::UnboundedReceiverStream;

/// A _shareable_ network frontend. Used to interact with the network.
///
/// See also [`NetworkManager`](crate::NetworkManager).
#[derive(Clone, Debug)]
pub struct NetworkHandle {
    /// The Arc'ed delegate that contains the state.
    inner: Arc<NetworkInner>,
}

// === impl NetworkHandle ===

impl NetworkHandle {
    /// Creates a single new instance.
    #[allow(clippy::too_many_arguments)]
    pub(crate) fn new(
        num_active_peers: Arc<AtomicUsize>,
        listener_address: Arc<Mutex<SocketAddr>>,
        to_manager_tx: UnboundedSender<NetworkHandleMessage>,
        local_peer_id: PeerId,
        peers: PeersHandle,
        network_mode: NetworkMode,
        bandwidth_meter: BandwidthMeter,
        chain_id: Arc<AtomicU64>,
        #[cfg(feature = "optimism")] sequencer_endpoint: Option<String>,
    ) -> Self {
        let inner = NetworkInner {
            num_active_peers,
            to_manager_tx,
            listener_address,
            local_peer_id,
            peers,
            network_mode,
            bandwidth_meter,
            is_syncing: Arc::new(AtomicBool::new(false)),
            initial_sync_done: Arc::new(AtomicBool::new(false)),
            chain_id,
            #[cfg(feature = "optimism")]
            sequencer_endpoint,
        };
        Self { inner: Arc::new(inner) }
    }

    /// Returns the [`PeerId`] used in the network.
    pub fn peer_id(&self) -> &PeerId {
        &self.inner.local_peer_id
    }

    /// Returns the [`PeersHandle`] that can be cloned and shared.
    ///
    /// The [`PeersHandle`] can be used to interact with the network's peer set.
    pub fn peers_handle(&self) -> &PeersHandle {
        &self.inner.peers
    }

    fn manager(&self) -> &UnboundedSender<NetworkHandleMessage> {
        &self.inner.to_manager_tx
    }

    /// Creates a new [`NetworkEvent`] listener channel.
    pub fn event_listener(&self) -> UnboundedReceiverStream<NetworkEvent> {
        let (tx, rx) = mpsc::unbounded_channel();
        let _ = self.manager().send(NetworkHandleMessage::EventListener(tx));
        UnboundedReceiverStream::new(rx)
    }

    /// Returns a new [`DiscoveryEvent`] stream.
    ///
    /// This stream yields [`DiscoveryEvent`]s for each peer that is discovered.
    pub fn discovery_listener(&self) -> UnboundedReceiverStream<DiscoveryEvent> {
        let (tx, rx) = mpsc::unbounded_channel();
        let _ = self.manager().send(NetworkHandleMessage::DiscoveryListener(tx));
        UnboundedReceiverStream::new(rx)
    }

    /// Returns a new [`FetchClient`] that can be cloned and shared.
    ///
    /// The [`FetchClient`] is the entrypoint for sending requests to the network.
    pub async fn fetch_client(&self) -> Result<FetchClient, oneshot::error::RecvError> {
        let (tx, rx) = oneshot::channel();
        let _ = self.manager().send(NetworkHandleMessage::FetchClient(tx));
        rx.await
    }

    /// Returns [`PeerInfo`] for all connected peers
    pub async fn get_peers(&self) -> Result<Vec<PeerInfo>, oneshot::error::RecvError> {
        let (tx, rx) = oneshot::channel();
        let _ = self.manager().send(NetworkHandleMessage::GetPeerInfo(tx));
        rx.await
    }

    /// Returns [`PeerInfo`] for a given peer.
    ///
    /// Returns `None` if there's no active session to the peer.
    pub async fn get_peer_by_id(
        &self,
        peer_id: PeerId,
    ) -> Result<Option<PeerInfo>, oneshot::error::RecvError> {
        let (tx, rx) = oneshot::channel();
        let _ = self.manager().send(NetworkHandleMessage::GetPeerInfoById(peer_id, tx));
        rx.await
    }

    /// Returns the mode of the network, either pow, or pos
    pub fn mode(&self) -> &NetworkMode {
        &self.inner.network_mode
    }

    /// Sends a [`NetworkHandleMessage`] to the manager
    pub(crate) fn send_message(&self, msg: NetworkHandleMessage) {
        let _ = self.inner.to_manager_tx.send(msg);
    }

    /// Update the status of the node.
    pub fn update_status(&self, head: Head) {
        self.send_message(NetworkHandleMessage::StatusUpdate { head });
    }

    /// Announce a block over devp2p
    ///
    /// Caution: in PoS this is a noop, since new block propagation will happen over devp2p
    pub fn announce_block(&self, block: NewBlock, hash: H256) {
        self.send_message(NetworkHandleMessage::AnnounceBlock(block, hash))
    }

    /// Sends a [`PeerRequest`] to the given peer's session.
    pub fn send_request(&self, peer_id: PeerId, request: PeerRequest) {
        self.send_message(NetworkHandleMessage::EthRequest { peer_id, request })
    }

    /// Send transactions hashes to the peer.
    pub fn send_transactions_hashes(&self, peer_id: PeerId, msg: NewPooledTransactionHashes) {
        self.send_message(NetworkHandleMessage::SendPooledTransactionHashes { peer_id, msg })
    }

    /// Send full transactions to the peer
    pub fn send_transactions(&self, peer_id: PeerId, msg: Vec<Arc<TransactionSigned>>) {
        self.send_message(NetworkHandleMessage::SendTransaction {
            peer_id,
            msg: SharedTransactions(msg),
        })
    }

    /// Provides a shareable reference to the [`BandwidthMeter`] stored on the [`NetworkInner`]
    pub fn bandwidth_meter(&self) -> &BandwidthMeter {
        &self.inner.bandwidth_meter
    }

    /// Send message to gracefully shutdown node.
    ///
    /// This will disconnect all active and pending sessions and prevent
    /// new connections to be established.
    pub async fn shutdown(&self) -> Result<(), oneshot::error::RecvError> {
        let (tx, rx) = oneshot::channel();
        self.send_message(NetworkHandleMessage::Shutdown(tx));
        rx.await
    }
}

// === API Implementations ===

impl PeersInfo for NetworkHandle {
    fn num_connected_peers(&self) -> usize {
        self.inner.num_active_peers.load(Ordering::Relaxed)
    }

    fn local_node_record(&self) -> NodeRecord {
        let id = *self.peer_id();
        let socket_addr = *self.inner.listener_address.lock();
        NodeRecord::new(socket_addr, id)
    }
}

#[async_trait]
impl Peers for NetworkHandle {
    /// Sends a message to the [`NetworkManager`](crate::NetworkManager) to add a peer to the known
    /// set, with the given kind.
    fn add_peer_kind(&self, peer: PeerId, kind: PeerKind, addr: SocketAddr) {
        self.send_message(NetworkHandleMessage::AddPeerAddress(peer, kind, addr));
    }

    /// Sends a message to the [`NetworkManager`](crate::NetworkManager) to remove a peer from the
    /// set corresponding to given kind.
    fn remove_peer(&self, peer: PeerId, kind: PeerKind) {
        self.send_message(NetworkHandleMessage::RemovePeer(peer, kind))
    }

    /// Sends a message to the [`NetworkManager`](crate::NetworkManager)  to disconnect an existing
    /// connection to the given peer.
    fn disconnect_peer(&self, peer: PeerId) {
        self.send_message(NetworkHandleMessage::DisconnectPeer(peer, None))
    }

    /// Sends a message to the [`NetworkManager`](crate::NetworkManager)  to disconnect an existing
    /// connection to the given peer using the provided reason
    fn disconnect_peer_with_reason(&self, peer: PeerId, reason: DisconnectReason) {
        self.send_message(NetworkHandleMessage::DisconnectPeer(peer, Some(reason)))
    }

    /// Send a reputation change for the given peer.
    fn reputation_change(&self, peer_id: PeerId, kind: ReputationChangeKind) {
        self.send_message(NetworkHandleMessage::ReputationChange(peer_id, kind));
    }

    async fn reputation_by_id(&self, peer_id: PeerId) -> Result<Option<Reputation>, NetworkError> {
        let (tx, rx) = oneshot::channel();
        let _ = self.manager().send(NetworkHandleMessage::GetReputationById(peer_id, tx));
        Ok(rx.await?)
    }
}

#[async_trait]
impl NetworkInfo for NetworkHandle {
    fn local_addr(&self) -> SocketAddr {
        *self.inner.listener_address.lock()
    }

    async fn network_status(&self) -> Result<NetworkStatus, NetworkError> {
        let (tx, rx) = oneshot::channel();
        let _ = self.manager().send(NetworkHandleMessage::GetStatus(tx));
        rx.await.map_err(Into::into)
    }

    fn chain_id(&self) -> u64 {
        self.inner.chain_id.load(Ordering::Relaxed)
    }

    fn is_syncing(&self) -> bool {
        SyncStateProvider::is_syncing(self)
    }

<<<<<<< HEAD
    #[cfg(feature = "optimism")]
    fn sequencer_endpoint(&self) -> &Option<String> {
        &self.inner.sequencer_endpoint
=======
    fn is_initially_syncing(&self) -> bool {
        SyncStateProvider::is_initially_syncing(self)
>>>>>>> 1c23075e
    }
}

impl SyncStateProvider for NetworkHandle {
    fn is_syncing(&self) -> bool {
        self.inner.is_syncing.load(Ordering::Relaxed)
    }
    // used to guard the txpool
    fn is_initially_syncing(&self) -> bool {
        if self.inner.initial_sync_done.load(Ordering::Relaxed) {
            return false
        }
        self.inner.is_syncing.load(Ordering::Relaxed)
    }
}

impl NetworkSyncUpdater for NetworkHandle {
    fn update_sync_state(&self, state: SyncState) {
        let future_state = state.is_syncing();
        let prev_state = self.inner.is_syncing.swap(future_state, Ordering::Relaxed);
        let syncing_to_idle_state_transition = prev_state && !future_state;
        if syncing_to_idle_state_transition {
            self.inner.initial_sync_done.store(true, Ordering::Relaxed);
        }
    }

    /// Update the status of the node.
    fn update_status(&self, head: Head) {
        self.send_message(NetworkHandleMessage::StatusUpdate { head });
    }
}

#[derive(Debug)]
struct NetworkInner {
    /// Number of active peer sessions the node's currently handling.
    num_active_peers: Arc<AtomicUsize>,
    /// Sender half of the message channel to the [`crate::NetworkManager`].
    to_manager_tx: UnboundedSender<NetworkHandleMessage>,
    /// The local address that accepts incoming connections.
    listener_address: Arc<Mutex<SocketAddr>>,
    /// The identifier used by this node.
    local_peer_id: PeerId,
    /// Access to the all the nodes.
    peers: PeersHandle,
    /// The mode of the network
    network_mode: NetworkMode,
    /// Used to measure inbound & outbound bandwidth across network streams (currently unused)
    bandwidth_meter: BandwidthMeter,
    /// Represents if the network is currently syncing.
    is_syncing: Arc<AtomicBool>,
    /// Used to differentiate between an initial pipeline sync or a live sync
    initial_sync_done: Arc<AtomicBool>,
    /// The chain id
    chain_id: Arc<AtomicU64>,
    #[cfg(feature = "optimism")]
    /// The sequencer HTTP Endpoint
    sequencer_endpoint: Option<String>,
}

/// Internal messages that can be passed to the  [`NetworkManager`](crate::NetworkManager).
#[allow(missing_docs)]
pub(crate) enum NetworkHandleMessage {
    /// Adds an address for a peer.
    AddPeerAddress(PeerId, PeerKind, SocketAddr),
    /// Removes a peer from the peerset corresponding to the given kind.
    RemovePeer(PeerId, PeerKind),
    /// Disconnect a connection to a peer if it exists.
    DisconnectPeer(PeerId, Option<DisconnectReason>),
    /// Add a new listener for [`NetworkEvent`].
    EventListener(UnboundedSender<NetworkEvent>),
    /// Broadcast event to announce a new block to all nodes.
    AnnounceBlock(NewBlock, H256),
    /// Sends the list of transactions to the given peer.
    SendTransaction { peer_id: PeerId, msg: SharedTransactions },
    /// Sends the list of transactions hashes to the given peer.
    SendPooledTransactionHashes { peer_id: PeerId, msg: NewPooledTransactionHashes },
    /// Send an `eth` protocol request to the peer.
    EthRequest {
        /// The peer to send the request to.
        peer_id: PeerId,
        /// The request to send to the peer's sessions.
        request: PeerRequest,
    },
    /// Apply a reputation change to the given peer.
    ReputationChange(PeerId, ReputationChangeKind),
    /// Returns the client that can be used to interact with the network.
    FetchClient(oneshot::Sender<FetchClient>),
    /// Apply a status update.
    StatusUpdate { head: Head },
    /// Get the current status
    GetStatus(oneshot::Sender<NetworkStatus>),
    /// Get PeerInfo from all the peers
    GetPeerInfo(oneshot::Sender<Vec<PeerInfo>>),
    /// Get PeerInfo for a specific peer
    GetPeerInfoById(PeerId, oneshot::Sender<Option<PeerInfo>>),
    /// Get the reputation for a specific peer
    GetReputationById(PeerId, oneshot::Sender<Option<Reputation>>),
    /// Gracefully shutdown network
    Shutdown(oneshot::Sender<()>),
    /// Add a new listener for `DiscoveryEvent`.
    DiscoveryListener(UnboundedSender<DiscoveryEvent>),
}<|MERGE_RESOLUTION|>--- conflicted
+++ resolved
@@ -252,14 +252,13 @@
         SyncStateProvider::is_syncing(self)
     }
 
-<<<<<<< HEAD
+    fn is_initially_syncing(&self) -> bool {
+        SyncStateProvider::is_initially_syncing(self)
+    }
+
     #[cfg(feature = "optimism")]
     fn sequencer_endpoint(&self) -> &Option<String> {
         &self.inner.sequencer_endpoint
-=======
-    fn is_initially_syncing(&self) -> bool {
-        SyncStateProvider::is_initially_syncing(self)
->>>>>>> 1c23075e
     }
 }
 
