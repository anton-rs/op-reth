--- conflicted
+++ resolved
@@ -37,11 +37,7 @@
 tracing.workspace = true
 snap = "1.0.5"
 smol_str = "0.2"
-<<<<<<< HEAD
-async-trait = { workspace = true }
-=======
 async-trait.workspace = true
->>>>>>> 49420f5b
 
 # arbitrary utils
 arbitrary = { version = "1.1.7", features = ["derive"], optional = true }
@@ -68,11 +64,7 @@
 default = ["serde"]
 serde = ["dep:serde", "smol_str/serde"]
 arbitrary = ["reth-primitives/arbitrary", "dep:arbitrary", "dep:proptest", "dep:proptest-derive"]
-<<<<<<< HEAD
 optimism = ["reth-primitives/optimism"]
-=======
-optimism = []
->>>>>>> 49420f5b
 
 [[test]]
 name = "fuzz_roundtrip"
