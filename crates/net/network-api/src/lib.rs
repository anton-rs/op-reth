#![cfg_attr(docsrs, feature(doc_cfg))]
#![doc(
    html_logo_url = "https://raw.githubusercontent.com/paradigmxyz/reth/main/assets/reth-docs.png",
    html_favicon_url = "https://avatars0.githubusercontent.com/u/97369466?s=256",
    issue_tracker_base_url = "https://github.com/paradigmxzy/reth/issues/"
)]
#![warn(missing_docs, unreachable_pub)]
#![deny(unused_must_use, rust_2018_idioms)]
#![doc(test(
    no_crate_inject,
    attr(deny(warnings, rust_2018_idioms), allow(dead_code, unused_variables))
))]

//! Reth network interface definitions.
//!
//! Provides abstractions for the reth-network crate.
//!
//! ## Feature Flags
//!
//! - `serde` (default): Enable serde support
use async_trait::async_trait;
use reth_eth_wire::DisconnectReason;
use reth_primitives::{NodeRecord, PeerId};
use reth_rpc_types::NetworkStatus;
use std::net::SocketAddr;

pub use error::NetworkError;
pub use reputation::{Reputation, ReputationChangeKind};

/// Network Error
pub mod error;
/// Reputation score
pub mod reputation;

/// Implementation of network traits for that does nothing.
pub mod noop;

/// Provides general purpose information about the network.
#[async_trait]
pub trait NetworkInfo: Send + Sync {
    /// Returns the [`SocketAddr`] that listens for incoming connections.
    fn local_addr(&self) -> SocketAddr;

    /// Returns the current status of the network being ran by the local node.
    async fn network_status(&self) -> Result<NetworkStatus, NetworkError>;

    /// Returns the chain id
    fn chain_id(&self) -> u64;

    /// Returns `true` if the network is undergoing sync.
    fn is_syncing(&self) -> bool;

<<<<<<< HEAD
    #[cfg(feature = "optimism")]
    /// Returns the sequencer HTTP endpoint, if set.
    fn sequencer_endpoint(&self) -> &Option<String>;
=======
    /// Returns `true` when the node is undergoing the very first Pipeline sync.
    fn is_initially_syncing(&self) -> bool;
>>>>>>> 1c23075e
}

/// Provides general purpose information about Peers in the network.
pub trait PeersInfo: Send + Sync {
    /// Returns how many peers the network is currently connected to.
    ///
    /// Note: this should only include established connections and _not_ ongoing attempts.
    fn num_connected_peers(&self) -> usize;

    /// Returns the Ethereum Node Record of the node.
    fn local_node_record(&self) -> NodeRecord;
}

/// Provides an API for managing the peers of the network.
#[async_trait]
pub trait Peers: PeersInfo {
    /// Adds a peer to the peer set.
    fn add_peer(&self, peer: PeerId, addr: SocketAddr) {
        self.add_peer_kind(peer, PeerKind::Basic, addr);
    }

    /// Adds a trusted peer to the peer set.
    fn add_trusted_peer(&self, peer: PeerId, addr: SocketAddr) {
        self.add_peer_kind(peer, PeerKind::Trusted, addr);
    }

    /// Adds a peer to the known peer set, with the given kind.
    fn add_peer_kind(&self, peer: PeerId, kind: PeerKind, addr: SocketAddr);

    /// Removes a peer from the peer set that corresponds to given kind.
    fn remove_peer(&self, peer: PeerId, kind: PeerKind);

    /// Disconnect an existing connection to the given peer.
    fn disconnect_peer(&self, peer: PeerId);

    /// Disconnect an existing connection to the given peer using the provided reason
    fn disconnect_peer_with_reason(&self, peer: PeerId, reason: DisconnectReason);

    /// Send a reputation change for the given peer.
    fn reputation_change(&self, peer_id: PeerId, kind: ReputationChangeKind);

    /// Get the reputation of a peer.
    async fn reputation_by_id(&self, peer_id: PeerId) -> Result<Option<Reputation>, NetworkError>;
}

/// Represents the kind of peer
#[derive(Debug, Clone, Copy, Default, Eq, PartialEq)]
pub enum PeerKind {
    /// Basic peer kind.
    #[default]
    Basic,
    /// Trusted peer.
    Trusted,
}<|MERGE_RESOLUTION|>--- conflicted
+++ resolved
@@ -50,14 +50,12 @@
     /// Returns `true` if the network is undergoing sync.
     fn is_syncing(&self) -> bool;
 
-<<<<<<< HEAD
     #[cfg(feature = "optimism")]
     /// Returns the sequencer HTTP endpoint, if set.
     fn sequencer_endpoint(&self) -> &Option<String>;
-=======
+
     /// Returns `true` when the node is undergoing the very first Pipeline sync.
     fn is_initially_syncing(&self) -> bool;
->>>>>>> 1c23075e
 }
 
 /// Provides general purpose information about Peers in the network.
