use crate::{
    engine::{
        forkchoice::{ForkchoiceStateHash, ForkchoiceStateTracker},
        message::OnForkChoiceUpdated,
        metrics::EngineMetrics,
    },
    hooks::{EngineContext, EngineHooksController},
    sync::{EngineSyncController, EngineSyncEvent},
};
use futures::{Future, StreamExt};
use reth_db::database::Database;
use reth_interfaces::{
    blockchain_tree::{
        error::{BlockchainTreeError, CanonicalError, InsertBlockError, InsertBlockErrorKind},
        BlockStatus, BlockchainTreeEngine, CanonicalOutcome, InsertPayloadOk,
    },
    consensus::ForkchoiceState,
    executor::{BlockExecutionError, BlockValidationError},
    p2p::{bodies::client::BodiesClient, headers::client::HeadersClient},
    sync::{NetworkSyncUpdater, SyncState},
    RethError, RethResult,
};
use reth_payload_builder::{PayloadBuilderAttributes, PayloadBuilderHandle};
use reth_primitives::{
    constants::EPOCH_SLOTS, stage::StageId, BlockNumHash, BlockNumber, ChainSpec, Head, Header,
    SealedBlock, SealedHeader, B256, U256,
};
use reth_provider::{
    BlockIdReader, BlockReader, BlockSource, CanonChainTracker, ChainSpecProvider, ProviderError,
    StageCheckpointReader,
};
use reth_rpc_types::engine::{
    CancunPayloadFields, ExecutionPayload, PayloadAttributes, PayloadError, PayloadStatus,
    PayloadStatusEnum, PayloadValidationError,
};
use reth_rpc_types_compat::engine::payload::{try_into_block, validate_block_hash};
use reth_stages::{ControlFlow, Pipeline, PipelineError};
use reth_tasks::TaskSpawner;
use reth_tokio_util::EventListeners;
use std::{
    pin::Pin,
    sync::Arc,
    task::{Context, Poll},
    time::{Duration, Instant},
};
use tokio::sync::{
    mpsc,
    mpsc::{UnboundedReceiver, UnboundedSender},
    oneshot,
};
use tokio_stream::wrappers::UnboundedReceiverStream;
use tracing::*;

mod message;
pub use message::BeaconEngineMessage;

mod error;
pub use error::{
    BeaconConsensusEngineError, BeaconEngineResult, BeaconForkChoiceUpdateError,
    BeaconOnNewPayloadError,
};

mod invalid_headers;
use invalid_headers::InvalidHeaderCache;

mod event;
pub use event::BeaconConsensusEngineEvent;

mod handle;
pub use handle::BeaconConsensusEngineHandle;

mod forkchoice;
use crate::hooks::{EngineHookEvent, EngineHooks, PolledHook};
pub use forkchoice::ForkchoiceStatus;
use reth_interfaces::blockchain_tree::BlockValidationKind;

mod metrics;

pub(crate) mod sync;

/// Hooks for running during the main loop of
/// [consensus engine][`crate::engine::BeaconConsensusEngine`].
pub mod hooks;

#[cfg(any(test, feature = "test-utils"))]
pub mod test_utils;

/// The maximum number of invalid headers that can be tracked by the engine.
const MAX_INVALID_HEADERS: u32 = 512u32;

/// The largest gap for which the tree will be used for sync. See docs for `pipeline_run_threshold`
/// for more information.
///
/// This is the default threshold, the distance to the head that the tree will be used for sync.
/// If the distance exceeds this threshold, the pipeline will be used for sync.
pub const MIN_BLOCKS_FOR_PIPELINE_RUN: u64 = EPOCH_SLOTS;

/// The beacon consensus engine is the driver that switches between historical and live sync.
///
/// The beacon consensus engine is itself driven by messages from the Consensus Layer, which are
/// received by Engine API (JSON-RPC).
///
/// The consensus engine is idle until it receives the first
/// [BeaconEngineMessage::ForkchoiceUpdated] message from the CL which would initiate the sync. At
/// first, the consensus engine would run the [Pipeline] until the latest known block hash.
/// Afterward, it would attempt to create/restore the [`BlockchainTreeEngine`] from the blocks
/// that are currently available. In case the restoration is successful, the consensus engine would
/// run in a live sync mode, populating the [`BlockchainTreeEngine`] with new blocks as they arrive
/// via engine API and downloading any missing blocks from the network to fill potential gaps.
///
/// The consensus engine has two data input sources:
///
/// ## New Payload (`engine_newPayloadV{}`)
///
/// The engine receives new payloads from the CL. If the payload is connected to the canonical
/// chain, it will be fully validated added to a chain in the [BlockchainTreeEngine]: `VALID`
///
/// If the payload's chain is disconnected (at least 1 block is missing) then it will be buffered:
/// `SYNCING` ([BlockStatus::Disconnected]).
///
/// ## Forkchoice Update (FCU) (`engine_forkchoiceUpdatedV{}`)
///
/// This contains the latest forkchoice state and the payload attributes. The engine will attempt to
/// make a new canonical chain based on the `head_hash` of the update and trigger payload building
/// if the `payload_attrs` are present and the FCU is `VALID`.
///
/// The `head_hash` forms a chain by walking backwards from the `head_hash` towards the canonical
/// blocks of the chain.
///
/// Making a new canonical chain can result in the following relevant outcomes:
///
/// ### The chain is connected
///
/// All blocks of the `head_hash`'s chain are present in the [BlockchainTreeEngine] and are
/// committed to the canonical chain. This also includes reorgs.
///
/// ### The chain is disconnected
///
/// In this case the [BlockchainTreeEngine] doesn't know how the new chain connects to the existing
/// canonical chain. It could be a simple commit (new blocks extend the current head) or a re-org
/// that requires unwinding the canonical chain.
///
/// This further distinguishes between two variants:
///
/// #### `head_hash`'s block exists
///
/// The `head_hash`'s block was already received/downloaded, but at least one block is missing to
/// form a _connected_ chain. The engine will attempt to download the missing blocks from the
/// network by walking backwards (`parent_hash`), and then try to make the block canonical as soon
/// as the chain becomes connected.
///
/// However, it still can be the case that the chain and the FCU is `INVALID`.
///
/// #### `head_hash` block is missing
///
/// This is similar to the previous case, but the `head_hash`'s block is missing. At which point the
/// engine doesn't know where the new head will point to: new chain could be a re-org or a simple
/// commit. The engine will download the missing head first and then proceed as in the previous
/// case.
///
/// # Panics
///
/// If the future is polled more than once. Leads to undefined state.
#[must_use = "Future does nothing unless polled"]
#[allow(missing_debug_implementations)]
pub struct BeaconConsensusEngine<DB, BT, Client>
where
    DB: Database,
    Client: HeadersClient + BodiesClient,
    BT: BlockchainTreeEngine
        + BlockReader
        + BlockIdReader
        + CanonChainTracker
        + StageCheckpointReader,
{
    /// Controls syncing triggered by engine updates.
    sync: EngineSyncController<DB, Client>,
    /// The type we can use to query both the database and the blockchain tree.
    blockchain: BT,
    /// Used for emitting updates about whether the engine is syncing or not.
    sync_state_updater: Box<dyn NetworkSyncUpdater>,
    /// The Engine API message receiver.
    engine_message_rx: UnboundedReceiverStream<BeaconEngineMessage>,
    /// A clone of the handle
    handle: BeaconConsensusEngineHandle,
    /// Tracks the received forkchoice state updates received by the CL.
    forkchoice_state_tracker: ForkchoiceStateTracker,
    /// The payload store.
    payload_builder: PayloadBuilderHandle,
    /// Listeners for engine events.
    listeners: EventListeners<BeaconConsensusEngineEvent>,
    /// Tracks the header of invalid payloads that were rejected by the engine because they're
    /// invalid.
    invalid_headers: InvalidHeaderCache,
    /// Consensus engine metrics.
    metrics: EngineMetrics,
    /// After downloading a block corresponding to a recent forkchoice update, the engine will
    /// check whether or not we can connect the block to the current canonical chain. If we can't,
    /// we need to download and execute the missing parents of that block.
    ///
    /// When the block can't be connected, its block number will be compared to the canonical head,
    /// resulting in a heuristic for the number of missing blocks, or the size of the gap between
    /// the new block and the canonical head.
    ///
    /// If the gap is larger than this threshold, the engine will download and execute the missing
    /// blocks using the pipeline. Otherwise, the engine, sync controller, and blockchain tree will
    /// be used to download and execute the missing blocks.
    pipeline_run_threshold: u64,
    hooks: EngineHooksController,
}

impl<DB, BT, Client> BeaconConsensusEngine<DB, BT, Client>
where
    DB: Database + Unpin + 'static,
    BT: BlockchainTreeEngine
        + BlockReader
        + BlockIdReader
        + CanonChainTracker
        + StageCheckpointReader
        + ChainSpecProvider
        + 'static,
    Client: HeadersClient + BodiesClient + Clone + Unpin + 'static,
{
    /// Create a new instance of the [BeaconConsensusEngine].
    #[allow(clippy::too_many_arguments)]
    pub fn new(
        client: Client,
        pipeline: Pipeline<DB>,
        blockchain: BT,
        task_spawner: Box<dyn TaskSpawner>,
        sync_state_updater: Box<dyn NetworkSyncUpdater>,
        max_block: Option<BlockNumber>,
        run_pipeline_continuously: bool,
        payload_builder: PayloadBuilderHandle,
        target: Option<B256>,
        pipeline_run_threshold: u64,
        hooks: EngineHooks,
    ) -> RethResult<(Self, BeaconConsensusEngineHandle)> {
        let (to_engine, rx) = mpsc::unbounded_channel();
        Self::with_channel(
            client,
            pipeline,
            blockchain,
            task_spawner,
            sync_state_updater,
            max_block,
            run_pipeline_continuously,
            payload_builder,
            target,
            pipeline_run_threshold,
            to_engine,
            rx,
            hooks,
        )
    }

    /// Create a new instance of the [BeaconConsensusEngine] using the given channel to configure
    /// the [BeaconEngineMessage] communication channel.
    ///
    /// By default the engine is started with idle pipeline.
    /// The pipeline can be launched immediately in one of the following ways descending in
    /// priority:
    /// - Explicit [Option::Some] target block hash provided via a constructor argument.
    /// - The process was previously interrupted amidst the pipeline run. This is checked by
    ///   comparing the checkpoints of the first ([StageId::Headers]) and last ([StageId::Finish])
    ///   stages. In this case, the latest available header in the database is used as the target.
    ///
    /// Propagates any database related error.
    #[allow(clippy::too_many_arguments)]
    pub fn with_channel(
        client: Client,
        pipeline: Pipeline<DB>,
        blockchain: BT,
        task_spawner: Box<dyn TaskSpawner>,
        sync_state_updater: Box<dyn NetworkSyncUpdater>,
        max_block: Option<BlockNumber>,
        run_pipeline_continuously: bool,
        payload_builder: PayloadBuilderHandle,
        target: Option<B256>,
        pipeline_run_threshold: u64,
        to_engine: UnboundedSender<BeaconEngineMessage>,
        rx: UnboundedReceiver<BeaconEngineMessage>,
        hooks: EngineHooks,
    ) -> RethResult<(Self, BeaconConsensusEngineHandle)> {
        let handle = BeaconConsensusEngineHandle { to_engine };
        let sync = EngineSyncController::new(
            pipeline,
            client,
            task_spawner.clone(),
            run_pipeline_continuously,
            max_block,
            blockchain.chain_spec(),
        );
        let mut this = Self {
            sync,
            blockchain,
            sync_state_updater,
            engine_message_rx: UnboundedReceiverStream::new(rx),
            handle: handle.clone(),
            forkchoice_state_tracker: Default::default(),
            payload_builder,
            listeners: EventListeners::default(),
            invalid_headers: InvalidHeaderCache::new(MAX_INVALID_HEADERS),
            metrics: EngineMetrics::default(),
            pipeline_run_threshold,
            hooks: EngineHooksController::new(hooks),
        };

        let maybe_pipeline_target = match target {
            // Provided target always takes precedence.
            target @ Some(_) => target,
            None => this.check_pipeline_consistency()?,
        };

        if let Some(target) = maybe_pipeline_target {
            this.sync.set_pipeline_sync_target(target);
        }

        Ok((this, handle))
    }

    /// Check if the pipeline is consistent (all stages have the checkpoint block numbers no less
    /// than the checkpoint of the first stage).
    ///
    /// This will return the pipeline target if:
    ///  * the pipeline was interrupted during its previous run
    ///  * a new stage was added
    ///  * stage data was dropped manually through `reth stage drop ...`
    ///
    /// # Returns
    ///
    /// A target block hash if the pipeline is inconsistent, otherwise `None`.
    fn check_pipeline_consistency(&self) -> RethResult<Option<B256>> {
        // If no target was provided, check if the stages are congruent - check if the
        // checkpoint of the last stage matches the checkpoint of the first.
        let first_stage_checkpoint = self
            .blockchain
            .get_stage_checkpoint(*StageId::ALL.first().unwrap())?
            .unwrap_or_default()
            .block_number;

        // Skip the first stage as we've already retrieved it and comparing all other checkpoints
        // against it.
        for stage_id in StageId::ALL.iter().skip(1) {
            let stage_checkpoint =
                self.blockchain.get_stage_checkpoint(*stage_id)?.unwrap_or_default().block_number;

            // If the checkpoint of any stage is less than the checkpoint of the first stage,
            // retrieve and return the block hash of the latest header and use it as the target.
            if stage_checkpoint < first_stage_checkpoint {
                debug!(
                    target: "consensus::engine",
                    first_stage_checkpoint,
                    inconsistent_stage_id = %stage_id,
                    inconsistent_stage_checkpoint = stage_checkpoint,
                    "Pipeline sync progress is inconsistent"
                );
                return self.blockchain.block_hash(first_stage_checkpoint)
            }
        }

        Ok(None)
    }

    /// Returns a new [`BeaconConsensusEngineHandle`] that can be cloned and shared.
    ///
    /// The [`BeaconConsensusEngineHandle`] can be used to interact with this
    /// [`BeaconConsensusEngine`]
    pub fn handle(&self) -> BeaconConsensusEngineHandle {
        self.handle.clone()
    }

    /// Returns true if the distance from the local tip to the block is greater than the configured
    /// threshold.
    ///
    /// If the `local_tip` is greater than the `block`, then this will return false.
    #[inline]
    fn exceeds_pipeline_run_threshold(&self, local_tip: u64, block: u64) -> bool {
        block > local_tip && block - local_tip > self.pipeline_run_threshold
    }

    /// Returns the finalized hash to sync to if the distance from the local tip to the block is
    /// greater than the configured threshold and we're not synced to the finalized block yet block
    /// yet (if we've seen that block already).
    ///
    /// If this is invoked after a new block has been downloaded, the downloaded block could be the
    /// (missing) finalized block.
    fn can_pipeline_sync_to_finalized(
        &self,
        canonical_tip_num: u64,
        target_block_number: u64,
        downloaded_block: Option<BlockNumHash>,
    ) -> Option<B256> {
        let sync_target_state = self.forkchoice_state_tracker.sync_target_state();

        // check if the distance exceeds the threshold for pipeline sync
        let mut exceeds_pipeline_run_threshold =
            self.exceeds_pipeline_run_threshold(canonical_tip_num, target_block_number);

        // check if the downloaded block is the tracked finalized block
        if let Some(ref buffered_finalized) = sync_target_state
            .as_ref()
            .and_then(|state| self.blockchain.buffered_header_by_hash(state.finalized_block_hash))
        {
            // if we have buffered the finalized block, we should check how far
            // we're off
            exceeds_pipeline_run_threshold =
                self.exceeds_pipeline_run_threshold(canonical_tip_num, buffered_finalized.number);
        }

        // If this is invoked after we downloaded a block we can check if this block is the
        // finalized block
        if let (Some(downloaded_block), Some(ref state)) = (downloaded_block, sync_target_state) {
            if downloaded_block.hash == state.finalized_block_hash {
                // we downloaded the finalized block
                exceeds_pipeline_run_threshold =
                    self.exceeds_pipeline_run_threshold(canonical_tip_num, downloaded_block.number);
            }
        }

        // if the number of missing blocks is greater than the max, run the
        // pipeline
        if exceeds_pipeline_run_threshold {
            if let Some(state) = sync_target_state {
                // if we have already canonicalized the finalized block, we should
                // skip the pipeline run
                match self.blockchain.header_by_hash_or_number(state.finalized_block_hash.into()) {
                    Err(err) => {
                        warn!(target: "consensus::engine", ?err, "Failed to get finalized block header");
                    }
                    Ok(None) => {
                        // we don't have the block yet and the distance exceeds the allowed
                        // threshold
                        return Some(state.finalized_block_hash)
                    }
                    Ok(Some(_)) => {
                        // we're fully synced to the finalized block
                        // but we want to continue downloading the missing parent
                    }
                }
            }
        }

        None
    }

    /// Returns how far the local tip is from the given block. If the local tip is at the same
    /// height or its block number is greater than the given block, this returns None.
    #[inline]
    fn distance_from_local_tip(&self, local_tip: u64, block: u64) -> Option<u64> {
        if block > local_tip {
            Some(block - local_tip)
        } else {
            None
        }
    }

    /// If validation fails, the response MUST contain the latest valid hash:
    ///
    ///   - The block hash of the ancestor of the invalid payload satisfying the following two
    ///    conditions:
    ///     - It is fully validated and deemed VALID
    ///     - Any other ancestor of the invalid payload with a higher blockNumber is INVALID
    ///   - 0x0000000000000000000000000000000000000000000000000000000000000000 if the above
    ///    conditions are satisfied by a PoW block.
    ///   - null if client software cannot determine the ancestor of the invalid payload satisfying
    ///    the above conditions.
    fn latest_valid_hash_for_invalid_payload(
        &self,
        parent_hash: B256,
        insert_err: Option<&InsertBlockErrorKind>,
    ) -> Option<B256> {
        // check pre merge block error
        if insert_err.map(|err| err.is_block_pre_merge()).unwrap_or_default() {
            return Some(B256::ZERO)
        }

        // If this is sent from new payload then the parent hash could be in a side chain, and is
        // not necessarily canonical
        if self.blockchain.header_by_hash(parent_hash).is_some() {
            // parent is in side-chain: validated but not canonical yet
            Some(parent_hash)
        } else {
            let parent_hash = self.blockchain.find_canonical_ancestor(parent_hash)?;
            let parent_header = self.blockchain.header(&parent_hash).ok().flatten()?;

            // we need to check if the parent block is the last POW block, if so then the payload is
            // the first POS. The engine API spec mandates a zero hash to be returned: <https://github.com/ethereum/execution-apis/blob/6709c2a795b707202e93c4f2867fa0bf2640a84f/src/engine/paris.md#engine_newpayloadv1>
            if parent_header.difficulty != U256::ZERO {
                return Some(B256::ZERO)
            }

            // parent is canonical POS block
            Some(parent_hash)
        }
    }

    /// Prepares the invalid payload response for the given hash, checking the
    /// database for the parent hash and populating the payload status with the latest valid hash
    /// according to the engine api spec.
    fn prepare_invalid_response(&self, mut parent_hash: B256) -> PayloadStatus {
        // Edge case: the `latestValid` field is the zero hash if the parent block is the terminal
        // PoW block, which we need to identify by looking at the parent's block difficulty
        if let Ok(Some(parent)) = self.blockchain.header_by_hash_or_number(parent_hash.into()) {
            if parent.difficulty != U256::ZERO {
                parent_hash = B256::ZERO;
            }
        }

        PayloadStatus::from_status(PayloadStatusEnum::Invalid {
            validation_error: PayloadValidationError::LinksToRejectedPayload.to_string(),
        })
        .with_latest_valid_hash(parent_hash)
    }

    /// Checks if the given `check` hash points to an invalid header, inserting the given `head`
    /// block into the invalid header cache if the `check` hash has a known invalid ancestor.
    ///
    /// Returns a payload status response according to the engine API spec if the block is known to
    /// be invalid.
    fn check_invalid_ancestor_with_head(
        &mut self,
        check: B256,
        head: B256,
    ) -> Option<PayloadStatus> {
        // check if the check hash was previously marked as invalid
        let header = self.invalid_headers.get(&check)?;

        // populate the latest valid hash field
        let status = self.prepare_invalid_response(header.parent_hash);

        // insert the head block into the invalid header cache
        self.invalid_headers.insert_with_invalid_ancestor(head, header);

        Some(status)
    }

    /// Checks if the given `head` points to an invalid header, which requires a specific response
    /// to a forkchoice update.
    fn check_invalid_ancestor(&mut self, head: B256) -> Option<PayloadStatus> {
        let parent_hash = {
            // check if the head was previously marked as invalid
            let header = self.invalid_headers.get(&head)?;
            header.parent_hash
        };

        // populate the latest valid hash field
        let status = self.prepare_invalid_response(parent_hash);

        Some(status)
    }

    /// Invoked when we receive a new forkchoice update message.
    ///
    /// Returns `true` if the engine now reached its maximum block number, See
    /// [EngineSyncController::has_reached_max_block].
    fn on_forkchoice_updated(
        &mut self,
        state: ForkchoiceState,
        attrs: Option<PayloadAttributes>,
        tx: oneshot::Sender<Result<OnForkChoiceUpdated, RethError>>,
    ) -> OnForkchoiceUpdateOutcome {
        self.metrics.forkchoice_updated_messages.increment(1);
        self.blockchain.on_forkchoice_update_received(&state);

        let on_updated = match self.forkchoice_updated(state, attrs) {
            Ok(response) => response,
            Err(error) => {
                if let RethError::Execution(ref err) = error {
                    if err.is_fatal() {
                        // FCU resulted in a fatal error from which we can't recover
                        let err = err.clone();
                        let _ = tx.send(Err(error));
                        return OnForkchoiceUpdateOutcome::Fatal(err)
                    }
                }
                let _ = tx.send(Err(error));
                return OnForkchoiceUpdateOutcome::Processed
            }
        };

        let fcu_status = on_updated.forkchoice_status();

        // update the forkchoice state tracker
        self.forkchoice_state_tracker.set_latest(state, fcu_status);

        // send the response to the CL ASAP
        let _ = tx.send(Ok(on_updated));

        match fcu_status {
            ForkchoiceStatus::Invalid => {}
            ForkchoiceStatus::Valid => {
                // FCU head is valid, we're no longer syncing
                self.sync_state_updater.update_sync_state(SyncState::Idle);
                // node's fully synced, clear active download requests
                self.sync.clear_block_download_requests();

                // check if we reached the maximum configured block
                let tip_number = self.blockchain.canonical_tip().number;
                if self.sync.has_reached_max_block(tip_number) {
                    // Terminate the sync early if it's reached the maximum user
                    // configured block.
                    return OnForkchoiceUpdateOutcome::ReachedMaxBlock
                }
            }
            ForkchoiceStatus::Syncing => {
                // we're syncing
                self.sync_state_updater.update_sync_state(SyncState::Syncing);
            }
        }

        // notify listeners about new processed FCU
        self.listeners.notify(BeaconConsensusEngineEvent::ForkchoiceUpdated(state, fcu_status));

        OnForkchoiceUpdateOutcome::Processed
    }

    /// Called to resolve chain forks and ensure that the Execution layer is working with the latest
    /// valid chain.
    ///
    /// These responses should adhere to the [Engine API Spec for
    /// `engine_forkchoiceUpdated`](https://github.com/ethereum/execution-apis/blob/main/src/engine/paris.md#specification-1).
    ///
    /// Returns an error if an internal error occurred like a database error.
    fn forkchoice_updated(
        &mut self,
        state: ForkchoiceState,
        attrs: Option<PayloadAttributes>,
    ) -> RethResult<OnForkChoiceUpdated> {
        trace!(target: "consensus::engine", ?state, "Received new forkchoice state update");
        if state.head_block_hash.is_zero() {
            return Ok(OnForkChoiceUpdated::invalid_state())
        }

        // check if the new head hash is connected to any ancestor that we previously marked as
        // invalid
        let lowest_buffered_ancestor_fcu = self.lowest_buffered_ancestor_or(state.head_block_hash);
        if let Some(status) = self.check_invalid_ancestor(lowest_buffered_ancestor_fcu) {
            return Ok(OnForkChoiceUpdated::with_invalid(status))
        }

        if self.sync.is_pipeline_active() {
            // We can only process new forkchoice updates if the pipeline is idle, since it requires
            // exclusive access to the database
            trace!(target: "consensus::engine", "Pipeline is syncing, skipping forkchoice update");
            return Ok(OnForkChoiceUpdated::syncing())
        }

        if self.hooks.is_hook_with_db_write_running() {
            // We can only process new forkchoice updates if no hook with db write is running,
            // since it requires exclusive access to the database
            warn!(
                target: "consensus::engine",
                "Hook is in progress, skipping forkchoice update. \
                This may affect the performance of your node as a validator."
            );
            return Ok(OnForkChoiceUpdated::syncing())
        }

        let start = Instant::now();
        let make_canonical_result = self.blockchain.make_canonical(&state.head_block_hash);
        let elapsed = self.record_make_canonical_latency(start, &make_canonical_result);

        let status = match make_canonical_result {
            Ok(outcome) => {
                match outcome {
                    CanonicalOutcome::AlreadyCanonical { ref header } => {
<<<<<<< HEAD
                        #[inline(always)]
                        fn ignore_update_log(header_num: u64, canonical_tip_num: u64) {
                            debug!(
                                target: "consensus::engine",
                                fcu_head_num=?header_num,
                                current_head_num=?canonical_tip_num,
                                "Ignoring beacon update to old head"
                            );
                        }

                        #[cfg(not(feature = "optimism"))]
                        ignore_update_log(header.number, self.blockchain.canonical_tip().number);

                        #[cfg(feature = "optimism")]
                        if self.chain_spec().is_optimism() {
                            debug!(
                                target: "consensus::engine",
                                fcu_head_num=?header.number,
                                current_head_num=?self.blockchain.canonical_tip().number,
                                "[Optimism] Allowing beacon reorg to old head"
                            );
                            let _ = self.update_head(header.clone());
                            self.listeners.notify(
                                BeaconConsensusEngineEvent::CanonicalChainCommitted(
                                    header.clone(),
                                    elapsed,
                                ),
                            );
                        } else {
                            ignore_update_log(
                                header.number,
                                self.blockchain.canonical_tip().number,
                            );
=======
                        // On Optimism, the proposers are allowed to reorg their own chain at will.
                        cfg_if::cfg_if! {
                            if #[cfg(feature = "optimism")] {
                                if self.chain_spec().optimism {
                                    debug!(
                                        target: "consensus::engine",
                                        fcu_head_num=?header.number,
                                        current_head_num=?self.blockchain.canonical_tip().number,
                                        "[Optimism] Allowing beacon reorg to old head"
                                    );
                                    let _ = self.update_head(header.clone());
                                    self.listeners.notify(
                                        BeaconConsensusEngineEvent::CanonicalChainCommitted(
                                            header.clone(),
                                            elapsed,
                                        ),
                                    );
                                } else {
                                    debug!(
                                        target: "consensus::engine",
                                        fcu_head_num=?header.number,
                                        current_head_num=?self.blockchain.canonical_tip().number,
                                        "Ignoring beacon update to old head"
                                    );
                                }
                            } else {
                                debug!(
                                    target: "consensus::engine",
                                    fcu_head_num=?header.number,
                                    current_head_num=?self.blockchain.canonical_tip().number,
                                    "Ignoring beacon update to old head"
                                );
                            }
>>>>>>> a150662a
                        }
                    }
                    CanonicalOutcome::Committed { ref head } => {
                        debug!(
                            target: "consensus::engine",
                            hash=?state.head_block_hash,
                            number=head.number,
                            "Canonicalized new head"
                        );

                        // new VALID update that moved the canonical chain forward
                        let _ = self.update_head(head.clone());
                        self.listeners.notify(BeaconConsensusEngineEvent::CanonicalChainCommitted(
                            head.clone(),
                            elapsed,
                        ));
                    }
                }

                if let Some(attrs) = attrs {
                    // if we return early then we wouldn't perform these consistency checks, so we
                    // need to do them here, and should do them before we process any payload
                    // attributes
                    if let Some(invalid_fcu_response) = self.ensure_consistent_state(state)? {
                        trace!(target: "consensus::engine", ?state, head=?state.head_block_hash, "Forkchoice state is inconsistent, returning invalid response");
                        return Ok(invalid_fcu_response)
                    }

                    // the CL requested to build a new payload on top of this new VALID head
                    let payload_response = self.process_payload_attributes(
                        attrs,
                        outcome.into_header().unseal(),
                        state,
                    );

                    trace!(target: "consensus::engine", status = ?payload_response, ?state, "Returning forkchoice status");
                    return Ok(payload_response)
                }

                PayloadStatus::new(PayloadStatusEnum::Valid, Some(state.head_block_hash))
            }
            Err(error) => {
                if let RethError::Canonical(ref err) = error {
                    if err.is_fatal() {
                        tracing::error!(target: "consensus::engine", ?err, "Encountered fatal error");
                        return Err(error)
                    }
                }

                self.on_failed_canonical_forkchoice_update(&state, error)
            }
        };

        if let Some(invalid_fcu_response) =
            self.ensure_consistent_state_with_status(state, &status)?
        {
            trace!(target: "consensus::engine", ?status, ?state, "Forkchoice state is inconsistent, returning invalid response");
            return Ok(invalid_fcu_response)
        }

        trace!(target: "consensus::engine", ?status, ?state, "Returning forkchoice status");
        Ok(OnForkChoiceUpdated::valid(status))
    }

    /// Record latency metrics for one call to make a block canonical
    /// Takes start time of the call and result of the make canonical call
    ///
    /// Handles cases for error, already canonical and commmitted blocks
    fn record_make_canonical_latency(
        &self,
        start: Instant,
        outcome: &Result<CanonicalOutcome, RethError>,
    ) -> Duration {
        let elapsed = start.elapsed();
        self.metrics.make_canonical_latency.record(elapsed);
        match outcome {
            Ok(CanonicalOutcome::AlreadyCanonical { .. }) => {
                self.metrics.make_canonical_already_canonical_latency.record(elapsed)
            }
            Ok(CanonicalOutcome::Committed { .. }) => {
                self.metrics.make_canonical_committed_latency.record(elapsed)
            }
            Err(_) => self.metrics.make_canonical_error_latency.record(elapsed),
        }

        elapsed
    }

    /// Ensures that the given forkchoice state is consistent, assuming the head block has been
    /// made canonical. This takes a status as input, and will only perform consistency checks if
    /// the input status is VALID.
    ///
    /// If the forkchoice state is consistent, this will return Ok(None). Otherwise, this will
    /// return an instance of [OnForkChoiceUpdated] that is INVALID.
    ///
    /// This also updates the safe and finalized blocks in the [CanonChainTracker], if they are
    /// consistent with the head block.
    fn ensure_consistent_state_with_status(
        &mut self,
        state: ForkchoiceState,
        status: &PayloadStatus,
    ) -> RethResult<Option<OnForkChoiceUpdated>> {
        // We only perform consistency checks if the status is VALID because if the status is
        // INVALID, we want to return the correct _type_ of error to the CL so we can properly
        // describe the reason it is invalid. For example, it's possible that the status is invalid
        // because the safe block has an invalid state root. In that case, we want to preserve the
        // correct `latestValidHash`, instead of returning a generic "invalid state" error that
        // does not contain a `latestValidHash`.
        //
        // We also should not perform these checks if the status is SYNCING, because in that case
        // we likely do not have the finalized or safe blocks, and would return an incorrect
        // INVALID status instead.
        if status.is_valid() {
            return self.ensure_consistent_state(state)
        }

        Ok(None)
    }

    /// Ensures that the given forkchoice state is consistent, assuming the head block has been
    /// made canonical.
    ///
    /// If the forkchoice state is consistent, this will return Ok(None). Otherwise, this will
    /// return an instance of [OnForkChoiceUpdated] that is INVALID.
    ///
    /// This also updates the safe and finalized blocks in the [CanonChainTracker], if they are
    /// consistent with the head block.
    fn ensure_consistent_state(
        &mut self,
        state: ForkchoiceState,
    ) -> RethResult<Option<OnForkChoiceUpdated>> {
        // Ensure that the finalized block, if not zero, is known and in the canonical chain
        // after the head block is canonicalized.
        //
        // This ensures that the finalized block is consistent with the head block, i.e. the
        // finalized block is an ancestor of the head block.
        if !state.finalized_block_hash.is_zero() &&
            !self.blockchain.is_canonical(state.finalized_block_hash)?
        {
            return Ok(Some(OnForkChoiceUpdated::invalid_state()))
        }

        // Finalized block is consistent, so update it in the canon chain tracker.
        self.update_finalized_block(state.finalized_block_hash)?;

        // Also ensure that the safe block, if not zero, is known and in the canonical chain
        // after the head block is canonicalized.
        //
        // This ensures that the safe block is consistent with the head block, i.e. the safe
        // block is an ancestor of the head block.
        if !state.safe_block_hash.is_zero() &&
            !self.blockchain.is_canonical(state.safe_block_hash)?
        {
            return Ok(Some(OnForkChoiceUpdated::invalid_state()))
        }

        // Safe block is consistent, so update it in the canon chain tracker.
        self.update_safe_block(state.safe_block_hash)?;

        Ok(None)
    }

    /// Sets the state of the canon chain tracker based to the given head.
    ///
    /// This expects the given head to be the new canonical head.
    ///
    /// Additionally, updates the head used for p2p handshakes.
    ///
    /// This also updates the tracked safe and finalized blocks, and should be called before
    /// returning a VALID forkchoice update response
    fn update_canon_chain(&self, head: SealedHeader, update: &ForkchoiceState) -> RethResult<()> {
        self.update_head(head)?;
        self.update_finalized_block(update.finalized_block_hash)?;
        self.update_safe_block(update.safe_block_hash)?;

        Ok(())
    }

    /// Updates the state of the canon chain tracker based on the given head.
    ///
    /// This expects the given head to be the new canonical head.
    /// Additionally, updates the head used for p2p handshakes.
    ///
    /// This should be called before returning a VALID forkchoice update response
    #[inline]
    fn update_head(&self, head: SealedHeader) -> RethResult<()> {
        let mut head_block = Head {
            number: head.number,
            hash: head.hash,
            difficulty: head.difficulty,
            timestamp: head.timestamp,
            // NOTE: this will be set later
            total_difficulty: Default::default(),
        };

        // we update the the tracked header first
        self.blockchain.set_canonical_head(head);

        head_block.total_difficulty =
            self.blockchain.header_td_by_number(head_block.number)?.ok_or_else(|| {
                RethError::Provider(ProviderError::TotalDifficultyNotFound {
                    block_number: head_block.number,
                })
            })?;
        self.sync_state_updater.update_status(head_block);

        Ok(())
    }

    /// Updates the tracked safe block if we have it
    ///
    /// Returns an error if the block is not found.
    #[inline]
    fn update_safe_block(&self, safe_block_hash: B256) -> RethResult<()> {
        if !safe_block_hash.is_zero() {
            if self.blockchain.safe_block_hash()? == Some(safe_block_hash) {
                // nothing to update
                return Ok(())
            }

            let safe =
                self.blockchain.find_block_by_hash(safe_block_hash, BlockSource::Any)?.ok_or_else(
                    || RethError::Provider(ProviderError::UnknownBlockHash(safe_block_hash)),
                )?;
            self.blockchain.set_safe(safe.header.seal(safe_block_hash));
        }
        Ok(())
    }

    /// Updates the tracked finalized block if we have it
    ///
    /// Returns an error if the block is not found.
    #[inline]
    fn update_finalized_block(&self, finalized_block_hash: B256) -> RethResult<()> {
        if !finalized_block_hash.is_zero() {
            if self.blockchain.finalized_block_hash()? == Some(finalized_block_hash) {
                // nothing to update
                return Ok(())
            }

            let finalized = self
                .blockchain
                .find_block_by_hash(finalized_block_hash, BlockSource::Any)?
                .ok_or_else(|| {
                    RethError::Provider(ProviderError::UnknownBlockHash(finalized_block_hash))
                })?;
            self.blockchain.finalize_block(finalized.number);
            self.blockchain.set_finalized(finalized.header.seal(finalized_block_hash));
        }
        Ok(())
    }

    /// Handler for a failed a forkchoice update due to a canonicalization error.
    ///
    /// This will determine if the state's head is invalid, and if so, return immediately.
    ///
    /// If the newest head is not invalid, then this will trigger a new pipeline run to sync the gap
    ///
    /// See [Self::forkchoice_updated] and [BlockchainTreeEngine::make_canonical].
    fn on_failed_canonical_forkchoice_update(
        &mut self,
        state: &ForkchoiceState,
        error: RethError,
    ) -> PayloadStatus {
        debug_assert!(self.sync.is_pipeline_idle(), "pipeline must be idle");

        // check if the new head was previously invalidated, if so then we deem this FCU
        // as invalid
        if let Some(invalid_ancestor) = self.check_invalid_ancestor(state.head_block_hash) {
            warn!(target: "consensus::engine", ?error, ?state, ?invalid_ancestor, head=?state.head_block_hash, "Failed to canonicalize the head hash, head is also considered invalid");
            debug!(target: "consensus::engine", head=?state.head_block_hash, current_error=?error, "Head was previously marked as invalid");
            return invalid_ancestor
        }

        #[allow(clippy::single_match)]
        match &error {
            RethError::Canonical(
                error @ CanonicalError::Validation(BlockValidationError::BlockPreMerge { .. }),
            ) => {
                warn!(target: "consensus::engine", ?error, ?state, "Failed to canonicalize the head hash");
                return PayloadStatus::from_status(PayloadStatusEnum::Invalid {
                    validation_error: error.to_string(),
                })
                .with_latest_valid_hash(B256::ZERO)
            }
            RethError::BlockchainTree(BlockchainTreeError::BlockHashNotFoundInChain { .. }) => {
                // This just means we couldn't find the block when attempting to make it canonical,
                // so we should not warn the user, since this will result in us attempting to sync
                // to a new target and is considered normal operation during sync
            }
            _ => {
                warn!(target: "consensus::engine", ?error, ?state, "Failed to canonicalize the head hash");
                // TODO(mattsse) better error handling before attempting to sync (FCU could be
                // invalid): only trigger sync if we can't determine whether the FCU is invalid
            }
        }

        // we assume the FCU is valid and at least the head is missing, so we need to start syncing
        // to it
        let target = if self.forkchoice_state_tracker.is_empty() {
            // find the appropriate target to sync to, if we don't have the safe block hash then we
            // start syncing to the safe block via pipeline first
            let target = if !state.safe_block_hash.is_zero() &&
                self.blockchain.block_number(state.safe_block_hash).ok().flatten().is_none()
            {
                state.safe_block_hash
            } else {
                state.head_block_hash
            };

            // we need to first check the buffer for the head and its ancestors
            let lowest_unknown_hash = self.lowest_buffered_ancestor_or(target);
            trace!(target: "consensus::engine", request=?lowest_unknown_hash, "Triggering full block download for missing ancestors of the new head");
            lowest_unknown_hash
        } else {
            // we need to first check the buffer for the head and its ancestors
            let lowest_unknown_hash = self.lowest_buffered_ancestor_or(state.head_block_hash);
            trace!(target: "consensus::engine", request=?lowest_unknown_hash, "Triggering full block download for missing ancestors of the new head");
            lowest_unknown_hash
        };

        // if the threshold is zero, we should not download the block first, and just use the
        // pipeline. Otherwise we use the tree to insert the block first
        if self.pipeline_run_threshold == 0 {
            // use the pipeline to sync to the target
            self.sync.set_pipeline_sync_target(target);
        } else {
            // trigger a full block download for missing hash, or the parent of its lowest buffered
            // ancestor
            self.sync.download_full_block(target);
        }

        debug!(target: "consensus::engine", ?target, "Syncing to new target");
        PayloadStatus::from_status(PayloadStatusEnum::Syncing)
    }

    /// Return the parent hash of the lowest buffered ancestor for the requested block, if there
    /// are any buffered ancestors. If there are no buffered ancestors, and the block itself does
    /// not exist in the buffer, this returns the hash that is passed in.
    ///
    /// Returns the parent hash of the block itself if the block is buffered and has no other
    /// buffered ancestors.
    fn lowest_buffered_ancestor_or(&self, hash: B256) -> B256 {
        self.blockchain
            .lowest_buffered_ancestor(hash)
            .map(|block| block.parent_hash)
            .unwrap_or_else(|| hash)
    }

    /// Validates the payload attributes with respect to the header and fork choice state.
    ///
    /// Note: At this point, the fork choice update is considered to be VALID, however, we can still
    /// return an error if the payload attributes are invalid.
    fn process_payload_attributes(
        &self,
        attrs: PayloadAttributes,
        head: Header,
        state: ForkchoiceState,
    ) -> OnForkChoiceUpdated {
        // 7. Client software MUST ensure that payloadAttributes.timestamp is greater than timestamp
        //    of a block referenced by forkchoiceState.headBlockHash. If this condition isn't held
        //    client software MUST respond with -38003: `Invalid payload attributes` and MUST NOT
        //    begin a payload build process. In such an event, the forkchoiceState update MUST NOT
        //    be rolled back.
        if attrs.timestamp.to::<u64>() <= head.timestamp {
            return OnForkChoiceUpdated::invalid_payload_attributes()
        }

        // 8. Client software MUST begin a payload build process building on top of
        //    forkchoiceState.headBlockHash and identified via buildProcessId value if
        //    payloadAttributes is not null and the forkchoice state has been updated successfully.
        //    The build process is specified in the Payload building section.
        match PayloadBuilderAttributes::try_new(state.head_block_hash, attrs) {
            Ok(attributes) => {
                // send the payload to the builder and return the receiver for the pending payload
                // id, initiating payload job is handled asynchronously
                let pending_payload_id = self.payload_builder.send_new_payload(attributes);

                // Client software MUST respond to this method call in the following way:
                // {
                //      payloadStatus: {
                //          status: VALID,
                //          latestValidHash: forkchoiceState.headBlockHash,
                //          validationError: null
                //      },
                //      payloadId: buildProcessId
                // }
                //
                // if the payload is deemed VALID and the build process has begun.
                OnForkChoiceUpdated::updated_with_pending_payload_id(
                    PayloadStatus::new(PayloadStatusEnum::Valid, Some(state.head_block_hash)),
                    pending_payload_id,
                )
            }
            Err(_) => OnForkChoiceUpdated::invalid_payload_attributes(),
        }
    }

    /// When the Consensus layer receives a new block via the consensus gossip protocol,
    /// the transactions in the block are sent to the execution layer in the form of a
    /// [`ExecutionPayload`]. The Execution layer executes the transactions and validates the
    /// state in the block header, then passes validation data back to Consensus layer, that
    /// adds the block to the head of its own blockchain and attests to it. The block is then
    /// broadcast over the consensus p2p network in the form of a "Beacon block".
    ///
    /// These responses should adhere to the [Engine API Spec for
    /// `engine_newPayload`](https://github.com/ethereum/execution-apis/blob/main/src/engine/paris.md#specification).
    ///
    /// This returns a [`PayloadStatus`] that represents the outcome of a processed new payload and
    /// returns an error if an internal error occurred.
    #[instrument(level = "trace", skip(self, payload, cancun_fields), fields(block_hash= ?payload.block_hash(), block_number = %payload.block_number(), is_pipeline_idle = %self.sync.is_pipeline_idle()), target = "consensus::engine")]
    fn on_new_payload(
        &mut self,
        payload: ExecutionPayload,
        cancun_fields: Option<CancunPayloadFields>,
    ) -> Result<PayloadStatus, BeaconOnNewPayloadError> {
        let block = match self.ensure_well_formed_payload(payload, cancun_fields) {
            Ok(block) => block,
            Err(status) => return Ok(status),
        };
        let block_hash = block.hash();
        let block_num_hash = block.num_hash();

        let mut lowest_buffered_ancestor = self.lowest_buffered_ancestor_or(block.hash);
        if lowest_buffered_ancestor == block.hash {
            lowest_buffered_ancestor = block.parent_hash;
        }

        // now check the block itself
        if let Some(status) =
            self.check_invalid_ancestor_with_head(lowest_buffered_ancestor, block.hash)
        {
            return Ok(status)
        }

        let res = if self.sync.is_pipeline_idle() && !self.hooks.is_hook_with_db_write_running() {
            // we can only insert new payloads if the pipeline and any hook with db write
            // are _not_ running, because they hold exclusive access to the database
            self.try_insert_new_payload(block)
        } else {
            if self.hooks.is_hook_with_db_write_running() {
                debug!(target: "consensus::engine", "Hook is in progress, buffering new payload.");
            }
            self.try_buffer_payload(block)
        };

        let status = match res {
            Ok(status) => {
                if status.is_valid() {
                    if let Some(target) = self.forkchoice_state_tracker.sync_target_state() {
                        // if we're currently syncing and the inserted block is the targeted FCU
                        // head block, we can try to make it canonical.
                        if block_hash == target.head_block_hash {
                            self.try_make_sync_target_canonical(block_num_hash);
                        }
                    }
                    // block was successfully inserted, so we can cancel the full block request, if
                    // any exists
                    self.sync.cancel_full_block_request(block_hash);
                }
                Ok(status)
            }
            Err(error) => {
                warn!(target: "consensus::engine", ?error, "Error while processing payload");
                self.map_insert_error(error)
            }
        };

        trace!(target: "consensus::engine", ?status, "Returning payload status");
        status
    }

    /// Ensures that the given payload does not violate any consensus rules that concern the block's
    /// layout, like:
    ///    - missing or invalid base fee
    ///    - invalid extra data
    ///    - invalid transactions
    ///    - incorrect hash
    ///    - the versioned hashes passed with the payload do not exactly match transaction
    ///    versioned hashes
    ///    - the block does not contain blob transactions if it is pre-cancun
    fn ensure_well_formed_payload(
        &self,
        payload: ExecutionPayload,
        cancun_fields: Option<CancunPayloadFields>,
    ) -> Result<SealedBlock, PayloadStatus> {
        let parent_hash = payload.parent_hash();

        let block_hash = payload.block_hash();
        let block_res = match try_into_block(
            payload,
            cancun_fields.as_ref().map(|fields| fields.parent_beacon_block_root),
        ) {
            Ok(block) => {
                // make sure there are no blob transactions in the payload if it is pre-cancun
                if !self.chain_spec().is_cancun_active_at_timestamp(block.timestamp) &&
                    block.has_blob_transactions()
                {
                    Err(PayloadError::PreCancunBlockWithBlobTransactions)
                } else {
                    validate_block_hash(block_hash, block)
                }
            }
            Err(error) => Err(error),
        };

        let block = match block_res {
            Ok(block) => block,
            Err(error) => {
                error!(target: "consensus::engine", ?error, "Invalid payload");

                let mut latest_valid_hash = None;
                if !error.is_block_hash_mismatch() {
                    // Engine-API rule:
                    // > `latestValidHash: null` if the blockHash validation has failed
                    latest_valid_hash =
                        self.latest_valid_hash_for_invalid_payload(parent_hash, None);
                }
                let status = PayloadStatusEnum::from(error);

                return Err(PayloadStatus::new(status, latest_valid_hash))
            }
        };

        let block_versioned_hashes = block
            .blob_transactions()
            .iter()
            .filter_map(|tx| tx.as_eip4844().map(|blob_tx| &blob_tx.blob_versioned_hashes))
            .flatten()
            .collect::<Vec<_>>();

        self.validate_versioned_hashes(parent_hash, block_versioned_hashes, cancun_fields)?;

        Ok(block)
    }

    /// Returns the currently configured [ChainSpec].
    fn chain_spec(&self) -> Arc<ChainSpec> {
        self.blockchain.chain_spec()
    }

    /// Validates that the versioned hashes in the block match the versioned hashes passed in the
    /// [CancunPayloadFields], if the cancun payload fields are provided. If the payload fields are
    /// not provided, but versioned hashes exist in the block, this returns a [PayloadStatus] with
    /// the [PayloadError::InvalidVersionedHashes] error.
    ///
    /// This validates versioned hashes according to the Engine API Cancun spec:
    /// <https://github.com/ethereum/execution-apis/blob/fe8e13c288c592ec154ce25c534e26cb7ce0530d/src/engine/cancun.md#specification>
    fn validate_versioned_hashes(
        &self,
        parent_hash: B256,
        block_versioned_hashes: Vec<&B256>,
        cancun_fields: Option<CancunPayloadFields>,
    ) -> Result<(), PayloadStatus> {
        // This validates the following engine API rule:
        //
        // 3. Given the expected array of blob versioned hashes client software **MUST** run its
        //    validation by taking the following steps:
        //
        //   1. Obtain the actual array by concatenating blob versioned hashes lists
        //      (`tx.blob_versioned_hashes`) of each [blob
        //      transaction](https://eips.ethereum.org/EIPS/eip-4844#new-transaction-type) included
        //      in the payload, respecting the order of inclusion. If the payload has no blob
        //      transactions the expected array **MUST** be `[]`.
        //
        //   2. Return `{status: INVALID, latestValidHash: null, validationError: errorMessage |
        //      null}` if the expected and the actual arrays don't match.
        //
        // This validation **MUST** be instantly run in all cases even during active sync process.
        if let Some(fields) = cancun_fields {
            if block_versioned_hashes.len() != fields.versioned_hashes.len() {
                // if the lengths don't match then we know that the payload is invalid
                let latest_valid_hash =
                    self.latest_valid_hash_for_invalid_payload(parent_hash, None);
                let status = PayloadStatusEnum::from(PayloadError::InvalidVersionedHashes);
                return Err(PayloadStatus::new(status, latest_valid_hash))
            }

            // we can use `zip` safely here because we already compared their length
            let zipped_versioned_hashes =
                fields.versioned_hashes.iter().zip(block_versioned_hashes);
            for (payload_versioned_hash, block_versioned_hash) in zipped_versioned_hashes {
                if payload_versioned_hash != block_versioned_hash {
                    // One of the hashes does not match - return invalid
                    let latest_valid_hash =
                        self.latest_valid_hash_for_invalid_payload(parent_hash, None);
                    let status = PayloadStatusEnum::from(PayloadError::InvalidVersionedHashes);
                    return Err(PayloadStatus::new(status, latest_valid_hash))
                }
            }
        } else if !block_versioned_hashes.is_empty() {
            // there are versioned hashes in the block but no expected versioned hashes were
            // provided in the new payload call, so the payload is invalid
            let latest_valid_hash = self.latest_valid_hash_for_invalid_payload(parent_hash, None);
            let status = PayloadStatusEnum::from(PayloadError::InvalidVersionedHashes);
            return Err(PayloadStatus::new(status, latest_valid_hash))
        }

        Ok(())
    }

    /// When the pipeline or a hook with DB write access is active, the tree is unable to commit
    /// any additional blocks since the pipeline holds exclusive access to the database.
    ///
    /// In this scenario we buffer the payload in the tree if the payload is valid, once the
    /// pipeline or a hook with DB write access is finished, the tree is then able to also use the
    /// buffered payloads to commit to a (newer) canonical chain.
    ///
    /// This will return `SYNCING` if the block was buffered successfully, and an error if an error
    /// occurred while buffering the block.
    #[instrument(level = "trace", skip_all, target = "consensus::engine", ret)]
    fn try_buffer_payload(
        &mut self,
        block: SealedBlock,
    ) -> Result<PayloadStatus, InsertBlockError> {
        self.blockchain.buffer_block_without_senders(block)?;
        Ok(PayloadStatus::from_status(PayloadStatusEnum::Syncing))
    }

    /// Attempts to insert a new payload into the tree.
    ///
    /// Caution: This expects that the pipeline and a hook with DB write access are idle.
    #[instrument(level = "trace", skip_all, target = "consensus::engine", ret)]
    fn try_insert_new_payload(
        &mut self,
        block: SealedBlock,
    ) -> Result<PayloadStatus, InsertBlockError> {
        debug_assert!(self.sync.is_pipeline_idle(), "pipeline must be idle");

        let block_hash = block.hash;
        let status = self
            .blockchain
            .insert_block_without_senders(block.clone(), BlockValidationKind::Exhaustive)?;
        let mut latest_valid_hash = None;
        let block = Arc::new(block);
        let status = match status {
            InsertPayloadOk::Inserted(BlockStatus::Valid) => {
                latest_valid_hash = Some(block_hash);
                self.listeners.notify(BeaconConsensusEngineEvent::CanonicalBlockAdded(block));
                PayloadStatusEnum::Valid
            }
            InsertPayloadOk::Inserted(BlockStatus::Accepted) => {
                self.listeners.notify(BeaconConsensusEngineEvent::ForkBlockAdded(block));
                PayloadStatusEnum::Accepted
            }
            InsertPayloadOk::Inserted(BlockStatus::Disconnected { .. }) |
            InsertPayloadOk::AlreadySeen(BlockStatus::Disconnected { .. }) => {
                // check if the block's parent is already marked as invalid
                if let Some(status) =
                    self.check_invalid_ancestor_with_head(block.parent_hash, block.hash)
                {
                    return Ok(status)
                }

                // not known to be invalid, but we don't know anything else
                PayloadStatusEnum::Syncing
            }
            InsertPayloadOk::AlreadySeen(BlockStatus::Valid) => {
                latest_valid_hash = Some(block_hash);
                PayloadStatusEnum::Valid
            }
            InsertPayloadOk::AlreadySeen(BlockStatus::Accepted) => PayloadStatusEnum::Accepted,
        };
        Ok(PayloadStatus::new(status, latest_valid_hash))
    }

    /// Maps the error, that occurred while inserting a payload into the tree to its corresponding
    /// result type.
    ///
    /// If the error was due to an invalid payload, the payload is added to the invalid headers
    /// cache and `Ok` with [PayloadStatusEnum::Invalid] is returned.
    ///
    /// This returns an error if the error was internal and assumed not be related to the payload.
    fn map_insert_error(
        &mut self,
        err: InsertBlockError,
    ) -> Result<PayloadStatus, BeaconOnNewPayloadError> {
        let (block, error) = err.split();

        if error.is_invalid_block() {
            warn!(target: "consensus::engine", invalid_hash=?block.hash, invalid_number=?block.number, ?error, "Invalid block error on new payload");

            // all of these occurred if the payload is invalid
            let parent_hash = block.parent_hash;

            // keep track of the invalid header
            self.invalid_headers.insert(block.header);

            let latest_valid_hash =
                self.latest_valid_hash_for_invalid_payload(parent_hash, Some(&error));
            let status = PayloadStatusEnum::Invalid { validation_error: error.to_string() };
            Ok(PayloadStatus::new(status, latest_valid_hash))
        } else {
            Err(BeaconOnNewPayloadError::Internal(Box::new(error)))
        }
    }

    /// Attempt to restore the tree with the given block hash.
    ///
    /// This is invoked after a full pipeline to update the tree with the most recent canonical
    /// hashes.
    ///
    /// If the given block is missing from the database, this will return `false`. Otherwise, `true`
    /// is returned: the database contains the hash and the tree was updated.
    fn update_tree_on_finished_pipeline(&mut self, block_hash: B256) -> RethResult<bool> {
        let synced_to_finalized = match self.blockchain.block_number(block_hash)? {
            Some(number) => {
                // Attempt to restore the tree.
                self.blockchain.connect_buffered_blocks_to_canonical_hashes_and_finalize(number)?;
                true
            }
            None => false,
        };
        Ok(synced_to_finalized)
    }

    /// Invoked if we successfully downloaded a new block from the network.
    ///
    /// This will attempt to insert the block into the tree.
    ///
    /// There are several scenarios:
    ///
    /// ## [BlockStatus::Valid]
    ///
    /// The block is connected to the current canonical head and is valid.
    /// If the engine is still SYNCING, then we can try again to make the chain canonical.
    ///
    /// ## [BlockStatus::Accepted]
    ///
    /// All ancestors are known, but the block is not connected to the current canonical _head_. If
    /// the block is an ancestor of the current forkchoice head, then we can try again to make the
    /// chain canonical, which would trigger a reorg in this case since the new head is therefore
    /// not connected to the current head.
    ///
    /// ## [BlockStatus::Disconnected]
    ///
    /// The block is not connected to the canonical head, and we need to download the missing parent
    /// first.
    ///
    /// ## Insert Error
    ///
    /// If the insertion into the tree failed, then the block was well-formed (valid hash), but its
    /// chain is invalid, which means the FCU that triggered the download is invalid. Here we can
    /// stop because there's nothing to do here and the engine needs to wait for another FCU.
    fn on_downloaded_block(&mut self, block: SealedBlock) {
        let downloaded_num_hash = block.num_hash();
        trace!(target: "consensus::engine", hash=?block.hash, number=%block.number, "Downloaded full block");
        // check if the block's parent is already marked as invalid
        if self.check_invalid_ancestor_with_head(block.parent_hash, block.hash).is_some() {
            // can skip this invalid block
            return
        }

        match self
            .blockchain
            .insert_block_without_senders(block, BlockValidationKind::SkipStateRootValidation)
        {
            Ok(status) => {
                match status {
                    InsertPayloadOk::Inserted(BlockStatus::Valid) => {
                        // block is connected to the current canonical head and is valid.
                        self.try_make_sync_target_canonical(downloaded_num_hash);
                    }
                    InsertPayloadOk::Inserted(BlockStatus::Accepted) => {
                        // block is connected to the canonical chain, but not the current head
                        self.try_make_sync_target_canonical(downloaded_num_hash);
                    }
                    InsertPayloadOk::Inserted(BlockStatus::Disconnected {
                        missing_ancestor: missing_parent,
                    }) => {
                        // block is not connected to the canonical head, we need to download its
                        // missing branch first
                        self.on_disconnected_block(downloaded_num_hash, missing_parent);
                    }
                    _ => (),
                }
            }
            Err(err) => {
                warn!(target: "consensus::engine", ?err, "Failed to insert downloaded block");
                if err.kind().is_invalid_block() {
                    let (block, err) = err.split();
                    warn!(target: "consensus::engine", invalid_number=?block.number, invalid_hash=?block.hash, ?err, "Marking block as invalid");

                    self.invalid_headers.insert(block.header);
                }
            }
        }
    }

    /// This handles downloaded blocks that are shown to be disconnected from the canonical chain.
    ///
    /// This mainly compares the missing parent of the downloaded block with the current canonical
    /// tip, and decides whether or not the pipeline should be run.
    ///
    /// The canonical tip is compared to the missing parent using `exceeds_pipeline_run_threshold`,
    /// which returns true if the missing parent is sufficiently ahead of the canonical tip. If so,
    /// the pipeline is run. Otherwise, we need to insert blocks using the blockchain tree, and
    /// must download blocks outside of the pipeline. In this case, the distance is used to
    /// determine how many blocks we should download at once.
    fn on_disconnected_block(
        &mut self,
        downloaded_block: BlockNumHash,
        missing_parent: BlockNumHash,
    ) {
        // compare the missing parent with the canonical tip
        let canonical_tip_num = self.blockchain.canonical_tip().number;

        if let Some(target) = self.can_pipeline_sync_to_finalized(
            canonical_tip_num,
            missing_parent.number,
            Some(downloaded_block),
        ) {
            // we don't have the block yet and the distance exceeds the allowed
            // threshold
            self.sync.set_pipeline_sync_target(target);
            // we can exit early here because the pipeline will take care of syncing
            return
        }

        // continue downloading the missing parent
        //
        // this happens if either:
        //  * the missing parent block num < canonical tip num
        //    * this case represents a missing block on a fork that is shorter than the canonical
        //      chain
        //  * the missing parent block num >= canonical tip num, but the number of missing blocks is
        //    less than the pipeline threshold
        //    * this case represents a potentially long range of blocks to download and execute
        if let Some(distance) =
            self.distance_from_local_tip(canonical_tip_num, missing_parent.number)
        {
            self.sync.download_block_range(missing_parent.hash, distance)
        } else {
            // This happens when the missing parent is on an outdated
            // sidechain
            self.sync.download_full_block(missing_parent.hash);
        }
    }

    /// Attempt to form a new canonical chain based on the current sync target.
    ///
    /// This is invoked when we successfully __downloaded__ a new block from the network which
    /// resulted in either [BlockStatus::Accepted] or [BlockStatus::Valid].
    ///
    /// Note: This will not succeed if the sync target has changed since the block download request
    /// was issued and the new target is still disconnected and additional missing blocks are
    /// downloaded
    fn try_make_sync_target_canonical(&mut self, inserted: BlockNumHash) {
        if let Some(target) = self.forkchoice_state_tracker.sync_target_state() {
            // optimistically try to make the head of the current FCU target canonical, the sync
            // target might have changed since the block download request was issued
            // (new FCU received)
            let start = Instant::now();
            let make_canonical_result = self.blockchain.make_canonical(&target.head_block_hash);
            let elapsed = self.record_make_canonical_latency(start, &make_canonical_result);
            match make_canonical_result {
                Ok(outcome) => {
                    if let CanonicalOutcome::Committed { ref head } = outcome {
                        self.listeners.notify(BeaconConsensusEngineEvent::CanonicalChainCommitted(
                            head.clone(),
                            elapsed,
                        ));
                    }

                    let new_head = outcome.into_header();
                    debug!(target: "consensus::engine", hash=?new_head.hash, number=new_head.number, "Canonicalized new head");

                    // we can update the FCU blocks
                    let _ = self.update_canon_chain(new_head, &target);

                    // we're no longer syncing
                    self.sync_state_updater.update_sync_state(SyncState::Idle);

                    // clear any active block requests
                    self.sync.clear_block_download_requests();
                }
                Err(err) => {
                    // if we failed to make the FCU's head canonical, because we don't have that
                    // block yet, then we can try to make the inserted block canonical if we know
                    // it's part of the canonical chain: if it's the safe or the finalized block
                    if matches!(
                        err,
                        RethError::Canonical(CanonicalError::BlockchainTree(
                            BlockchainTreeError::BlockHashNotFoundInChain { .. }
                        ))
                    ) {
                        // if the inserted block is the currently targeted `finalized` or `safe`
                        // block, we will attempt to make them canonical,
                        // because they are also part of the canonical chain and
                        // their missing block range might already be downloaded (buffered).
                        if let Some(target_hash) = ForkchoiceStateHash::find(&target, inserted.hash)
                            .filter(|h| !h.is_head())
                        {
                            let _ = self.blockchain.make_canonical(target_hash.as_ref());
                        }
                    }
                }
            }
        }
    }

    /// Event handler for events emitted by the [EngineSyncController].
    ///
    /// This returns a result to indicate whether the engine future should resolve (fatal error).
    fn on_sync_event(
        &mut self,
        event: EngineSyncEvent,
    ) -> Option<Result<(), BeaconConsensusEngineError>> {
        match event {
            EngineSyncEvent::FetchedFullBlock(block) => {
                self.on_downloaded_block(block);
            }
            EngineSyncEvent::PipelineStarted(target) => {
                trace!(target: "consensus::engine", ?target, continuous = target.is_none(), "Started the pipeline");
                self.metrics.pipeline_runs.increment(1);
                self.sync_state_updater.update_sync_state(SyncState::Syncing);
            }
            EngineSyncEvent::PipelineTaskDropped => {
                error!(target: "consensus::engine", "Failed to receive spawned pipeline");
                return Some(Err(BeaconConsensusEngineError::PipelineChannelClosed))
            }
            EngineSyncEvent::PipelineFinished { result, reached_max_block } => {
                return self.on_pipeline_finished(result, reached_max_block)
            }
        };

        None
    }

    /// Invoked when the pipeline has finished.
    ///
    /// Returns an Option to indicate whether the engine future should resolve:
    ///
    /// Returns a result if:
    ///  - Ok(()) if the pipeline finished successfully
    ///  - Err(..) if the pipeline failed fatally
    ///
    /// Returns None if the pipeline finished successfully and engine should continue.
    fn on_pipeline_finished(
        &mut self,
        result: Result<ControlFlow, PipelineError>,
        reached_max_block: bool,
    ) -> Option<Result<(), BeaconConsensusEngineError>> {
        trace!(target: "consensus::engine", ?result, ?reached_max_block, "Pipeline finished");
        match result {
            Ok(ctrl) => {
                if reached_max_block {
                    // Terminate the sync early if it's reached the maximum user
                    // configured block.
                    return Some(Ok(()));
                }

                if let ControlFlow::Unwind { bad_block, .. } = ctrl {
                    warn!(target: "consensus::engine", invalid_hash=?bad_block.hash, invalid_number=?bad_block.number, "Bad block detected in unwind");

                    // update the `invalid_headers` cache with the new invalid headers
                    self.invalid_headers.insert(bad_block);
                    return None
                }

                // update the canon chain if continuous is enabled
                if self.sync.run_pipeline_continuously() {
                    let max_block = ctrl.block_number().unwrap_or_default();
                    let max_header = match self.blockchain.sealed_header(max_block) {
                        Ok(header) => match header {
                            Some(header) => header,
                            None => {
                                return Some(Err(RethError::Provider(
                                    ProviderError::HeaderNotFound(max_block.into()),
                                )
                                .into()))
                            }
                        },
                        Err(error) => {
                            error!(target: "consensus::engine", ?error, "Error getting canonical header for continuous sync");
                            return Some(Err(error.into()))
                        }
                    };
                    self.blockchain.set_canonical_head(max_header);
                }

                let sync_target_state = match self.forkchoice_state_tracker.sync_target_state() {
                    Some(current_state) => current_state,
                    None => {
                        // This is only possible if the node was run with `debug.tip`
                        // argument and without CL.
                        warn!(target: "consensus::engine", "No fork choice state available");
                        return None
                    }
                };

                // Next, we check if we need to schedule another pipeline run or transition
                // to live sync via tree.
                // This can arise if we buffer the forkchoice head, and if the head is an
                // ancestor of an invalid block.
                //
                //  * The forkchoice head could be buffered if it were first sent as a `newPayload`
                //    request.
                //
                // In this case, we won't have the head hash in the database, so we would
                // set the pipeline sync target to a known-invalid head.
                //
                // This is why we check the invalid header cache here.
                let lowest_buffered_ancestor =
                    self.lowest_buffered_ancestor_or(sync_target_state.head_block_hash);

                // this inserts the head if the lowest buffered ancestor is invalid
                if self
                    .check_invalid_ancestor_with_head(
                        lowest_buffered_ancestor,
                        sync_target_state.head_block_hash,
                    )
                    .is_none()
                {
                    let newest_finalized = self
                        .forkchoice_state_tracker
                        .sync_target_state()
                        .map(|s| s.finalized_block_hash)
                        .and_then(|h| self.blockchain.buffered_header_by_hash(h))
                        .map(|header| header.number);

                    // The block number that the pipeline finished at - if the progress or newest
                    // finalized is None then we can't check the distance anyways.
                    //
                    // If both are Some, we perform another distance check and return the desired
                    // pipeline target
                    let pipeline_target = if let (Some(progress), Some(finalized_number)) =
                        (ctrl.block_number(), newest_finalized)
                    {
                        // Determines whether or not we should run the pipeline again, in case the
                        // new gap is large enough to warrant running the pipeline.
                        self.can_pipeline_sync_to_finalized(progress, finalized_number, None)
                    } else {
                        None
                    };

                    // If the distance is large enough, we should run the pipeline again to prevent
                    // the tree update from executing too many blocks and blocking.
                    if let Some(target) = pipeline_target {
                        // run the pipeline to the target since the distance is sufficient
                        self.sync.set_pipeline_sync_target(target);
                    } else {
                        // Update the state and hashes of the blockchain tree if possible.
                        match self.update_tree_on_finished_pipeline(
                            sync_target_state.finalized_block_hash,
                        ) {
                            Ok(synced) => {
                                if !synced {
                                    // We don't have the finalized block in the database, so
                                    // we need to run another pipeline.
                                    self.sync.set_pipeline_sync_target(
                                        sync_target_state.finalized_block_hash,
                                    );
                                }
                            }
                            Err(error) => {
                                error!(target: "consensus::engine", ?error, "Error restoring blockchain tree state");
                                return Some(Err(error.into()))
                            }
                        };
                    }
                }
            }
            // Any pipeline error at this point is fatal.
            Err(error) => return Some(Err(error.into())),
        };

        None
    }

    fn on_hook_result(&self, result: PolledHook) -> Result<(), BeaconConsensusEngineError> {
        if let Some(action) = result.action {
            match action {}
        }

        if result.db_access_level.is_read_write() {
            match result.event {
                EngineHookEvent::NotReady => {}
                EngineHookEvent::Started => {
                    // If the hook has read-write access to the database, it means that the engine
                    // can't process any FCU/payload messages from CL. To prevent CL from sending us
                    // unneeded updates, we need to respond `true` on `eth_syncing` request.
                    self.sync_state_updater.update_sync_state(SyncState::Syncing)
                }
                EngineHookEvent::Finished(_) => {
                    // Hook with read-write access to the database has finished running, so engine
                    // can process new FCU/payload messages from CL again. It's safe to
                    // return `false` on `eth_syncing` request.
                    self.sync_state_updater.update_sync_state(SyncState::Idle);
                    // If the hook had read-write access to the database, it means that the engine
                    // may have accumulated some buffered blocks.
                    if let Err(error) =
                        self.blockchain.connect_buffered_blocks_to_canonical_hashes()
                    {
                        error!(target: "consensus::engine", ?error, "Error connecting buffered blocks to canonical hashes on hook result");
                        return Err(error.into())
                    }
                }
            }
        }

        Ok(())
    }
}

/// On initialization, the consensus engine will poll the message receiver and return
/// [Poll::Pending] until the first forkchoice update message is received.
///
/// As soon as the consensus engine receives the first forkchoice updated message and updates the
/// local forkchoice state, it will launch the pipeline to sync to the head hash.
/// While the pipeline is syncing, the consensus engine will keep processing messages from the
/// receiver and forwarding them to the blockchain tree.
impl<DB, BT, Client> Future for BeaconConsensusEngine<DB, BT, Client>
where
    DB: Database + Unpin + 'static,
    Client: HeadersClient + BodiesClient + Clone + Unpin + 'static,
    BT: BlockchainTreeEngine
        + BlockReader
        + BlockIdReader
        + CanonChainTracker
        + StageCheckpointReader
        + ChainSpecProvider
        + Unpin
        + 'static,
{
    type Output = Result<(), BeaconConsensusEngineError>;

    fn poll(self: Pin<&mut Self>, cx: &mut Context<'_>) -> Poll<Self::Output> {
        let this = self.get_mut();

        // Control loop that advances the state
        'main: loop {
            // Poll a running hook with db write access (if any) and CL messages first, draining
            // both and then proceeding to polling other parts such as SyncController and hooks.
            loop {
                // Poll a running hook with db write access first, as we will not be able to process
                // any engine messages until it's finished.
                if let Poll::Ready(result) = this.hooks.poll_running_hook_with_db_write(
                    cx,
                    EngineContext {
                        tip_block_number: this.blockchain.canonical_tip().number,
                        finalized_block_number: this.blockchain.finalized_block_number()?,
                    },
                )? {
                    this.on_hook_result(result)?;
                    continue;
                }

                // Process one incoming message from the CL. We don't drain the messages right away,
                // because we want to sneak a polling of running hook in between them.
                //
                // These messages can affect the state of the SyncController and they're also time
                // sensitive, hence they are polled first.
                if let Poll::Ready(Some(msg)) = this.engine_message_rx.poll_next_unpin(cx) {
                    match msg {
                        BeaconEngineMessage::ForkchoiceUpdated { state, payload_attrs, tx } => {
                            match this.on_forkchoice_updated(state, payload_attrs, tx) {
                                OnForkchoiceUpdateOutcome::Processed => {}
                                OnForkchoiceUpdateOutcome::ReachedMaxBlock => {
                                    // reached the max block, we can terminate the future
                                    return Poll::Ready(Ok(()))
                                }
                                OnForkchoiceUpdateOutcome::Fatal(err) => {
                                    // fatal error, we can terminate the future
                                    return Poll::Ready(Err(RethError::Execution(err).into()))
                                }
                            }
                        }
                        BeaconEngineMessage::NewPayload { payload, cancun_fields, tx } => {
                            this.metrics.new_payload_messages.increment(1);
                            let res = this.on_new_payload(payload, cancun_fields);
                            let _ = tx.send(res);
                        }
                        BeaconEngineMessage::TransitionConfigurationExchanged => {
                            this.blockchain.on_transition_configuration_exchanged();
                        }
                        BeaconEngineMessage::EventListener(tx) => {
                            this.listeners.push_listener(tx);
                        }
                    }
                    continue;
                }

                // Both running hook with db write access and engine messages are pending,
                // proceed to other polls
                break;
            }

            // process sync events if any
            match this.sync.poll(cx) {
                Poll::Ready(sync_event) => {
                    if let Some(res) = this.on_sync_event(sync_event) {
                        return Poll::Ready(res)
                    }
                    // this could have taken a while, so we start the next cycle to handle any new
                    // engine messages
                    continue 'main;
                }
                Poll::Pending => {
                    // no more sync events to process
                }
            }

            // at this point, all engine messages and sync events are fully drained

            // Poll next hook if all conditions are met:
            // 1. Engine and sync messages are fully drained (both pending)
            // 2. Latest FCU status is not INVALID
            if !this.forkchoice_state_tracker.is_latest_invalid() {
                if let Poll::Ready(result) = this.hooks.poll_next_hook(
                    cx,
                    EngineContext {
                        tip_block_number: this.blockchain.canonical_tip().number,
                        finalized_block_number: this.blockchain.finalized_block_number()?,
                    },
                    this.sync.is_pipeline_active(),
                )? {
                    this.on_hook_result(result)?;

                    // ensure we're polling until pending while also checking for new engine
                    // messages before polling the next hook
                    continue 'main;
                }
            }

            // incoming engine messages and sync events are drained, so we can yield back
            // control
            return Poll::Pending
        }
    }
}

/// Represents all outcomes of an applied fork choice update.
#[derive(Debug)]
enum OnForkchoiceUpdateOutcome {
    /// FCU was processed successfully.
    Processed,
    /// FCU was processed successfully and reached max block.
    ReachedMaxBlock,
    /// FCU resulted in a __fatal__ block execution error from which we can't recover.
    Fatal(BlockExecutionError),
}

#[cfg(test)]
mod tests {
    use super::*;
    use crate::{
        test_utils::{spawn_consensus_engine, TestConsensusEngineBuilder},
        BeaconForkChoiceUpdateError,
    };
    use assert_matches::assert_matches;
    use reth_interfaces::test_utils::generators::{self, Rng};
    use reth_primitives::{stage::StageCheckpoint, ChainSpec, ChainSpecBuilder, B256, MAINNET};
    use reth_provider::{BlockWriter, ProviderFactory};
    use reth_rpc_types::engine::{ForkchoiceState, ForkchoiceUpdated, PayloadStatus};
    use reth_rpc_types_compat::engine::payload::try_block_to_payload_v1;
    use reth_stages::{ExecOutput, PipelineError, StageError};
    use std::{collections::VecDeque, sync::Arc, time::Duration};
    use tokio::sync::oneshot::error::TryRecvError;

    // Pipeline error is propagated.
    #[tokio::test]
    async fn pipeline_error_is_propagated() {
        let mut rng = generators::rng();
        let chain_spec = Arc::new(
            ChainSpecBuilder::default()
                .chain(MAINNET.chain)
                .genesis(MAINNET.genesis.clone())
                .paris_activated()
                .build(),
        );

        let (consensus_engine, env) = TestConsensusEngineBuilder::new(chain_spec.clone())
            .with_pipeline_exec_outputs(VecDeque::from([Err(StageError::ChannelClosed)]))
            .disable_blockchain_tree_sync()
            .with_max_block(1)
            .build();

        let res = spawn_consensus_engine(consensus_engine);

        let _ = env
            .send_forkchoice_updated(ForkchoiceState {
                head_block_hash: rng.gen(),
                ..Default::default()
            })
            .await;
        assert_matches!(
            res.await,
            Ok(Err(BeaconConsensusEngineError::Pipeline(n))) if matches!(*n.as_ref(),PipelineError::Stage(StageError::ChannelClosed))
        );
    }

    // Test that the consensus engine is idle until first forkchoice updated is received.
    #[tokio::test]
    async fn is_idle_until_forkchoice_is_set() {
        let mut rng = generators::rng();
        let chain_spec = Arc::new(
            ChainSpecBuilder::default()
                .chain(MAINNET.chain)
                .genesis(MAINNET.genesis.clone())
                .paris_activated()
                .build(),
        );

        let (consensus_engine, env) = TestConsensusEngineBuilder::new(chain_spec.clone())
            .with_pipeline_exec_outputs(VecDeque::from([Err(StageError::ChannelClosed)]))
            .disable_blockchain_tree_sync()
            .with_max_block(1)
            .build();

        let mut rx = spawn_consensus_engine(consensus_engine);

        // consensus engine is idle
        std::thread::sleep(Duration::from_millis(100));
        assert_matches!(rx.try_recv(), Err(TryRecvError::Empty));

        // consensus engine is still idle because no FCUs were received
        let _ = env.send_new_payload(try_block_to_payload_v1(SealedBlock::default()), None).await;

        assert_matches!(rx.try_recv(), Err(TryRecvError::Empty));

        // consensus engine is still idle because pruning is running
        let _ = env
            .send_forkchoice_updated(ForkchoiceState {
                head_block_hash: rng.gen(),
                ..Default::default()
            })
            .await;
        assert_matches!(rx.try_recv(), Err(TryRecvError::Empty));

        // consensus engine receives a forkchoice state and triggers the pipeline when pruning is
        // finished
        loop {
            match rx.try_recv() {
                Ok(result) => {
                    assert_matches!(
                        result,
                        Err(BeaconConsensusEngineError::Pipeline(n)) if matches!(*n.as_ref(), PipelineError::Stage(StageError::ChannelClosed))
                    );
                    break;
                }
                Err(TryRecvError::Empty) => {
                    let _ = env
                        .send_forkchoice_updated(ForkchoiceState {
                            head_block_hash: rng.gen(),
                            ..Default::default()
                        })
                        .await;
                }
                Err(err) => panic!("receive error: {err}"),
            }
        }
    }

    // Test that the consensus engine runs the pipeline again if the tree cannot be restored.
    // The consensus engine will propagate the second result (error) only if it runs the pipeline
    // for the second time.
    #[tokio::test]
    async fn runs_pipeline_again_if_tree_not_restored() {
        let mut rng = generators::rng();
        let chain_spec = Arc::new(
            ChainSpecBuilder::default()
                .chain(MAINNET.chain)
                .genesis(MAINNET.genesis.clone())
                .paris_activated()
                .build(),
        );

        let (consensus_engine, env) = TestConsensusEngineBuilder::new(chain_spec.clone())
            .with_pipeline_exec_outputs(VecDeque::from([
                Ok(ExecOutput { checkpoint: StageCheckpoint::new(1), done: true }),
                Err(StageError::ChannelClosed),
            ]))
            .disable_blockchain_tree_sync()
            .with_max_block(2)
            .build();

        let rx = spawn_consensus_engine(consensus_engine);

        let _ = env
            .send_forkchoice_updated(ForkchoiceState {
                head_block_hash: rng.gen(),
                ..Default::default()
            })
            .await;

        assert_matches!(
            rx.await,
            Ok(Err(BeaconConsensusEngineError::Pipeline(n)))  if matches!(*n.as_ref(),PipelineError::Stage(StageError::ChannelClosed))
        );
    }

    #[tokio::test]
    async fn terminates_upon_reaching_max_block() {
        let mut rng = generators::rng();
        let max_block = 1000;
        let chain_spec = Arc::new(
            ChainSpecBuilder::default()
                .chain(MAINNET.chain)
                .genesis(MAINNET.genesis.clone())
                .paris_activated()
                .build(),
        );

        let (consensus_engine, env) = TestConsensusEngineBuilder::new(chain_spec.clone())
            .with_pipeline_exec_outputs(VecDeque::from([Ok(ExecOutput {
                checkpoint: StageCheckpoint::new(max_block),
                done: true,
            })]))
            .with_max_block(max_block)
            .disable_blockchain_tree_sync()
            .build();

        let rx = spawn_consensus_engine(consensus_engine);

        let _ = env
            .send_forkchoice_updated(ForkchoiceState {
                head_block_hash: rng.gen(),
                ..Default::default()
            })
            .await;
        assert_matches!(rx.await, Ok(Ok(())));
    }

    fn insert_blocks<'a, DB: Database>(
        db: DB,
        chain: Arc<ChainSpec>,
        mut blocks: impl Iterator<Item = &'a SealedBlock>,
    ) {
        let factory = ProviderFactory::new(db, chain);
        let provider = factory.provider_rw().unwrap();
        blocks
            .try_for_each(|b| provider.insert_block(b.clone(), None, None).map(|_| ()))
            .expect("failed to insert");
        provider.commit().unwrap();
    }

    mod fork_choice_updated {
        use super::*;
        use reth_db::{tables, transaction::DbTxMut};
        use reth_interfaces::test_utils::generators::random_block;
        use reth_rpc_types::engine::ForkchoiceUpdateError;

        #[tokio::test]
        async fn empty_head() {
            let chain_spec = Arc::new(
                ChainSpecBuilder::default()
                    .chain(MAINNET.chain)
                    .genesis(MAINNET.genesis.clone())
                    .paris_activated()
                    .build(),
            );

            let (consensus_engine, env) = TestConsensusEngineBuilder::new(chain_spec.clone())
                .with_pipeline_exec_outputs(VecDeque::from([Ok(ExecOutput {
                    checkpoint: StageCheckpoint::new(0),
                    done: true,
                })]))
                .build();

            let mut engine_rx = spawn_consensus_engine(consensus_engine);

            let res = env.send_forkchoice_updated(ForkchoiceState::default()).await;
            assert_matches!(
                res,
                Err(BeaconForkChoiceUpdateError::ForkchoiceUpdateError(
                    ForkchoiceUpdateError::InvalidState
                ))
            );

            assert_matches!(engine_rx.try_recv(), Err(TryRecvError::Empty));
        }

        #[tokio::test]
        async fn valid_forkchoice() {
            let mut rng = generators::rng();
            let chain_spec = Arc::new(
                ChainSpecBuilder::default()
                    .chain(MAINNET.chain)
                    .genesis(MAINNET.genesis.clone())
                    .paris_activated()
                    .build(),
            );

            let (consensus_engine, env) = TestConsensusEngineBuilder::new(chain_spec.clone())
                .with_pipeline_exec_outputs(VecDeque::from([Ok(ExecOutput {
                    checkpoint: StageCheckpoint::new(0),
                    done: true,
                })]))
                .build();

            let genesis = random_block(&mut rng, 0, None, None, Some(0));
            let block1 = random_block(&mut rng, 1, Some(genesis.hash), None, Some(0));
            insert_blocks(env.db.as_ref(), chain_spec.clone(), [&genesis, &block1].into_iter());
            env.db
                .update(|tx| {
                    tx.put::<tables::SyncStage>(
                        StageId::Finish.to_string(),
                        StageCheckpoint::new(block1.number),
                    )
                })
                .unwrap()
                .unwrap();

            let mut engine_rx = spawn_consensus_engine(consensus_engine);

            let forkchoice = ForkchoiceState {
                head_block_hash: block1.hash,
                finalized_block_hash: block1.hash,
                ..Default::default()
            };

            let result = env.send_forkchoice_updated(forkchoice).await.unwrap();
            let expected_result = ForkchoiceUpdated::new(PayloadStatus::new(
                PayloadStatusEnum::Valid,
                Some(block1.hash),
            ));
            assert_eq!(result, expected_result);
            assert_matches!(engine_rx.try_recv(), Err(TryRecvError::Empty));
        }

        #[tokio::test]
        async fn unknown_head_hash() {
            let mut rng = generators::rng();

            let chain_spec = Arc::new(
                ChainSpecBuilder::default()
                    .chain(MAINNET.chain)
                    .genesis(MAINNET.genesis.clone())
                    .paris_activated()
                    .build(),
            );

            let (consensus_engine, env) = TestConsensusEngineBuilder::new(chain_spec.clone())
                .with_pipeline_exec_outputs(VecDeque::from([
                    Ok(ExecOutput { checkpoint: StageCheckpoint::new(0), done: true }),
                    Ok(ExecOutput { checkpoint: StageCheckpoint::new(0), done: true }),
                ]))
                .disable_blockchain_tree_sync()
                .build();

            let genesis = random_block(&mut rng, 0, None, None, Some(0));
            let block1 = random_block(&mut rng, 1, Some(genesis.hash), None, Some(0));
            insert_blocks(env.db.as_ref(), chain_spec.clone(), [&genesis, &block1].into_iter());

            let mut engine_rx = spawn_consensus_engine(consensus_engine);

            let next_head = random_block(&mut rng, 2, Some(block1.hash), None, Some(0));
            let next_forkchoice_state = ForkchoiceState {
                head_block_hash: next_head.hash,
                finalized_block_hash: block1.hash,
                ..Default::default()
            };

            // if we `await` in the assert, the forkchoice will poll after we've inserted the block,
            // and it will return VALID instead of SYNCING
            let invalid_rx = env.send_forkchoice_updated(next_forkchoice_state).await;

            // Insert next head immediately after sending forkchoice update
            insert_blocks(env.db.as_ref(), chain_spec.clone(), [&next_head].into_iter());

            let expected_result = ForkchoiceUpdated::from_status(PayloadStatusEnum::Syncing);
            assert_matches!(invalid_rx, Ok(result) => assert_eq!(result, expected_result));

            let result = env.send_forkchoice_retry_on_syncing(next_forkchoice_state).await.unwrap();
            let expected_result = ForkchoiceUpdated::from_status(PayloadStatusEnum::Valid)
                .with_latest_valid_hash(next_head.hash);
            assert_eq!(result, expected_result);

            assert_matches!(engine_rx.try_recv(), Err(TryRecvError::Empty));
        }

        #[tokio::test]
        async fn unknown_finalized_hash() {
            let mut rng = generators::rng();
            let chain_spec = Arc::new(
                ChainSpecBuilder::default()
                    .chain(MAINNET.chain)
                    .genesis(MAINNET.genesis.clone())
                    .paris_activated()
                    .build(),
            );

            let (consensus_engine, env) = TestConsensusEngineBuilder::new(chain_spec.clone())
                .with_pipeline_exec_outputs(VecDeque::from([Ok(ExecOutput {
                    checkpoint: StageCheckpoint::new(0),
                    done: true,
                })]))
                .disable_blockchain_tree_sync()
                .build();

            let genesis = random_block(&mut rng, 0, None, None, Some(0));
            let block1 = random_block(&mut rng, 1, Some(genesis.hash), None, Some(0));
            insert_blocks(env.db.as_ref(), chain_spec.clone(), [&genesis, &block1].into_iter());

            let engine = spawn_consensus_engine(consensus_engine);

            let res = env
                .send_forkchoice_updated(ForkchoiceState {
                    head_block_hash: rng.gen(),
                    finalized_block_hash: block1.hash,
                    ..Default::default()
                })
                .await;
            let expected_result = ForkchoiceUpdated::from_status(PayloadStatusEnum::Syncing);
            assert_matches!(res, Ok(result) => assert_eq!(result, expected_result));
            drop(engine);
        }

        #[tokio::test]
        async fn forkchoice_updated_pre_merge() {
            let mut rng = generators::rng();
            let chain_spec = Arc::new(
                ChainSpecBuilder::default()
                    .chain(MAINNET.chain)
                    .genesis(MAINNET.genesis.clone())
                    .london_activated()
                    .paris_at_ttd(U256::from(3))
                    .build(),
            );

            let (consensus_engine, env) = TestConsensusEngineBuilder::new(chain_spec.clone())
                .with_pipeline_exec_outputs(VecDeque::from([
                    Ok(ExecOutput { checkpoint: StageCheckpoint::new(0), done: true }),
                    Ok(ExecOutput { checkpoint: StageCheckpoint::new(0), done: true }),
                ]))
                .build();

            let genesis = random_block(&mut rng, 0, None, None, Some(0));
            let mut block1 = random_block(&mut rng, 1, Some(genesis.hash), None, Some(0));
            block1.header.difficulty = U256::from(1);

            // a second pre-merge block
            let mut block2 = random_block(&mut rng, 1, Some(genesis.hash), None, Some(0));
            block2.header.difficulty = U256::from(1);

            // a transition block
            let mut block3 = random_block(&mut rng, 1, Some(genesis.hash), None, Some(0));
            block3.header.difficulty = U256::from(1);

            insert_blocks(
                env.db.as_ref(),
                chain_spec.clone(),
                [&genesis, &block1, &block2, &block3].into_iter(),
            );

            let _engine = spawn_consensus_engine(consensus_engine);

            let res = env
                .send_forkchoice_updated(ForkchoiceState {
                    head_block_hash: block1.hash,
                    finalized_block_hash: block1.hash,
                    ..Default::default()
                })
                .await;

            assert_matches!(res, Ok(result) => {
                let ForkchoiceUpdated { payload_status, .. } = result;
                assert_matches!(payload_status.status, PayloadStatusEnum::Invalid { .. });
                assert_eq!(payload_status.latest_valid_hash, Some(B256::ZERO));
            });
        }

        #[tokio::test]
        async fn forkchoice_updated_invalid_pow() {
            let mut rng = generators::rng();
            let chain_spec = Arc::new(
                ChainSpecBuilder::default()
                    .chain(MAINNET.chain)
                    .genesis(MAINNET.genesis.clone())
                    .london_activated()
                    .build(),
            );

            let (consensus_engine, env) = TestConsensusEngineBuilder::new(chain_spec.clone())
                .with_pipeline_exec_outputs(VecDeque::from([
                    Ok(ExecOutput { checkpoint: StageCheckpoint::new(0), done: true }),
                    Ok(ExecOutput { checkpoint: StageCheckpoint::new(0), done: true }),
                ]))
                .build();

            let genesis = random_block(&mut rng, 0, None, None, Some(0));
            let block1 = random_block(&mut rng, 1, Some(genesis.hash), None, Some(0));

            insert_blocks(env.db.as_ref(), chain_spec.clone(), [&genesis, &block1].into_iter());

            let _engine = spawn_consensus_engine(consensus_engine);

            let res = env
                .send_forkchoice_updated(ForkchoiceState {
                    head_block_hash: block1.hash,
                    finalized_block_hash: block1.hash,
                    ..Default::default()
                })
                .await;
            let expected_result = ForkchoiceUpdated::from_status(PayloadStatusEnum::Invalid {
                validation_error: BlockValidationError::BlockPreMerge { hash: block1.hash }
                    .to_string(),
            })
            .with_latest_valid_hash(B256::ZERO);
            assert_matches!(res, Ok(result) => assert_eq!(result, expected_result));
        }
    }

    mod new_payload {
        use super::*;
        use reth_interfaces::test_utils::{
            generators,
            generators::{generate_keys, random_block},
        };
        use reth_primitives::{public_key_to_address, Genesis, GenesisAccount, Hardfork, U256};
        use reth_provider::test_utils::blocks::BlockChainTestData;

        #[tokio::test]
        async fn new_payload_before_forkchoice() {
            let mut rng = generators::rng();
            let chain_spec = Arc::new(
                ChainSpecBuilder::default()
                    .chain(MAINNET.chain)
                    .genesis(MAINNET.genesis.clone())
                    .paris_activated()
                    .build(),
            );

            let (consensus_engine, env) = TestConsensusEngineBuilder::new(chain_spec.clone())
                .with_pipeline_exec_outputs(VecDeque::from([Ok(ExecOutput {
                    checkpoint: StageCheckpoint::new(0),
                    done: true,
                })]))
                .build();

            let mut engine_rx = spawn_consensus_engine(consensus_engine);

            // Send new payload
            let res = env
                .send_new_payload(
                    try_block_to_payload_v1(random_block(&mut rng, 0, None, None, Some(0))),
                    None,
                )
                .await;

            // Invalid, because this is a genesis block
            assert_matches!(res, Ok(result) => assert_matches!(result.status, PayloadStatusEnum::Invalid { .. }));

            // Send new payload
            let res = env
                .send_new_payload(
                    try_block_to_payload_v1(random_block(&mut rng, 1, None, None, Some(0))),
                    None,
                )
                .await;

            let expected_result = PayloadStatus::from_status(PayloadStatusEnum::Syncing);
            assert_matches!(res, Ok(result) => assert_eq!(result, expected_result));

            assert_matches!(engine_rx.try_recv(), Err(TryRecvError::Empty));
        }

        #[tokio::test]
        async fn payload_known() {
            let mut rng = generators::rng();
            let chain_spec = Arc::new(
                ChainSpecBuilder::default()
                    .chain(MAINNET.chain)
                    .genesis(MAINNET.genesis.clone())
                    .paris_activated()
                    .build(),
            );

            let (consensus_engine, env) = TestConsensusEngineBuilder::new(chain_spec.clone())
                .with_pipeline_exec_outputs(VecDeque::from([Ok(ExecOutput {
                    checkpoint: StageCheckpoint::new(0),
                    done: true,
                })]))
                .build();

            let genesis = random_block(&mut rng, 0, None, None, Some(0));
            let block1 = random_block(&mut rng, 1, Some(genesis.hash), None, Some(0));
            let block2 = random_block(&mut rng, 2, Some(block1.hash), None, Some(0));
            insert_blocks(
                env.db.as_ref(),
                chain_spec.clone(),
                [&genesis, &block1, &block2].into_iter(),
            );

            let mut engine_rx = spawn_consensus_engine(consensus_engine);

            // Send forkchoice
            let res = env
                .send_forkchoice_updated(ForkchoiceState {
                    head_block_hash: block1.hash,
                    finalized_block_hash: block1.hash,
                    ..Default::default()
                })
                .await;
            let expected_result = PayloadStatus::from_status(PayloadStatusEnum::Valid)
                .with_latest_valid_hash(block1.hash);
            assert_matches!(res, Ok(ForkchoiceUpdated { payload_status, .. }) => assert_eq!(payload_status, expected_result));

            // Send new payload
            let result = env
                .send_new_payload_retry_on_syncing(try_block_to_payload_v1(block2.clone()), None)
                .await
                .unwrap();

            let expected_result = PayloadStatus::from_status(PayloadStatusEnum::Valid)
                .with_latest_valid_hash(block2.hash);
            assert_eq!(result, expected_result);
            assert_matches!(engine_rx.try_recv(), Err(TryRecvError::Empty));
        }

        #[tokio::test]
        async fn simple_validate_block() {
            let mut rng = generators::rng();
            let genesis_keys = generate_keys(&mut rng, 16);
            let amount = 1000000000000000000u64;
            let alloc = genesis_keys.iter().map(|pair| {
                (
                    public_key_to_address(pair.public_key()),
                    GenesisAccount::default().with_balance(U256::from(amount)),
                )
            });

            let genesis = Genesis::default().extend_accounts(alloc);

            let chain_spec = Arc::new(
                ChainSpecBuilder::default()
                    .chain(MAINNET.chain)
                    .genesis(genesis)
                    .shanghai_activated()
                    .build(),
            );

            let (consensus_engine, env) = TestConsensusEngineBuilder::new(chain_spec.clone())
                .with_real_pipeline()
                .with_real_executor()
                .with_real_consensus()
                .build();

            let genesis =
                SealedBlock { header: chain_spec.sealed_genesis_header(), ..Default::default() };
            let block1 = random_block(&mut rng, 1, Some(chain_spec.genesis_hash()), None, Some(0));

            // TODO: add transactions that transfer from the alloc accounts, generating the new
            // block tx and state root

            insert_blocks(env.db.as_ref(), chain_spec.clone(), [&genesis, &block1].into_iter());

            let mut engine_rx = spawn_consensus_engine(consensus_engine);

            // Send forkchoice
            let res = env
                .send_forkchoice_updated(ForkchoiceState {
                    head_block_hash: block1.hash,
                    finalized_block_hash: block1.hash,
                    ..Default::default()
                })
                .await;
            let expected_result = PayloadStatus::from_status(PayloadStatusEnum::Valid)
                .with_latest_valid_hash(block1.hash);
            assert_matches!(res, Ok(ForkchoiceUpdated { payload_status, .. }) => assert_eq!(payload_status, expected_result));
            assert_matches!(engine_rx.try_recv(), Err(TryRecvError::Empty));
        }

        #[tokio::test]
        async fn payload_parent_unknown() {
            let mut rng = generators::rng();
            let chain_spec = Arc::new(
                ChainSpecBuilder::default()
                    .chain(MAINNET.chain)
                    .genesis(MAINNET.genesis.clone())
                    .paris_activated()
                    .build(),
            );

            let (consensus_engine, env) = TestConsensusEngineBuilder::new(chain_spec.clone())
                .with_pipeline_exec_outputs(VecDeque::from([Ok(ExecOutput {
                    checkpoint: StageCheckpoint::new(0),
                    done: true,
                })]))
                .build();

            let genesis = random_block(&mut rng, 0, None, None, Some(0));

            insert_blocks(env.db.as_ref(), chain_spec.clone(), [&genesis].into_iter());

            let mut engine_rx = spawn_consensus_engine(consensus_engine);

            // Send forkchoice
            let res = env
                .send_forkchoice_updated(ForkchoiceState {
                    head_block_hash: genesis.hash,
                    finalized_block_hash: genesis.hash,
                    ..Default::default()
                })
                .await;
            let expected_result = PayloadStatus::from_status(PayloadStatusEnum::Valid)
                .with_latest_valid_hash(genesis.hash);
            assert_matches!(res, Ok(ForkchoiceUpdated { payload_status, .. }) => assert_eq!(payload_status, expected_result));

            // Send new payload
            let parent = rng.gen();
            let block = random_block(&mut rng, 2, Some(parent), None, Some(0));
            let res = env.send_new_payload(try_block_to_payload_v1(block), None).await;
            let expected_result = PayloadStatus::from_status(PayloadStatusEnum::Syncing);
            assert_matches!(res, Ok(result) => assert_eq!(result, expected_result));

            assert_matches!(engine_rx.try_recv(), Err(TryRecvError::Empty));
        }

        #[tokio::test]
        async fn payload_pre_merge() {
            let data = BlockChainTestData::default();
            let mut block1 = data.blocks[0].0.block.clone();
            block1.header.difficulty = MAINNET.fork(Hardfork::Paris).ttd().unwrap() - U256::from(1);
            block1 = block1.unseal().seal_slow();
            let (block2, exec_result2) = data.blocks[1].clone();
            let mut block2 = block2.block;
            block2.withdrawals = None;
            block2.header.parent_hash = block1.hash;
            block2.header.base_fee_per_gas = Some(100);
            block2.header.difficulty = U256::ZERO;
            block2 = block2.unseal().seal_slow();

            let chain_spec = Arc::new(
                ChainSpecBuilder::default()
                    .chain(MAINNET.chain)
                    .genesis(MAINNET.genesis.clone())
                    .london_activated()
                    .build(),
            );

            let (consensus_engine, env) = TestConsensusEngineBuilder::new(chain_spec.clone())
                .with_pipeline_exec_outputs(VecDeque::from([Ok(ExecOutput {
                    checkpoint: StageCheckpoint::new(0),
                    done: true,
                })]))
                .with_executor_results(Vec::from([exec_result2]))
                .build();

            insert_blocks(
                env.db.as_ref(),
                chain_spec.clone(),
                [&data.genesis, &block1].into_iter(),
            );

            let mut engine_rx = spawn_consensus_engine(consensus_engine);

            // Send forkchoice
            let res = env
                .send_forkchoice_updated(ForkchoiceState {
                    head_block_hash: block1.hash,
                    finalized_block_hash: block1.hash,
                    ..Default::default()
                })
                .await;

            let expected_result = PayloadStatus::from_status(PayloadStatusEnum::Invalid {
                validation_error: BlockValidationError::BlockPreMerge { hash: block1.hash }
                    .to_string(),
            })
            .with_latest_valid_hash(B256::ZERO);
            assert_matches!(res, Ok(ForkchoiceUpdated { payload_status, .. }) => assert_eq!(payload_status, expected_result));

            // Send new payload
            let result = env
                .send_new_payload_retry_on_syncing(try_block_to_payload_v1(block2.clone()), None)
                .await
                .unwrap();

            let expected_result = PayloadStatus::from_status(PayloadStatusEnum::Invalid {
                validation_error: BlockValidationError::BlockPreMerge { hash: block2.hash }
                    .to_string(),
            })
            .with_latest_valid_hash(B256::ZERO);
            assert_eq!(result, expected_result);

            assert_matches!(engine_rx.try_recv(), Err(TryRecvError::Empty));
        }
    }
}<|MERGE_RESOLUTION|>--- conflicted
+++ resolved
@@ -665,45 +665,10 @@
             Ok(outcome) => {
                 match outcome {
                     CanonicalOutcome::AlreadyCanonical { ref header } => {
-<<<<<<< HEAD
-                        #[inline(always)]
-                        fn ignore_update_log(header_num: u64, canonical_tip_num: u64) {
-                            debug!(
-                                target: "consensus::engine",
-                                fcu_head_num=?header_num,
-                                current_head_num=?canonical_tip_num,
-                                "Ignoring beacon update to old head"
-                            );
-                        }
-
-                        #[cfg(not(feature = "optimism"))]
-                        ignore_update_log(header.number, self.blockchain.canonical_tip().number);
-
-                        #[cfg(feature = "optimism")]
-                        if self.chain_spec().is_optimism() {
-                            debug!(
-                                target: "consensus::engine",
-                                fcu_head_num=?header.number,
-                                current_head_num=?self.blockchain.canonical_tip().number,
-                                "[Optimism] Allowing beacon reorg to old head"
-                            );
-                            let _ = self.update_head(header.clone());
-                            self.listeners.notify(
-                                BeaconConsensusEngineEvent::CanonicalChainCommitted(
-                                    header.clone(),
-                                    elapsed,
-                                ),
-                            );
-                        } else {
-                            ignore_update_log(
-                                header.number,
-                                self.blockchain.canonical_tip().number,
-                            );
-=======
                         // On Optimism, the proposers are allowed to reorg their own chain at will.
                         cfg_if::cfg_if! {
                             if #[cfg(feature = "optimism")] {
-                                if self.chain_spec().optimism {
+                                if self.chain_spec().is_optimism() {
                                     debug!(
                                         target: "consensus::engine",
                                         fcu_head_num=?header.number,
@@ -733,7 +698,6 @@
                                     "Ignoring beacon update to old head"
                                 );
                             }
->>>>>>> a150662a
                         }
                     }
                     CanonicalOutcome::Committed { ref head } => {
@@ -1683,7 +1647,7 @@
                 if reached_max_block {
                     // Terminate the sync early if it's reached the maximum user
                     // configured block.
-                    return Some(Ok(()));
+                    return Some(Ok(()))
                 }
 
                 if let ControlFlow::Unwind { bad_block, .. } = ctrl {
@@ -1879,7 +1843,7 @@
                     },
                 )? {
                     this.on_hook_result(result)?;
-                    continue;
+                    continue
                 }
 
                 // Process one incoming message from the CL. We don't drain the messages right away,
@@ -1914,12 +1878,12 @@
                             this.listeners.push_listener(tx);
                         }
                     }
-                    continue;
+                    continue
                 }
 
                 // Both running hook with db write access and engine messages are pending,
                 // proceed to other polls
-                break;
+                break
             }
 
             // process sync events if any
@@ -1930,7 +1894,7 @@
                     }
                     // this could have taken a while, so we start the next cycle to handle any new
                     // engine messages
-                    continue 'main;
+                    continue 'main
                 }
                 Poll::Pending => {
                     // no more sync events to process
@@ -1955,7 +1919,7 @@
 
                     // ensure we're polling until pending while also checking for new engine
                     // messages before polling the next hook
-                    continue 'main;
+                    continue 'main
                 }
             }
 
@@ -2073,7 +2037,7 @@
                         result,
                         Err(BeaconConsensusEngineError::Pipeline(n)) if matches!(*n.as_ref(), PipelineError::Stage(StageError::ChannelClosed))
                     );
-                    break;
+                    break
                 }
                 Err(TryRecvError::Empty) => {
                     let _ = env
