--- conflicted
+++ resolved
@@ -63,8 +63,6 @@
 
 mod event;
 pub use event::BeaconConsensusEngineEvent;
-<<<<<<< HEAD
-=======
 
 mod handle;
 pub use handle::BeaconConsensusEngineHandle;
@@ -74,16 +72,9 @@
 mod metrics;
 pub(crate) mod prune;
 pub(crate) mod sync;
->>>>>>> 49420f5b
 
 #[cfg(any(test, feature = "test-utils"))]
 pub mod test_utils;
-
-mod forkchoice;
-pub use forkchoice::ForkchoiceStatus;
-mod metrics;
-pub(crate) mod prune;
-pub(crate) mod sync;
 
 /// The maximum number of invalid headers that can be tracked by the engine.
 const MAX_INVALID_HEADERS: u32 = 512u32;
@@ -206,11 +197,7 @@
     /// be used to download and execute the missing blocks.
     pipeline_run_threshold: u64,
     /// Controls pruning triggered by engine updates.
-<<<<<<< HEAD
-    prune: Option<EnginePruneController>,
-=======
     prune: Option<EnginePruneController<DB>>,
->>>>>>> 49420f5b
 }
 
 impl<DB, BT, Client> BeaconConsensusEngine<DB, BT, Client>
@@ -237,11 +224,7 @@
         payload_builder: PayloadBuilderHandle,
         target: Option<H256>,
         pipeline_run_threshold: u64,
-<<<<<<< HEAD
-        pruner: Option<Pruner>,
-=======
         pruner: Option<Pruner<DB>>,
->>>>>>> 49420f5b
     ) -> Result<(Self, BeaconConsensusEngineHandle), Error> {
         let (to_engine, rx) = mpsc::unbounded_channel();
         Self::with_channel(
@@ -287,11 +270,7 @@
         pipeline_run_threshold: u64,
         to_engine: UnboundedSender<BeaconEngineMessage>,
         rx: UnboundedReceiver<BeaconEngineMessage>,
-<<<<<<< HEAD
-        pruner: Option<Pruner>,
-=======
         pruner: Option<Pruner<DB>>,
->>>>>>> 49420f5b
     ) -> Result<(Self, BeaconConsensusEngineHandle), Error> {
         let handle = BeaconConsensusEngineHandle { to_engine };
         let sync = EngineSyncController::new(
@@ -650,14 +629,10 @@
             return Ok(OnForkChoiceUpdated::syncing())
         }
 
-<<<<<<< HEAD
-        let status = match self.blockchain.make_canonical(&state.head_block_hash) {
-=======
         let start = Instant::now();
         let make_canonical_result = self.blockchain.make_canonical(&state.head_block_hash);
         self.record_make_canonical_latency(start, &make_canonical_result);
         let status = match make_canonical_result {
->>>>>>> 49420f5b
             Ok(outcome) => {
                 if !outcome.is_already_canonical() {
                     debug!(target: "consensus::engine", hash=?state.head_block_hash, number=outcome.header().number, "canonicalized new head");
@@ -713,8 +688,6 @@
         Ok(OnForkChoiceUpdated::valid(status))
     }
 
-<<<<<<< HEAD
-=======
     /// Record latency metrics for one call to make a block canonical
     /// Takes start time of the call and result of the make canonical call
     ///
@@ -737,7 +710,6 @@
         }
     }
 
->>>>>>> 49420f5b
     /// Ensures that the given forkchoice state is consistent, assuming the head block has been
     /// made canonical. This takes a status as input, and will only perform consistency checks if
     /// the input status is VALID.
@@ -1770,379 +1742,6 @@
         test_utils::{spawn_consensus_engine, TestConsensusEngineBuilder},
         BeaconForkChoiceUpdateError,
     };
-<<<<<<< HEAD
-    use reth_db::{test_utils::create_test_rw_db, DatabaseEnv};
-    use reth_downloaders::{
-        bodies::bodies::BodiesDownloaderBuilder,
-        headers::reverse_headers::ReverseHeadersDownloaderBuilder,
-    };
-    use reth_interfaces::{
-        consensus::Consensus,
-        p2p::either::EitherDownloader,
-        sync::NoopSyncStateUpdater,
-        test_utils::{NoopFullBlockClient, TestConsensus},
-    };
-    use reth_payload_builder::test_utils::spawn_test_payload_service;
-    use reth_primitives::{stage::StageCheckpoint, ChainSpec, ChainSpecBuilder, H256, MAINNET};
-    use reth_provider::{
-        providers::BlockchainProvider, test_utils::TestExecutorFactory, BlockExecutor, BlockWriter,
-        ExecutorFactory, ProviderFactory, StateProvider,
-    };
-    use reth_revm::Factory;
-    use reth_rpc_types::engine::{
-        ExecutionPayload, ForkchoiceState, ForkchoiceUpdated, PayloadStatus,
-    };
-    use reth_stages::{
-        sets::DefaultStages, stages::HeaderSyncMode, test_utils::TestStages, ExecOutput,
-        PipelineError, StageError,
-    };
-    use reth_tasks::TokioTaskExecutor;
-    use std::{collections::VecDeque, sync::Arc, time::Duration};
-    use tokio::sync::{
-        oneshot::{self, error::TryRecvError},
-        watch,
-    };
-
-    type TestBeaconConsensusEngine<Client> = BeaconConsensusEngine<
-        Arc<DatabaseEnv>,
-        BlockchainProvider<
-            Arc<DatabaseEnv>,
-            ShareableBlockchainTree<
-                Arc<DatabaseEnv>,
-                Arc<TestConsensus>,
-                EitherExecutorFactory<TestExecutorFactory, Factory>,
-            >,
-        >,
-        Arc<EitherDownloader<Client, NoopFullBlockClient>>,
-    >;
-
-    struct TestEnv<DB> {
-        db: DB,
-        // Keep the tip receiver around, so it's not dropped.
-        #[allow(dead_code)]
-        tip_rx: watch::Receiver<H256>,
-        engine_handle: BeaconConsensusEngineHandle,
-    }
-
-    impl<DB> TestEnv<DB> {
-        fn new(
-            db: DB,
-            tip_rx: watch::Receiver<H256>,
-            engine_handle: BeaconConsensusEngineHandle,
-        ) -> Self {
-            Self { db, tip_rx, engine_handle }
-        }
-
-        async fn send_new_payload(
-            &self,
-            payload: ExecutionPayload,
-        ) -> Result<PayloadStatus, BeaconOnNewPayloadError> {
-            self.engine_handle.new_payload(payload).await
-        }
-
-        /// Sends the `ExecutionPayload` message to the consensus engine and retries if the engine
-        /// is syncing.
-        async fn send_new_payload_retry_on_syncing(
-            &self,
-            payload: ExecutionPayload,
-        ) -> Result<PayloadStatus, BeaconOnNewPayloadError> {
-            loop {
-                let result = self.send_new_payload(payload.clone()).await?;
-                if !result.is_syncing() {
-                    return Ok(result)
-                }
-            }
-        }
-
-        async fn send_forkchoice_updated(
-            &self,
-            state: ForkchoiceState,
-        ) -> Result<ForkchoiceUpdated, BeaconForkChoiceUpdateError> {
-            self.engine_handle.fork_choice_updated(state, None).await
-        }
-
-        /// Sends the `ForkchoiceUpdated` message to the consensus engine and retries if the engine
-        /// is syncing.
-        async fn send_forkchoice_retry_on_syncing(
-            &self,
-            state: ForkchoiceState,
-        ) -> Result<ForkchoiceUpdated, BeaconForkChoiceUpdateError> {
-            loop {
-                let result = self.engine_handle.fork_choice_updated(state, None).await?;
-                if !result.is_syncing() {
-                    return Ok(result)
-                }
-            }
-        }
-    }
-
-    /// Represents either test pipeline outputs, or real pipeline configuration.
-    #[derive(Default)]
-    enum TestPipelineConfig {
-        /// Test pipeline outputs.
-        Test(VecDeque<Result<ExecOutput, StageError>>),
-        /// Real pipeline configuration.
-        #[default]
-        Real,
-    }
-
-    /// Represents either test executor results, or real executor configuration.
-    #[derive(Default)]
-    enum TestExecutorConfig {
-        /// Test executor results.
-        Test(Vec<PostState>),
-        /// Real executor configuration.
-        #[default]
-        Real,
-    }
-
-    /// A type that represents one of two possible executor factories.
-    #[derive(Debug, Clone)]
-    enum EitherExecutorFactory<A: ExecutorFactory, B: ExecutorFactory> {
-        /// The first factory variant
-        Left(A),
-        /// The second factory variant
-        Right(B),
-    }
-
-    // A type that represents one of two possible BlockExecutor types.
-    #[derive(Debug)]
-    enum EitherBlockExecutor<A, B> {
-        /// The first executor variant
-        Left(A),
-        /// The second executor variant
-        Right(B),
-    }
-
-    impl<A, B, SP> BlockExecutor<SP> for EitherBlockExecutor<A, B>
-    where
-        A: BlockExecutor<SP>,
-        B: BlockExecutor<SP>,
-        SP: StateProvider,
-    {
-        fn execute(
-            &mut self,
-            block: &reth_primitives::Block,
-            total_difficulty: U256,
-            senders: Option<Vec<reth_primitives::Address>>,
-        ) -> Result<PostState, BlockExecutionError> {
-            match self {
-                EitherBlockExecutor::Left(a) => a.execute(block, total_difficulty, senders),
-                EitherBlockExecutor::Right(b) => b.execute(block, total_difficulty, senders),
-            }
-        }
-
-        fn execute_and_verify_receipt(
-            &mut self,
-            block: &reth_primitives::Block,
-            total_difficulty: U256,
-            senders: Option<Vec<reth_primitives::Address>>,
-        ) -> Result<PostState, BlockExecutionError> {
-            match self {
-                EitherBlockExecutor::Left(a) => {
-                    a.execute_and_verify_receipt(block, total_difficulty, senders)
-                }
-                EitherBlockExecutor::Right(b) => {
-                    b.execute_and_verify_receipt(block, total_difficulty, senders)
-                }
-            }
-        }
-    }
-
-    impl<A, B> ExecutorFactory for EitherExecutorFactory<A, B>
-    where
-        A: ExecutorFactory,
-        B: ExecutorFactory,
-    {
-        type Executor<T: StateProvider> = EitherBlockExecutor<A::Executor<T>, B::Executor<T>>;
-
-        fn chain_spec(&self) -> &ChainSpec {
-            match self {
-                EitherExecutorFactory::Left(a) => a.chain_spec(),
-                EitherExecutorFactory::Right(b) => b.chain_spec(),
-            }
-        }
-
-        fn with_sp<SP: reth_provider::StateProvider>(&self, sp: SP) -> Self::Executor<SP> {
-            match self {
-                EitherExecutorFactory::Left(a) => EitherBlockExecutor::Left(a.with_sp(sp)),
-                EitherExecutorFactory::Right(b) => EitherBlockExecutor::Right(b.with_sp(sp)),
-            }
-        }
-    }
-
-    /// A builder for `TestConsensusEngine`, allows configuration of mocked pipeline outputs and
-    /// mocked executor results.
-    struct TestConsensusEngineBuilder<Client> {
-        chain_spec: Arc<ChainSpec>,
-        pipeline_config: TestPipelineConfig,
-        executor_config: TestExecutorConfig,
-        pipeline_run_threshold: Option<u64>,
-        max_block: Option<BlockNumber>,
-        client: Option<Client>,
-    }
-
-    impl<Client> TestConsensusEngineBuilder<Client>
-    where
-        Client: HeadersClient + BodiesClient + 'static,
-    {
-        /// Create a new `TestConsensusEngineBuilder` with the given `ChainSpec`.
-        fn new(chain_spec: Arc<ChainSpec>) -> Self {
-            Self {
-                chain_spec,
-                pipeline_config: Default::default(),
-                executor_config: Default::default(),
-                pipeline_run_threshold: None,
-                client: None,
-                max_block: None,
-            }
-        }
-
-        /// Set the pipeline execution outputs to use for the test consensus engine.
-        fn with_pipeline_exec_outputs(
-            mut self,
-            pipeline_exec_outputs: VecDeque<Result<ExecOutput, StageError>>,
-        ) -> Self {
-            self.pipeline_config = TestPipelineConfig::Test(pipeline_exec_outputs);
-            self
-        }
-
-        /// Set the executor results to use for the test consensus engine.
-        fn with_executor_results(mut self, executor_results: Vec<PostState>) -> Self {
-            self.executor_config = TestExecutorConfig::Test(executor_results);
-            self
-        }
-
-        /// Sets the max block for the pipeline to run.
-        fn with_max_block(mut self, max_block: BlockNumber) -> Self {
-            self.max_block = Some(max_block);
-            self
-        }
-
-        /// Sets the client to use for network operations.
-        #[allow(dead_code)]
-        fn with_client(mut self, client: Client) -> Self {
-            self.client = Some(client);
-            self
-        }
-
-        /// Disables blockchain tree driven sync. This is the same as setting the pipeline run
-        /// threshold to 0.
-        fn disable_blockchain_tree_sync(mut self) -> Self {
-            self.pipeline_run_threshold = Some(0);
-            self
-        }
-
-        /// Builds the test consensus engine into a `TestConsensusEngine` and `TestEnv`.
-        fn build(self) -> (TestBeaconConsensusEngine<Client>, TestEnv<Arc<DatabaseEnv>>) {
-            reth_tracing::init_test_tracing();
-            let db = create_test_rw_db();
-            let consensus = Arc::new(TestConsensus::default());
-            let payload_builder = spawn_test_payload_service();
-
-            // use either noop client or a user provided client (for example TestFullBlockClient)
-            let client = Arc::new(
-                self.client
-                    .map(EitherDownloader::Left)
-                    .unwrap_or_else(|| EitherDownloader::Right(NoopFullBlockClient::default())),
-            );
-
-            // use either test executor or real executor
-            let executor_factory = match self.executor_config {
-                TestExecutorConfig::Test(results) => {
-                    let executor_factory = TestExecutorFactory::new(self.chain_spec.clone());
-                    executor_factory.extend(results);
-                    EitherExecutorFactory::Left(executor_factory)
-                }
-                TestExecutorConfig::Real => {
-                    EitherExecutorFactory::Right(Factory::new(self.chain_spec.clone()))
-                }
-            };
-
-            // Setup pipeline
-            let (tip_tx, tip_rx) = watch::channel(H256::default());
-            let mut pipeline = match self.pipeline_config {
-                TestPipelineConfig::Test(outputs) => Pipeline::builder()
-                    .add_stages(TestStages::new(outputs, Default::default()))
-                    .with_tip_sender(tip_tx),
-                TestPipelineConfig::Real => {
-                    let header_downloader = ReverseHeadersDownloaderBuilder::default()
-                        .build(client.clone(), consensus.clone())
-                        .into_task();
-
-                    let body_downloader = BodiesDownloaderBuilder::default()
-                        .build(client.clone(), consensus.clone(), db.clone())
-                        .into_task();
-
-                    Pipeline::builder().add_stages(DefaultStages::new(
-                        HeaderSyncMode::Tip(tip_rx.clone()),
-                        Arc::clone(&consensus) as Arc<dyn Consensus>,
-                        header_downloader,
-                        body_downloader,
-                        executor_factory.clone(),
-                    ))
-                }
-            };
-
-            if let Some(max_block) = self.max_block {
-                pipeline = pipeline.with_max_block(max_block);
-            }
-
-            let pipeline = pipeline.build(db.clone(), self.chain_spec.clone());
-
-            // Setup blockchain tree
-            let externals = TreeExternals::new(
-                db.clone(),
-                consensus,
-                executor_factory,
-                self.chain_spec.clone(),
-            );
-            let config = BlockchainTreeConfig::new(1, 2, 3, 2);
-            let (canon_state_notification_sender, _) = tokio::sync::broadcast::channel(3);
-            let tree = ShareableBlockchainTree::new(
-                BlockchainTree::new(externals, canon_state_notification_sender, config)
-                    .expect("failed to create tree"),
-            );
-            let shareable_db = ProviderFactory::new(db.clone(), self.chain_spec.clone());
-            let latest = self.chain_spec.genesis_header().seal_slow();
-            let blockchain_provider = BlockchainProvider::with_latest(shareable_db, tree, latest);
-
-            let pruner = Pruner::new(5, 0);
-
-            let (mut engine, handle) = BeaconConsensusEngine::new(
-                client,
-                pipeline,
-                blockchain_provider,
-                Box::<TokioTaskExecutor>::default(),
-                Box::<NoopSyncStateUpdater>::default(),
-                None,
-                false,
-                payload_builder,
-                None,
-                self.pipeline_run_threshold.unwrap_or(MIN_BLOCKS_FOR_PIPELINE_RUN),
-                Some(pruner),
-            )
-            .expect("failed to create consensus engine");
-
-            if let Some(max_block) = self.max_block {
-                engine.sync.set_max_block(max_block)
-            }
-
-            (engine, TestEnv::new(db, tip_rx, handle))
-        }
-    }
-
-    fn spawn_consensus_engine<Client: HeadersClient + BodiesClient + 'static>(
-        engine: TestBeaconConsensusEngine<Client>,
-    ) -> oneshot::Receiver<Result<(), BeaconConsensusEngineError>> {
-        let (tx, rx) = oneshot::channel();
-        tokio::spawn(async move {
-            let result = engine.await;
-            tx.send(result).expect("failed to forward consensus engine result");
-        });
-        rx
-    }
-=======
     use assert_matches::assert_matches;
     use reth_primitives::{stage::StageCheckpoint, ChainSpec, ChainSpecBuilder, H256, MAINNET};
     use reth_provider::{BlockWriter, ProviderFactory};
@@ -2150,7 +1749,6 @@
     use reth_stages::{ExecOutput, PipelineError, StageError};
     use std::{collections::VecDeque, sync::Arc, time::Duration};
     use tokio::sync::oneshot::error::TryRecvError;
->>>>>>> 49420f5b
 
     // Pipeline error is propagated.
     #[tokio::test]
@@ -2719,16 +2317,11 @@
                     .build(),
             );
 
-<<<<<<< HEAD
-            let (consensus_engine, env) =
-                TestConsensusEngineBuilder::<NoopFullBlockClient>::new(chain_spec.clone()).build();
-=======
             let (consensus_engine, env) = TestConsensusEngineBuilder::new(chain_spec.clone())
                 .with_real_pipeline()
                 .with_real_executor()
                 .with_real_consensus()
                 .build();
->>>>>>> 49420f5b
 
             let genesis =
                 SealedBlock { header: chain_spec.sealed_genesis_header(), ..Default::default() };
