--- conflicted
+++ resolved
@@ -204,21 +204,6 @@
         }
     }
 
-<<<<<<< HEAD
-    fn execute_transactions(
-        &mut self,
-        block: &reth_primitives::Block,
-        total_difficulty: U256,
-        senders: Option<Vec<reth_primitives::Address>>,
-    ) -> Result<(PostState, u64), BlockExecutionError> {
-        match self {
-            EitherBlockExecutor::Left(a) => {
-                a.execute_transactions(block, total_difficulty, senders)
-            }
-            EitherBlockExecutor::Right(b) => {
-                b.execute_transactions(block, total_difficulty, senders)
-            }
-=======
     fn take_output_state(&mut self) -> BundleStateWithReceipts {
         match self {
             EitherBlockExecutor::Left(a) => a.take_output_state(),
@@ -257,7 +242,6 @@
         match self {
             EitherBlockExecutor::Left(a) => a.set_tip(tip),
             EitherBlockExecutor::Right(b) => b.set_tip(tip),
->>>>>>> ae0d5241
         }
     }
 }
