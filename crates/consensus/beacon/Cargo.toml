--- conflicted
+++ resolved
@@ -46,8 +46,7 @@
 reth-revm = { path = "../../revm" }
 reth-downloaders = { path = "../../net/downloaders" }
 
-<<<<<<< HEAD
-assert_matches = "1.5"
+assert_matches.workspace = true
 
 [features]
 optimism = [
@@ -56,7 +55,4 @@
   "reth-interfaces/optimism",
   "reth-provider/optimism",
   "reth-rpc-types/optimism",
-]
-=======
-assert_matches.workspace = true
->>>>>>> 6bb94af5
+]