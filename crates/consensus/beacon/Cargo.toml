[package]
name = "reth-beacon-consensus"
version.workspace = true
edition.workspace = true
rust-version.workspace = true
license.workspace = true
homepage.workspace = true
repository.workspace = true

[dependencies]
# reth
reth-consensus-common = { path = "../common" }
reth-primitives.workspace = true
reth-interfaces.workspace = true
reth-stages = { path = "../../stages" }
reth-db = { path = "../../storage/db" }
<<<<<<< HEAD
reth-provider = { workspace = true }
reth-rpc-types = { workspace = true }
reth-tasks = { workspace = true }
reth-payload-builder = { workspace = true }
reth-metrics = { workspace = true }
=======
reth-provider.workspace = true
reth-rpc-types.workspace = true
reth-tasks.workspace = true
reth-payload-builder.workspace = true
reth-metrics.workspace = true
>>>>>>> 49420f5b
reth-prune = { path = "../../prune" }

# async
tokio = { workspace = true, features = ["sync"] }
tokio-stream.workspace = true
futures.workspace = true

# misc
tracing.workspace = true
thiserror.workspace = true
schnellru = "0.2"

[dev-dependencies]
# reth
reth-payload-builder = { workspace = true, features = ["test-utils"] }
reth-interfaces = { workspace = true, features = ["test-utils"] }
reth-stages = { path = "../../stages", features = ["test-utils"] }
reth-blockchain-tree = { path = "../../blockchain-tree", features = ["test-utils"] }
reth-db = { path = "../../storage/db", features = ["test-utils"] }
reth-provider = { workspace = true, features = ["test-utils"] }
reth-tracing = { path = "../../tracing" }
reth-revm = { path = "../../revm" }
reth-downloaders = { path = "../../net/downloaders" }

assert_matches = "1.5"

[features]
optimism = [
  "reth-consensus-common/optimism",
  "reth-primitives/optimism",
  "reth-interfaces/optimism",
  "reth-provider/optimism",
  "reth-rpc-types/optimism",
]<|MERGE_RESOLUTION|>--- conflicted
+++ resolved
@@ -14,19 +14,11 @@
 reth-interfaces.workspace = true
 reth-stages = { path = "../../stages" }
 reth-db = { path = "../../storage/db" }
-<<<<<<< HEAD
-reth-provider = { workspace = true }
-reth-rpc-types = { workspace = true }
-reth-tasks = { workspace = true }
-reth-payload-builder = { workspace = true }
-reth-metrics = { workspace = true }
-=======
 reth-provider.workspace = true
 reth-rpc-types.workspace = true
 reth-tasks.workspace = true
 reth-payload-builder.workspace = true
 reth-metrics.workspace = true
->>>>>>> 49420f5b
 reth-prune = { path = "../../prune" }
 
 # async
