--- conflicted
+++ resolved
@@ -268,11 +268,8 @@
             mix_hash: Default::default(),
             nonce: 0,
             base_fee_per_gas,
-<<<<<<< HEAD
-=======
             blob_gas_used: None,
             excess_blob_gas: None,
->>>>>>> aaf2d2cf
             extra_data: Default::default(),
         };
 
