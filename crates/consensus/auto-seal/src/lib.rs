--- conflicted
+++ resolved
@@ -32,11 +32,6 @@
     U256,
 };
 use reth_provider::{
-<<<<<<< HEAD
-    BlockExecutor, BlockReaderIdExt, CanonStateNotificationSender, PostState, StateProvider,
-};
-use reth_revm::executor::Executor;
-=======
     BlockExecutor, BlockReaderIdExt, BundleStateWithReceipts, CanonStateNotificationSender,
     StateProviderFactory,
 };
@@ -44,7 +39,6 @@
     database::StateProviderDatabase, db::states::bundle_state::BundleRetention,
     processor::EVMProcessor, State,
 };
->>>>>>> ae0d5241
 use reth_transaction_pool::TransactionPool;
 use std::{
     collections::HashMap,
