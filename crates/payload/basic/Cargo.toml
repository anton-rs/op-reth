[package]
name = "reth-basic-payload-builder"
version.workspace = true
edition.workspace = true
rust-version.workspace = true
license.workspace = true
homepage.workspace = true
repository.workspace = true
description = "A basic payload builder for reth that uses the txpool API to build payloads."

[dependencies]
## reth
reth-primitives.workspace = true
reth-revm = { path = "../../revm" }
reth-transaction-pool.workspace = true
reth-rlp.workspace = true
reth-provider.workspace = true
reth-payload-builder.workspace = true
reth-tasks.workspace = true
reth-metrics.workspace = true

## ethereum
revm.workspace = true

## async
tokio = { workspace = true, features = ["sync", "time"] }
futures-core = "0.3"
futures-util.workspace = true

## misc
<<<<<<< HEAD
tracing = { workspace = true }
=======
tracing.workspace = true
>>>>>>> 49420f5b

[features]
optimism = [
  "reth-primitives/optimism",
  "reth-revm/optimism",
  "reth-transaction-pool/optimism",
<<<<<<< HEAD
  "reth-provider/optimism",
  "reth-payload-builder/optimism"
=======
  "reth-provider/optimism"
>>>>>>> 49420f5b
]<|MERGE_RESOLUTION|>--- conflicted
+++ resolved
@@ -28,21 +28,13 @@
 futures-util.workspace = true
 
 ## misc
-<<<<<<< HEAD
-tracing = { workspace = true }
-=======
 tracing.workspace = true
->>>>>>> 49420f5b
 
 [features]
 optimism = [
   "reth-primitives/optimism",
   "reth-revm/optimism",
   "reth-transaction-pool/optimism",
-<<<<<<< HEAD
   "reth-provider/optimism",
   "reth-payload-builder/optimism"
-=======
-  "reth-provider/optimism"
->>>>>>> 49420f5b
 ]