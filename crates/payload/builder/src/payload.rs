--- conflicted
+++ resolved
@@ -9,19 +9,16 @@
     ExecutionPayloadEnvelopeV2, ExecutionPayloadEnvelopeV3, ExecutionPayloadV1, PayloadAttributes,
     PayloadId,
 };
-<<<<<<< HEAD
-use revm_primitives::{BlockEnv, CfgEnv};
-
-#[cfg(feature = "optimism")]
-use reth_primitives::TransactionSigned;
-
-=======
+
 use reth_rpc_types_compat::engine::payload::{
     convert_block_to_payload_field_v2, convert_standalonewithdraw_to_withdrawal,
     try_block_to_payload_v1, try_block_to_payload_v3,
 };
 use revm_primitives::{BlobExcessGasAndPrice, BlockEnv, CfgEnv, SpecId};
->>>>>>> 8e9937bb
+
+#[cfg(feature = "optimism")]
+use reth_primitives::TransactionSigned;
+
 /// Contains the built payload.
 ///
 /// According to the [engine API specification](https://github.com/ethereum/execution-apis/blob/main/src/engine/README.md) the execution layer should build the initial version of the payload with an empty transaction set and then keep update it in order to maximize the revenue.
@@ -171,12 +168,9 @@
         #[cfg(not(feature = "optimism"))]
         let id = payload_id(&parent, &attributes);
 
-<<<<<<< HEAD
         #[cfg(feature = "optimism")]
         let id = payload_id(&parent, &attributes, &transactions);
 
-        Ok(Self {
-=======
         let withdraw = attributes.withdrawals.map(
             |withdrawals: Vec<reth_rpc_types::engine::payload::Withdrawal>| {
                 withdrawals
@@ -187,7 +181,6 @@
         );
 
         Self {
->>>>>>> 8e9937bb
             id,
             parent,
             timestamp: attributes.timestamp.as_u64(),
