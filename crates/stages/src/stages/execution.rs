--- conflicted
+++ resolved
@@ -74,11 +74,6 @@
     pub fn new(
         executor_factory: EF,
         thresholds: ExecutionStageThresholds,
-<<<<<<< HEAD
-        prune_targets: PruneModes,
-    ) -> Self {
-        Self { metrics_tx: None, executor_factory, thresholds, prune_targets }
-=======
         external_clean_threshold: u64,
         prune_modes: PruneModes,
     ) -> Self {
@@ -89,7 +84,6 @@
             thresholds,
             prune_modes,
         }
->>>>>>> aaf2d2cf
     }
 
     /// Create an execution stage with the provided  executor factory.
@@ -135,11 +129,7 @@
 
         // Execute block range
         let mut state = PostState::default();
-<<<<<<< HEAD
-        state.add_prune_targets(self.prune_targets);
-=======
         state.add_prune_modes(prune_modes);
->>>>>>> aaf2d2cf
 
         for block_number in start_block..=max_block {
             let td = provider
