use crate::{
    database::SubState,
    env::{fill_cfg_and_block_env, fill_tx_env},
    eth_dao_fork::{DAO_HARDFORK_BENEFICIARY, DAO_HARDKFORK_ACCOUNTS},
    into_reth_log,
    stack::{InspectorStack, InspectorStackConfig},
    to_reth_acc,
};
use reth_consensus_common::calc;
use reth_interfaces::executor::{BlockExecutionError, BlockValidationError};
use reth_primitives::{
    Account, Address, Block, BlockNumber, Bloom, Bytecode, ChainSpec, Hardfork, Header, Receipt,
    ReceiptWithBloom, TransactionSigned, Withdrawal, H256, U256,
};
use reth_provider::{BlockExecutor, PostState, StateProvider};
use revm::{
    db::{AccountState, CacheDB, DatabaseRef},
    primitives::{
        hash_map::{self, Entry},
        Account as RevmAccount, AccountInfo, ResultAndState,
    },
    EVM,
};
use std::{
    collections::{BTreeMap, HashMap},
    sync::Arc,
};

#[cfg(feature = "optimism")]
use crate::optimism;

/// Main block executor
pub struct Executor<DB>
where
    DB: StateProvider,
{
    /// The configured chain-spec
    pub chain_spec: Arc<ChainSpec>,
    evm: EVM<SubState<DB>>,
    stack: InspectorStack,
}

impl<DB> From<Arc<ChainSpec>> for Executor<DB>
where
    DB: StateProvider,
{
    /// Instantiates a new executor from the chainspec. Must call
    /// `with_db` to set the database before executing.
    fn from(chain_spec: Arc<ChainSpec>) -> Self {
        let evm = EVM::new();
        Executor { chain_spec, evm, stack: InspectorStack::new(InspectorStackConfig::default()) }
    }
}

impl<DB> Executor<DB>
where
    DB: StateProvider,
{
    /// Creates a new executor from the given chain spec and database.
    pub fn new(chain_spec: Arc<ChainSpec>, db: SubState<DB>) -> Self {
        let mut evm = EVM::new();
        evm.database(db);

        Executor { chain_spec, evm, stack: InspectorStack::new(InspectorStackConfig::default()) }
    }

    /// Configures the executor with the given inspectors.
    pub fn with_stack(mut self, stack: InspectorStack) -> Self {
        self.stack = stack;
        self
    }

    /// Gives a reference to the database
    pub fn db(&mut self) -> &mut SubState<DB> {
        self.evm.db().expect("db to not be moved")
    }

    fn recover_senders(
        &self,
        body: &[TransactionSigned],
        senders: Option<Vec<Address>>,
    ) -> Result<Vec<Address>, BlockExecutionError> {
        if let Some(senders) = senders {
            if body.len() == senders.len() {
                Ok(senders)
            } else {
                Err(BlockValidationError::SenderRecoveryError.into())
            }
        } else {
            body.iter()
                .map(|tx| {
                    tx.recover_signer().ok_or(BlockValidationError::SenderRecoveryError.into())
                })
                .collect()
        }
    }

    /// Initializes the config and block env.
    fn init_env(&mut self, header: &Header, total_difficulty: U256) {
        fill_cfg_and_block_env(
            &mut self.evm.env.cfg,
            &mut self.evm.env.block,
            &self.chain_spec,
            header,
            total_difficulty,
        );
    }

    /// Commit change to the run-time database, and update the given [PostState] with the changes
    /// made in the transaction, which can be persisted to the database.
    fn commit_changes(
        &mut self,
        block_number: BlockNumber,
        changes: hash_map::HashMap<Address, RevmAccount>,
        has_state_clear_eip: bool,
        post_state: &mut PostState,
    ) {
        let db = self.db();
        commit_state_changes(db, post_state, block_number, changes, has_state_clear_eip);
    }

    /// Collect all balance changes at the end of the block.
    ///
    /// Balance changes might include the block reward, uncle rewards, withdrawals, or irregular
    /// state changes (DAO fork).
    fn post_block_balance_increments(&self, block: &Block, td: U256) -> HashMap<Address, U256> {
        post_block_balance_increments(
            &self.chain_spec,
            block.number,
            block.difficulty,
            block.beneficiary,
            block.timestamp,
            td,
            &block.ommers,
            block.withdrawals.as_deref(),
        )
    }

    /// Irregular state change at Ethereum DAO hardfork
    fn apply_dao_fork_changes(
        &mut self,
        block_number: BlockNumber,
        post_state: &mut PostState,
    ) -> Result<(), BlockExecutionError> {
        let db = self.db();

        let mut drained_balance = U256::ZERO;

        // drain all accounts ether
        for address in DAO_HARDKFORK_ACCOUNTS {
            let db_account =
                db.load_account(address).map_err(|_| BlockExecutionError::ProviderError)?;
            let old = to_reth_acc(&db_account.info);
            // drain balance
            drained_balance += core::mem::take(&mut db_account.info.balance);
            let new = to_reth_acc(&db_account.info);
            // assume it is changeset as it is irregular state change
            post_state.change_account(block_number, address, old, new);
        }

        // add drained ether to beneficiary.
        let beneficiary = DAO_HARDFORK_BENEFICIARY;
        self.increment_account_balance(block_number, beneficiary, drained_balance, post_state)?;

        Ok(())
    }

    /// Increment the balance for the given account in the [PostState].
    fn increment_account_balance(
        &mut self,
        block_number: BlockNumber,
        address: Address,
        increment: U256,
        post_state: &mut PostState,
    ) -> Result<(), BlockExecutionError> {
        increment_account_balance(self.db(), post_state, block_number, address, increment)
            .map_err(|_| BlockExecutionError::ProviderError)
    }

    /// Runs a single transaction in the configured environment and proceeds
    /// to return the result and state diff (without applying it).
    ///
    /// Assumes the rest of the block environment has been filled via `init_block_env`.
    pub fn transact(
        &mut self,
        transaction: &TransactionSigned,
        sender: Address,
    ) -> Result<ResultAndState, BlockExecutionError> {
        // Fill revm structure.
        fill_tx_env(&mut self.evm.env.tx, transaction, sender);

        let hash = transaction.hash();
        let out = if self.stack.should_inspect(&self.evm.env, hash) {
            // execution with inspector.
            let output = self.evm.inspect(&mut self.stack);
            tracing::trace!(
                target: "evm",
                ?hash, ?output, ?transaction, env = ?self.evm.env,
                "Executed transaction"
            );
            output
        } else {
            // main execution.
            self.evm.transact()
        };
        out.map_err(|e| BlockValidationError::EVM { hash, message: format!("{e:?}") }.into())
    }

    /// Runs the provided transactions and commits their state to the run-time database.
    ///
    /// The returned [PostState] can be used to persist the changes to disk, and contains the
    /// changes made by each transaction.
    ///
    /// The changes in [PostState] have a transition ID associated with them: there is one
    /// transition ID for each transaction (with the first executed tx having transition ID 0, and
    /// so on).
    ///
    /// The second returned value represents the total gas used by this block of transactions.
    pub fn execute_transactions(
        &mut self,
        block: &Block,
        total_difficulty: U256,
        senders: Option<Vec<Address>>,
    ) -> Result<(PostState, u64), BlockExecutionError> {
        // perf: do not execute empty blocks
        if block.body.is_empty() {
            return Ok((PostState::default(), 0))
        }
        let senders = self.recover_senders(&block.body, senders)?;

        self.init_env(&block.header, total_difficulty);

        #[cfg(feature = "optimism")]
        let mut l1_block_info = optimism::L1BlockInfo::try_from(block)?;

        let mut cumulative_gas_used = 0;
        let mut post_state = PostState::with_tx_capacity(block.number, block.body.len());
        for (transaction, sender) in block.body.iter().zip(senders) {
            #[cfg(feature = "optimism")]
            {
                let db = self.db();
                let l1_cost = l1_block_info.calculate_tx_l1_cost(transaction);

                let sender_account =
                    db.load_account(sender).map_err(|_| BlockExecutionError::ProviderError)?;
                let old_sender_info = to_reth_acc(&sender_account.info);

                if let Some(m) = transaction.mint() {
                    // Add balance to the caler account equal to the minted amount.
                    // Note: This is unconditional, and will not be reverted if the tx fails
                    // (unless the block can't be built at all due to gas limit constraints)
                    sender_account.info.balance += U256::from(m);
                }
<<<<<<< HEAD

                // Check if the sender balance can cover the L1 cost.
                // Deposits pay for their gas directly on L1 so they are exempt from the L2 tx fee.
                if !transaction.is_deposit() {
                    if sender_account.info.balance.cmp(&l1_cost) == std::cmp::Ordering::Less {
                        return Err(BlockExecutionError::InsufficientFundsForL1Cost {
                            have: sender_account.info.balance.to::<u64>(),
                            want: l1_cost.to::<u64>(),
                        })
                    }

                    // Safely take l1_cost from sender (the rest will be deducted by the
                    // internal EVM execution and included in result.gas_used())
                    // TODO: need to handle calls with `disable_balance_check` flag set?
                    sender_account.info.balance -= l1_cost;
                }

=======
                .into())
            }

            #[cfg(feature = "optimism")]
            {
                let db = self.db();
                let l1_cost = l1_block_info.calculate_tx_l1_cost(transaction);

                let sender_account =
                    db.load_account(sender).map_err(|_| BlockExecutionError::ProviderError)?;
                let old_sender_info = to_reth_acc(&sender_account.info);

                if let Some(m) = transaction.mint() {
                    // Add balance to the caler account equal to the minted amount.
                    // Note: This is unconditional, and will not be reverted if the tx fails
                    // (unless the block can't be built at all due to gas limit constraints)
                    sender_account.info.balance += U256::from(m);
                }

                // Check if the sender balance can cover the L1 cost.
                // Deposits pay for their gas directly on L1 so they are exempt from the L2 tx fee.
                if !transaction.is_deposit() {
                    if sender_account.info.balance.cmp(&l1_cost) == std::cmp::Ordering::Less {
                        return Err(BlockExecutionError::InsufficientFundsForL1Cost {
                            have: sender_account.info.balance.to::<u64>(),
                            want: l1_cost.to::<u64>(),
                        })
                    }

                    // Safely take l1_cost from sender (the rest will be deducted by the
                    // internal EVM execution and included in result.gas_used())
                    // TODO: need to handle calls with `disable_balance_check` flag set?
                    sender_account.info.balance -= l1_cost;
                }

>>>>>>> 49420f5b
                let new_sender_info = to_reth_acc(&sender_account.info);
                post_state.change_account(block.number, sender, old_sender_info, new_sender_info);

                // Execute transaction.
                let ResultAndState { result, state } = self.transact(transaction, sender)?;

                if transaction.is_deposit() && !result.is_success() {
                    // If the Deposited transaction failed, the deposit must still be included.
                    // In this case, we need to increment the sender nonce and disregard the
                    // state changes. The transaction is also recorded as using all gas.
                    let db = self.db();
                    let sender_account =
                        db.load_account(sender).map_err(|_| BlockExecutionError::ProviderError)?;
                    let old_sender_info = to_reth_acc(&sender_account.info);
                    sender_account.info.nonce += 1;
                    let new_sender_info = to_reth_acc(&sender_account.info);

                    post_state.change_account(
                        block.number,
                        sender,
                        old_sender_info,
                        new_sender_info,
                    );
                    if !transaction.is_system_transaction() {
                        cumulative_gas_used += transaction.gas_limit();
                    }

                    post_state.add_receipt(
                        block.number,
                        Receipt {
                            tx_type: transaction.tx_type(),
                            success: false,
                            cumulative_gas_used,
                            logs: vec![],
                            deposit_nonce: Some(transaction.nonce()),
                        },
                    );
                    continue
                }

                // commit changes
                self.commit_changes(
                    block.number,
                    state,
                    self.chain_spec.fork(Hardfork::SpuriousDragon).active_at_block(block.number),
                    &mut post_state,
                );

                if !transaction.is_system_transaction() {
                    // After Regolith, deposits are reported as using the actual gas used instead of
                    // all the gas. System transactions are not reported as using any gas.
                    cumulative_gas_used += result.gas_used()
                }

                // Route the l1 cost and base fee to the appropriate optimism vaults
                self.increment_account_balance(
                    block.number,
                    optimism::l1_cost_recipient(),
                    l1_cost,
                    &mut post_state,
                )?;
                self.increment_account_balance(
                    block.number,
                    optimism::base_fee_recipient(),
                    U256::from(
                        block
                            .base_fee_per_gas
                            .unwrap_or_default()
                            .saturating_mul(result.gas_used()),
                    ),
                    &mut post_state,
                )?;

                // cast revm logs to reth logs
                let logs = result.logs().into_iter().map(into_reth_log).collect();

                // Push transaction changeset and calculate header bloom filter for receipt.
                post_state.add_receipt(
                    block.number,
                    Receipt {
                        tx_type: transaction.tx_type(),
                        // Success flag was added in `EIP-658: Embedding transaction status code in
                        // receipts`.
                        success: result.is_success(),
                        cumulative_gas_used,
                        logs,
                        deposit_nonce: Some(transaction.nonce()),
                    },
                );
            }

            #[cfg(not(feature = "optimism"))]
            {
                // The sum of the transaction’s gas limit, Tg, and the gas utilised in this block
                // prior, must be no greater than the block’s gasLimit.
                let block_available_gas = block.header.gas_limit - cumulative_gas_used;
                if transaction.gas_limit() > block_available_gas {
                    return Err(BlockValidationError::TransactionGasLimitMoreThanAvailableBlockGas {
                        transaction_gas_limit: transaction.gas_limit(),
                        block_available_gas,
                    }
                    .into())
                }
                // Execute transaction.
                let ResultAndState { result, state } = self.transact(transaction, sender)?;

                // commit changes
                self.commit_changes(
                    block.number,
                    state,
                    self.chain_spec.fork(Hardfork::SpuriousDragon).active_at_block(block.number),
                    &mut post_state,
                );

                // append gas used
                cumulative_gas_used += result.gas_used();

                // Push transaction changeset and calculate header bloom filter for receipt.
                post_state.add_receipt(
                    block.number,
                    Receipt {
                        tx_type: transaction.tx_type(),
                        // Success flag was added in `EIP-658: Embedding transaction status code in
                        // receipts`.
                        success: result.is_success(),
                        cumulative_gas_used,
                        // convert to reth log
                        logs: result.into_logs().into_iter().map(into_reth_log).collect(),
                    },
                );
            }
        }

        Ok((post_state, cumulative_gas_used))
    }

    /// Applies the post-block changes, assuming the poststate is generated after executing
    /// tranactions
    pub fn apply_post_block_changes(
        &mut self,
        block: &Block,
        total_difficulty: U256,
        mut post_state: PostState,
    ) -> Result<PostState, BlockExecutionError> {
        // Add block rewards
        let balance_increments = self.post_block_balance_increments(block, total_difficulty);
        for (address, increment) in balance_increments.into_iter() {
            self.increment_account_balance(block.number, address, increment, &mut post_state)?;
        }

        // Perform DAO irregular state change
        if self.chain_spec.fork(Hardfork::Dao).transitions_at_block(block.number) {
            self.apply_dao_fork_changes(block.number, &mut post_state)?;
        }
        Ok(post_state)
    }
}

impl<DB> BlockExecutor<DB> for Executor<DB>
where
    DB: StateProvider,
{
    fn execute(
        &mut self,
        block: &Block,
        total_difficulty: U256,
        senders: Option<Vec<Address>>,
    ) -> Result<PostState, BlockExecutionError> {
        let (post_state, cumulative_gas_used) =
            self.execute_transactions(block, total_difficulty, senders)?;

        // Check if gas used matches the value set in header.
        if block.gas_used != cumulative_gas_used {
            return Err(BlockValidationError::BlockGasUsed {
                got: cumulative_gas_used,
                expected: block.gas_used,
            }
            .into())
        }

        self.apply_post_block_changes(block, total_difficulty, post_state)
    }

    fn execute_and_verify_receipt(
        &mut self,
        block: &Block,
        total_difficulty: U256,
        senders: Option<Vec<Address>>,
    ) -> Result<PostState, BlockExecutionError> {
        let post_state = self.execute(block, total_difficulty, senders)?;

        // TODO Before Byzantium, receipts contained state root that would mean that expensive
        // operation as hashing that is needed for state root got calculated in every
        // transaction This was replaced with is_success flag.
        // See more about EIP here: https://eips.ethereum.org/EIPS/eip-658
        if self.chain_spec.fork(Hardfork::Byzantium).active_at_block(block.header.number) {
            verify_receipt(
                block.header.receipts_root,
                block.header.logs_bloom,
                post_state.receipts(block.number).iter(),
            )?;
        }

        Ok(post_state)
    }
}

/// Increment the balance for the given account in the [PostState].
///
/// Returns an error if the database encountered an error while loading the account.
pub fn increment_account_balance<DB>(
    db: &mut CacheDB<DB>,
    post_state: &mut PostState,
    block_number: BlockNumber,
    address: Address,
    increment: U256,
) -> Result<(), <DB as DatabaseRef>::Error>
where
    DB: DatabaseRef,
{
    let beneficiary = db.load_account(address)?;
    let old = to_reth_acc(&beneficiary.info);
    // Increment beneficiary balance by mutating db entry in place.
    beneficiary.info.balance += increment;
    let new = to_reth_acc(&beneficiary.info);
    match beneficiary.account_state {
        AccountState::NotExisting => {
            // if account was not existing that means that storage is not
            // present.
            beneficiary.account_state = AccountState::StorageCleared;

            // if account was not present append `Created` changeset
            post_state.create_account(
                block_number,
                address,
                Account { nonce: 0, balance: new.balance, bytecode_hash: None },
            )
        }

        AccountState::StorageCleared | AccountState::Touched | AccountState::None => {
            // If account is None that means that EVM didn't touch it.
            // we are changing the state to Touched as account can have
            // storage in db.
            if beneficiary.account_state == AccountState::None {
                beneficiary.account_state = AccountState::Touched;
            }
            // if account was present, append changed changeset.
            post_state.change_account(block_number, address, old, new);
        }
    }

    Ok(())
}

/// Commit change to the _run-time_ database [CacheDB], and update the given [PostState] with the
/// changes made in the transaction, which can be persisted to the database.
///
/// Note: This does _not_ commit to the underlying database [DatabaseRef], but only to the
/// [CacheDB].
pub fn commit_state_changes<DB>(
    db: &mut CacheDB<DB>,
    post_state: &mut PostState,
    block_number: BlockNumber,
    changes: hash_map::HashMap<Address, RevmAccount>,
    has_state_clear_eip: bool,
) where
    DB: DatabaseRef,
{
    // iterate over all changed accounts
    for (address, account) in changes {
        if account.is_destroyed {
            // get old account that we are destroying.
            let db_account = match db.accounts.entry(address) {
                Entry::Occupied(entry) => entry.into_mut(),
                Entry::Vacant(_entry) => {
                    panic!("Left panic to critically jumpout if happens, as every account should be hot loaded.");
                }
            };

            let account_exists = !matches!(db_account.account_state, AccountState::NotExisting);
            if account_exists {
                // Insert into `change` a old account and None for new account
                // and mark storage to be wiped
                post_state.destroy_account(block_number, address, to_reth_acc(&db_account.info));
            }

            // clear cached DB and mark account as not existing
            db_account.storage.clear();
            db_account.account_state = AccountState::NotExisting;
            db_account.info = AccountInfo::default();

            continue
        } else {
            // check if account code is new or old.
            // does it exist inside cached contracts if it doesn't it is new bytecode that
            // we are inserting inside `change`
            if let Some(ref code) = account.info.code {
                if !code.is_empty() && !db.contracts.contains_key(&account.info.code_hash) {
                    db.contracts.insert(account.info.code_hash, code.clone());
                    post_state.add_bytecode(account.info.code_hash, Bytecode(code.clone()));
                }
            }

            // get old account that is going to be overwritten or none if it does not exist
            // and get new account that was just inserted. new account mut ref is used for
            // inserting storage
            let cached_account = match db.accounts.entry(address) {
                Entry::Vacant(entry) => {
                    let entry = entry.insert(Default::default());
                    entry.info = account.info.clone();
                    entry.account_state = AccountState::NotExisting; // we will promote account state down the road
                    let new_account = to_reth_acc(&entry.info);

                    #[allow(clippy::nonminimal_bool)]
                    // If account was touched before state clear EIP, create it.
                    if !has_state_clear_eip ||
                        // If account was touched after state clear EIP, create it only if it is not empty.
                        (has_state_clear_eip && !new_account.is_empty())
                    {
                        post_state.create_account(block_number, address, new_account);
                    }

                    entry
                }
                Entry::Occupied(entry) => {
                    let entry = entry.into_mut();

                    let old_account = to_reth_acc(&entry.info);
                    let new_account = to_reth_acc(&account.info);

                    let account_non_existent =
                        matches!(entry.account_state, AccountState::NotExisting);

                    // Before state clear EIP, create account if it doesn't exist
                    if (!has_state_clear_eip && account_non_existent)
                        // After state clear EIP, create account only if it is not empty
                        || (has_state_clear_eip && entry.info.is_empty() && !new_account.is_empty())
                    {
                        post_state.create_account(block_number, address, new_account);
                    } else if old_account != new_account {
                        post_state.change_account(
                            block_number,
                            address,
                            to_reth_acc(&entry.info),
                            new_account,
                        );
                    } else if has_state_clear_eip && new_account.is_empty() && !account_non_existent
                    {
                        // The account was touched, but it is empty, so it should be deleted.
                        // This also deletes empty accounts which were created before state clear
                        // EIP.
                        post_state.destroy_account(block_number, address, new_account);
                    }

                    entry.info = account.info.clone();
                    entry
                }
            };

            cached_account.account_state = if account.storage_cleared {
                cached_account.storage.clear();
                AccountState::StorageCleared
            } else if cached_account.account_state.is_storage_cleared() {
                // the account already exists and its storage was cleared, preserve its previous
                // state
                AccountState::StorageCleared
            } else if has_state_clear_eip &&
                matches!(cached_account.account_state, AccountState::NotExisting) &&
                cached_account.info.is_empty()
            {
                AccountState::NotExisting
            } else {
                AccountState::Touched
            };

            // Insert storage.
            let mut storage_changeset = BTreeMap::new();

            // insert storage into new db account.
            cached_account.storage.extend(account.storage.into_iter().map(|(key, value)| {
                if value.is_changed() {
                    storage_changeset.insert(key, (value.original_value(), value.present_value()));
                }
                (key, value.present_value())
            }));

            // Insert into change.
            if !storage_changeset.is_empty() {
                post_state.change_storage(block_number, address, storage_changeset);
            }
        }
    }
}

/// Verify receipts
pub fn verify_receipt<'a>(
    expected_receipts_root: H256,
    expected_logs_bloom: Bloom,
    receipts: impl Iterator<Item = &'a Receipt> + Clone,
) -> Result<(), BlockExecutionError> {
    // Check receipts root.
    let receipts_with_bloom = receipts.map(|r| r.clone().into()).collect::<Vec<ReceiptWithBloom>>();
    let receipts_root = reth_primitives::proofs::calculate_receipt_root(&receipts_with_bloom);
    if receipts_root != expected_receipts_root {
        return Err(BlockValidationError::ReceiptRootDiff {
            got: receipts_root,
            expected: expected_receipts_root,
        }
        .into())
    }

    // Create header log bloom.
    let logs_bloom = receipts_with_bloom.iter().fold(Bloom::zero(), |bloom, r| bloom | r.bloom);
    if logs_bloom != expected_logs_bloom {
        return Err(BlockValidationError::BloomLogDiff {
            expected: Box::new(expected_logs_bloom),
            got: Box::new(logs_bloom),
        }
        .into())
    }

    Ok(())
}

/// Collect all balance changes at the end of the block.
///
/// Balance changes might include the block reward, uncle rewards, withdrawals, or irregular
/// state changes (DAO fork).
#[allow(clippy::too_many_arguments)]
#[inline]
pub fn post_block_balance_increments(
    chain_spec: &ChainSpec,
    block_number: u64,
    block_difficulty: U256,
    beneficiary: Address,
    block_timestamp: u64,
    total_difficulty: U256,
    ommers: &[Header],
    withdrawals: Option<&[Withdrawal]>,
) -> HashMap<Address, U256> {
    let mut balance_increments = HashMap::new();

    // Add block rewards if they are enabled.
    if let Some(base_block_reward) =
        calc::base_block_reward(chain_spec, block_number, block_difficulty, total_difficulty)
    {
        // Ommer rewards
        for ommer in ommers {
            *balance_increments.entry(ommer.beneficiary).or_default() +=
                calc::ommer_reward(base_block_reward, block_number, ommer.number);
        }

        // Full block reward
        *balance_increments.entry(beneficiary).or_default() +=
            calc::block_reward(base_block_reward, ommers.len());
    }

    // process withdrawals
    insert_post_block_withdrawals_balance_increments(
        chain_spec,
        block_timestamp,
        withdrawals,
        &mut balance_increments,
    );

    balance_increments
}

/// Returns a map of addresses to their balance increments if shanghai is active at the given
/// timestamp.
#[inline]
pub fn post_block_withdrawals_balance_increments(
    chain_spec: &ChainSpec,
    block_timestamp: u64,
    withdrawals: &[Withdrawal],
) -> HashMap<Address, U256> {
    let mut balance_increments = HashMap::with_capacity(withdrawals.len());
    insert_post_block_withdrawals_balance_increments(
        chain_spec,
        block_timestamp,
        Some(withdrawals),
        &mut balance_increments,
    );
    balance_increments
}

/// Applies all withdrawal balance increments if shanghai is active at the given timestamp to the
/// given `balance_increments` map.
#[inline]
pub fn insert_post_block_withdrawals_balance_increments(
    chain_spec: &ChainSpec,
    block_timestamp: u64,
    withdrawals: Option<&[Withdrawal]>,
    balance_increments: &mut HashMap<Address, U256>,
) {
    // Process withdrawals
    if chain_spec.fork(Hardfork::Shanghai).active_at_timestamp(block_timestamp) {
        if let Some(withdrawals) = withdrawals {
            for withdrawal in withdrawals {
                *balance_increments.entry(withdrawal.address).or_default() +=
                    withdrawal.amount_wei();
            }
        }
    }
}

#[cfg(test)]
mod tests {
    use super::*;
    use crate::database::State;
    use once_cell::sync::Lazy;
    use reth_consensus_common::calc;
    use reth_primitives::{
        constants::ETH_TO_WEI, hex_literal::hex, keccak256, Account, Address, BlockNumber,
        Bytecode, Bytes, ChainSpecBuilder, ForkCondition, StorageKey, H256, MAINNET, U256,
    };
    use reth_provider::{
        post_state::{AccountChanges, Storage, StorageTransition, StorageWipe},
        AccountReader, BlockHashReader, StateProvider, StateRootProvider,
    };
    use reth_rlp::Decodable;
    use std::{collections::HashMap, str::FromStr};

    static DEFAULT_REVM_ACCOUNT: Lazy<RevmAccount> = Lazy::new(|| RevmAccount {
        info: AccountInfo::default(),
        storage: hash_map::HashMap::default(),
        is_destroyed: false,
        is_touched: false,
        storage_cleared: false,
        is_not_existing: false,
    });

    #[derive(Debug, Default, Clone, Eq, PartialEq)]
    struct StateProviderTest {
        accounts: HashMap<Address, (HashMap<StorageKey, U256>, Account)>,
        contracts: HashMap<H256, Bytecode>,
        block_hash: HashMap<u64, H256>,
    }

    impl StateProviderTest {
        /// Insert account.
        fn insert_account(
            &mut self,
            address: Address,
            mut account: Account,
            bytecode: Option<Bytes>,
            storage: HashMap<StorageKey, U256>,
        ) {
            if let Some(bytecode) = bytecode {
                let hash = keccak256(&bytecode);
                account.bytecode_hash = Some(hash);
                self.contracts.insert(hash, Bytecode::new_raw(bytecode.into()));
            }
            self.accounts.insert(address, (storage, account));
        }
    }

    impl AccountReader for StateProviderTest {
        fn basic_account(&self, address: Address) -> reth_interfaces::Result<Option<Account>> {
            let ret = Ok(self.accounts.get(&address).map(|(_, acc)| *acc));
            ret
        }
    }

    impl BlockHashReader for StateProviderTest {
        fn block_hash(&self, number: u64) -> reth_interfaces::Result<Option<H256>> {
            Ok(self.block_hash.get(&number).cloned())
        }

        fn canonical_hashes_range(
            &self,
            start: BlockNumber,
            end: BlockNumber,
        ) -> reth_interfaces::Result<Vec<H256>> {
            let range = start..end;
            Ok(self
                .block_hash
                .iter()
                .filter_map(|(block, hash)| range.contains(block).then_some(*hash))
                .collect())
        }
    }

    impl StateRootProvider for StateProviderTest {
        fn state_root(&self, _post_state: PostState) -> reth_interfaces::Result<H256> {
            todo!()
        }
    }

    impl StateProvider for StateProviderTest {
        fn storage(
            &self,
            account: Address,
            storage_key: reth_primitives::StorageKey,
        ) -> reth_interfaces::Result<Option<reth_primitives::StorageValue>> {
            Ok(self
                .accounts
                .get(&account)
                .and_then(|(storage, _)| storage.get(&storage_key).cloned()))
        }

        fn bytecode_by_hash(&self, code_hash: H256) -> reth_interfaces::Result<Option<Bytecode>> {
            Ok(self.contracts.get(&code_hash).cloned())
        }

        fn proof(
            &self,
            _address: Address,
            _keys: &[H256],
        ) -> reth_interfaces::Result<(Vec<Bytes>, H256, Vec<Vec<Bytes>>)> {
            todo!()
        }
    }

    #[test]
    fn sanity_execution() {
        // Got rlp block from: src/GeneralStateTestsFiller/stChainId/chainIdGasCostFiller.json

        let mut block_rlp = hex!("f90262f901f9a075c371ba45999d87f4542326910a11af515897aebce5265d3f6acd1f1161f82fa01dcc4de8dec75d7aab85b567b6ccd41ad312451b948a7413f0a142fd40d49347942adc25665018aa1fe0e6bc666dac8fc2697ff9baa098f2dcd87c8ae4083e7017a05456c14eea4b1db2032126e27b3b1563d57d7cc0a08151d548273f6683169524b66ca9fe338b9ce42bc3540046c828fd939ae23bcba03f4e5c2ec5b2170b711d97ee755c160457bb58d8daa338e835ec02ae6860bbabb901000000000000000000000000000000000000000000000000000000000000000000000000000000000000000000000000000000000000000000000000000000000000000000000000000000000000000000000000000000000000000000000000000000000000000000000000000000000000000000000000000000000000000000000000000000000000000000000000000000000000000000000000000000000000000000000000000000000000000000000000000000000000000000000000000000000000000000000000000000000000000000000000000000000000000000000000000000000000000000000000000000000000000000000000000000000083020000018502540be40082a8798203e800a00000000000000000000000000000000000000000000000000000000000000000880000000000000000f863f861800a8405f5e10094100000000000000000000000000000000000000080801ba07e09e26678ed4fac08a249ebe8ed680bf9051a5e14ad223e4b2b9d26e0208f37a05f6e3f188e3e6eab7d7d3b6568f5eac7d687b08d307d3154ccd8c87b4630509bc0").as_slice();
        let mut block = Block::decode(&mut block_rlp).unwrap();

        let mut ommer = Header::default();
        let ommer_beneficiary =
            Address::from_str("3000000000000000000000000000000000000000").unwrap();
        ommer.beneficiary = ommer_beneficiary;
        ommer.number = block.number;
        block.ommers = vec![ommer];

        let mut db = StateProviderTest::default();

        let account1 = Address::from_str("1000000000000000000000000000000000000000").unwrap();
        let account2 = Address::from_str("2adc25665018aa1fe0e6bc666dac8fc2697ff9ba").unwrap();
        let account3 = Address::from_str("a94f5374fce5edbc8e2a8697c15331677e6ebf0b").unwrap();

        // pre state
        db.insert_account(
            account1,
            Account { balance: U256::ZERO, nonce: 0x00, bytecode_hash: None },
            Some(hex!("5a465a905090036002900360015500").into()),
            HashMap::new(),
        );

        let account3_old_info = Account {
            balance: U256::from(0x3635c9adc5dea00000u128),
            nonce: 0x00,
            bytecode_hash: None,
        };

        db.insert_account(
            account3,
            Account {
                balance: U256::from(0x3635c9adc5dea00000u128),
                nonce: 0x00,
                bytecode_hash: None,
            },
            None,
            HashMap::new(),
        );

        // spec at berlin fork
        let chain_spec = Arc::new(ChainSpecBuilder::mainnet().berlin_activated().build());

        let db = SubState::new(State::new(db));

        // execute chain and verify receipts
        let mut executor = Executor::new(chain_spec, db);
        let post_state = executor.execute_and_verify_receipt(&block, U256::ZERO, None).unwrap();

        let base_block_reward = ETH_TO_WEI * 2;
        let block_reward = calc::block_reward(base_block_reward, 1);

        let account1_info = Account { balance: U256::ZERO, nonce: 0x00, bytecode_hash: None };
        let account2_info = Account {
            // Block reward decrease
            balance: U256::from(0x1bc16d674ece94bau128 - 0x1bc16d674ec80000u128),
            nonce: 0x00,
            bytecode_hash: None,
        };
        let account2_info_with_block_reward = Account {
            balance: account2_info.balance + block_reward,
            nonce: 0x00,
            bytecode_hash: None,
        };
        let account3_info = Account {
            balance: U256::from(0x3635c9adc5de996b46u128),
            nonce: 0x01,
            bytecode_hash: None,
        };
        let ommer_beneficiary_info = Account {
            nonce: 0,
            balance: calc::ommer_reward(base_block_reward, block.number, block.ommers[0].number),
            bytecode_hash: None,
        };

        // Check if cache is set
        // account1
        let db = executor.db();
        let cached_acc1 = db.accounts.get(&account1).unwrap();
        assert_eq!(cached_acc1.info.balance, account1_info.balance);
        assert_eq!(cached_acc1.info.nonce, account1_info.nonce);
        assert_eq!(cached_acc1.account_state, AccountState::Touched);
        assert_eq!(cached_acc1.storage.len(), 1);
        assert_eq!(cached_acc1.storage.get(&U256::from(1)), Some(&U256::from(2)));

        // account2 Block reward
        let cached_acc2 = db.accounts.get(&account2).unwrap();
        assert_eq!(cached_acc2.info.balance, account2_info.balance + block_reward);
        assert_eq!(cached_acc2.info.nonce, account2_info.nonce);
        assert_eq!(cached_acc2.account_state, AccountState::Touched);
        assert_eq!(cached_acc2.storage.len(), 0);

        // account3
        let cached_acc3 = db.accounts.get(&account3).unwrap();
        assert_eq!(cached_acc3.info.balance, account3_info.balance);
        assert_eq!(cached_acc3.info.nonce, account3_info.nonce);
        assert_eq!(cached_acc3.account_state, AccountState::Touched);
        assert_eq!(cached_acc3.storage.len(), 0);

        assert!(
            post_state.accounts().get(&account1).is_none(),
            "Account should not be present in post-state since it was not changed"
        );

        // Clone and sort to make the test deterministic
        assert_eq!(
            post_state.account_changes().inner,
            BTreeMap::from([(
                block.number,
                BTreeMap::from([
                    // New account
                    (account2, None),
                    // Changed account
                    (account3, Some(account3_old_info)),
                    // Ommer reward
                    (ommer_beneficiary, None)
                ])
            ),]),
            "Account changeset did not match"
        );
        assert_eq!(
            post_state.storage_changes().inner,
            BTreeMap::from([(
                block.number,
                BTreeMap::from([(
                    account1,
                    StorageTransition {
                        wipe: StorageWipe::None,
                        // Slot 1 changed from 0 to 2
                        storage: BTreeMap::from([(U256::from(1), U256::ZERO)])
                    }
                )])
            )]),
            "Storage changeset did not match"
        );

        // Check final post-state
        assert_eq!(
            post_state.storage(),
            &BTreeMap::from([(
                account1,
                Storage {
                    times_wiped: 0,
                    storage: BTreeMap::from([(U256::from(1), U256::from(2))])
                }
            )]),
            "Should have changed 1 storage slot"
        );
        assert_eq!(post_state.bytecodes().len(), 0, "Should have zero new bytecodes");

        let accounts = post_state.accounts();
        assert_eq!(
            accounts.len(),
            3,
            "Should have 4 accounts (account 2, 3 and the ommer beneficiary)"
        );
        assert_eq!(
            accounts.get(&account2).unwrap(),
            &Some(account2_info_with_block_reward),
            "Account 2 state is wrong"
        );
        assert_eq!(
            accounts.get(&account3).unwrap(),
            &Some(account3_info),
            "Account 3 state is wrong"
        );
        assert_eq!(
            accounts.get(&ommer_beneficiary).unwrap(),
            &Some(ommer_beneficiary_info),
            "Ommer beneficiary state is wrong"
        );
    }

    #[test]
    fn dao_hardfork_irregular_state_change() {
        let header = Header { number: 1, ..Header::default() };

        let mut db = StateProviderTest::default();

        let mut beneficiary_balance = 0;
        for (i, dao_address) in DAO_HARDKFORK_ACCOUNTS.iter().enumerate() {
            db.insert_account(
                *dao_address,
                Account { balance: U256::from(i), nonce: 0x00, bytecode_hash: None },
                None,
                HashMap::new(),
            );
            beneficiary_balance += i;
        }

        let chain_spec = Arc::new(
            ChainSpecBuilder::from(&*MAINNET)
                .homestead_activated()
                .with_fork(Hardfork::Dao, ForkCondition::Block(1))
                .build(),
        );

        let db = SubState::new(State::new(db));
        // execute chain and verify receipts
        let mut executor = Executor::new(chain_spec, db);
        let out = executor
            .execute_and_verify_receipt(
                &Block { header, body: vec![], ommers: vec![], withdrawals: None },
                U256::ZERO,
                None,
            )
            .unwrap();

        // Check if cache is set
        // beneficiary
        let db = executor.db();
        let dao_beneficiary = db.accounts.get(&DAO_HARDFORK_BENEFICIARY).unwrap();

        assert_eq!(dao_beneficiary.info.balance, U256::from(beneficiary_balance));
        for address in DAO_HARDKFORK_ACCOUNTS.iter() {
            let account = db.accounts.get(address).unwrap();
            assert_eq!(account.info.balance, U256::ZERO);
        }

        // check changesets
        let beneficiary_state = out.accounts().get(&DAO_HARDFORK_BENEFICIARY).unwrap().unwrap();
        assert_eq!(
            beneficiary_state,
            Account { balance: U256::from(beneficiary_balance), ..Default::default() },
        );
        for address in DAO_HARDKFORK_ACCOUNTS.iter() {
            let updated_account = out.accounts().get(address).unwrap().unwrap();
            assert_eq!(updated_account, Account { balance: U256::ZERO, ..Default::default() });
        }
    }

    #[test]
    fn test_selfdestruct() {
        // Modified version of eth test. Storage is added for selfdestructed account to see
        // that changeset is set.
        // Got rlp block from: src/GeneralStateTestsFiller/stArgsZeroOneBalance/suicideNonConst.json

        let mut block_rlp = hex!("f9025ff901f7a0c86e8cc0310ae7c531c758678ddbfd16fc51c8cef8cec650b032de9869e8b94fa01dcc4de8dec75d7aab85b567b6ccd41ad312451b948a7413f0a142fd40d49347942adc25665018aa1fe0e6bc666dac8fc2697ff9baa050554882fbbda2c2fd93fdc466db9946ea262a67f7a76cc169e714f105ab583da00967f09ef1dfed20c0eacfaa94d5cd4002eda3242ac47eae68972d07b106d192a0e3c8b47fbfc94667ef4cceb17e5cc21e3b1eebd442cebb27f07562b33836290db90100000000000000000000000000000000000000000000000000000000000000000000000000000000000000000000000000000000000000000000000000000000000000000000000000000000000000000000000000000000000000000000000000000000000000000000000000000000000000000000000000000000000000000000000000000000000000000000000000000000000000000000000000000000000000000000000000000000000000000000000000000000000000000000000000000000000000000000000000000000000000000000000000000000000000000000000000000000000000000000000000000000000000000000000000000000008302000001830f42408238108203e800a00000000000000000000000000000000000000000000000000000000000000000880000000000000000f862f860800a83061a8094095e7baea6a6c7c4c2dfeb977efac326af552d8780801ba072ed817487b84ba367d15d2f039b5fc5f087d0a8882fbdf73e8cb49357e1ce30a0403d800545b8fc544f92ce8124e2255f8c3c6af93f28243a120585d4c4c6a2a3c0").as_slice();
        let block = Block::decode(&mut block_rlp).unwrap();
        let mut db = StateProviderTest::default();

        let address_caller = Address::from_str("a94f5374fce5edbc8e2a8697c15331677e6ebf0b").unwrap();
        let address_selfdestruct =
            Address::from_str("095e7baea6a6c7c4c2dfeb977efac326af552d87").unwrap();

        // pre state
        let pre_account_caller = Account {
            balance: U256::from(0x0de0b6b3a7640000u64),
            nonce: 0x00,
            bytecode_hash: None,
        };

        db.insert_account(address_caller, pre_account_caller, None, HashMap::new());

        // insert account that will selfd

        let pre_account_selfdestroyed = Account {
            balance: U256::ZERO,
            nonce: 0x00,
            bytecode_hash: Some(H256(hex!(
                "56a7d44a4ecf086c34482ad1feb1007087fc56fae6dbefbd3f416002933f1705"
            ))),
        };

        let selfdestroyed_storage =
            BTreeMap::from([(H256::zero(), U256::ZERO), (H256::from_low_u64_be(1), U256::from(1))]);
        db.insert_account(
            address_selfdestruct,
            pre_account_selfdestroyed,
            Some(hex!("73095e7baea6a6c7c4c2dfeb977efac326af552d8731ff00").into()),
            selfdestroyed_storage.into_iter().collect::<HashMap<_, _>>(),
        );

        // spec at berlin fork
        let chain_spec = Arc::new(ChainSpecBuilder::mainnet().berlin_activated().build());

        let db = SubState::new(State::new(db));

        // execute chain and verify receipts
        let mut executor = Executor::new(chain_spec, db);
        let out = executor.execute_and_verify_receipt(&block, U256::ZERO, None).unwrap();

        assert_eq!(out.bytecodes().len(), 0, "Should have zero new bytecodes");

        let post_account_caller = Account {
            balance: U256::from(0x0de0b6b3a761cf60u64),
            nonce: 0x01,
            bytecode_hash: None,
        };

        assert_eq!(
            out.accounts().get(&address_caller).unwrap().unwrap(),
            post_account_caller,
            "Caller account has changed and fee is deduced"
        );

        assert_eq!(
            out.accounts().get(&address_selfdestruct).unwrap(),
            &None,
            "Selfdestructed account should have been deleted"
        );
        assert!(
            out.storage().get(&address_selfdestruct).unwrap().wiped(),
            "Selfdestructed account should have its storage wiped"
        );
    }

    // Test vector from https://github.com/ethereum/tests/blob/3156db5389921125bb9e04142d18e0e7b0cf8d64/BlockchainTests/EIPTests/bc4895-withdrawals/twoIdenticalIndexDifferentValidator.json
    #[test]
    fn test_withdrawals() {
        let block_rlp = hex!("f9028cf90219a0151934ad9b654c50197f37018ee5ee9bb922dec0a1b5e24a6d679cb111cdb107a01dcc4de8dec75d7aab85b567b6ccd41ad312451b948a7413f0a142fd40d49347942adc25665018aa1fe0e6bc666dac8fc2697ff9baa048cd9a5957e45beebf80278a5208b0cbe975ab4b4adb0da1509c67b26f2be3ffa056e81f171bcc55a6ff8345e692c0f86e5b48e01b996cadc001622fb5e363b421a056e81f171bcc55a6ff8345e692c0f86e5b48e01b996cadc001622fb5e363b421b90100000000000000000000000000000000000000000000000000000000000000000000000000000000000000000000000000000000000000000000000000000000000000000000000000000000000000000000000000000000000000000000000000000000000000000000000000000000000000000000000000000000000000000000000000000000000000000000000000000000000000000000000000000000000000000000000000000000000000000000000000000000000000000000000000000000000000000000000000000000000000000000000000000000000000000000000000000000000000000000000000000000000000000000000000000000008001887fffffffffffffff8082079e42a056e81f171bcc55a6ff8345e692c0f86e5b48e01b996cadc001622fb5e363b42188000000000000000009a04a220ebe55034d51f8a58175bb504b6ebf883105010a1f6d42e557c18bbd5d69c0c0f86cda808094c94f5374fce5edbc8e2a8697c15331677e6ebf0b822710da028094c94f5374fce5edbc8e2a8697c15331677e6ebf0b822710da018094c94f5374fce5edbc8e2a8697c15331677e6ebf0b822710da020194c94f5374fce5edbc8e2a8697c15331677e6ebf0b822710");
        let block = Block::decode(&mut block_rlp.as_slice()).unwrap();
        let withdrawals = block.withdrawals.as_ref().unwrap();
        assert_eq!(withdrawals.len(), 4);

        let withdrawal_beneficiary =
            Address::from_str("c94f5374fce5edbc8e2a8697c15331677e6ebf0b").unwrap();

        // spec at shanghai fork
        let chain_spec = Arc::new(ChainSpecBuilder::mainnet().shanghai_activated().build());

        let db = SubState::new(State::new(StateProviderTest::default()));

        // execute chain and verify receipts
        let mut executor = Executor::new(chain_spec, db);
        let out = executor.execute_and_verify_receipt(&block, U256::ZERO, None).unwrap();

        let withdrawal_sum = withdrawals.iter().fold(U256::ZERO, |sum, w| sum + w.amount_wei());
        let beneficiary_account = executor.db().accounts.get(&withdrawal_beneficiary).unwrap();
        assert_eq!(beneficiary_account.info.balance, withdrawal_sum);
        assert_eq!(beneficiary_account.info.nonce, 0);
        assert_eq!(beneficiary_account.account_state, AccountState::StorageCleared);

        assert_eq!(
            out.accounts().get(&withdrawal_beneficiary).unwrap(),
            &Some(Account { nonce: 0, balance: withdrawal_sum, bytecode_hash: None }),
            "Withdrawal account should have gotten its balance set"
        );

        // Execute same block again
        let out = executor.execute_and_verify_receipt(&block, U256::ZERO, None).unwrap();

        assert_eq!(
            out.accounts().get(&withdrawal_beneficiary).unwrap(),
            &Some(Account {
                nonce: 0,
                balance: withdrawal_sum + withdrawal_sum,
                bytecode_hash: None
            }),
            "Withdrawal account should have gotten its balance set"
        );
    }

    #[test]
    fn test_account_state_preserved() {
        let account = Address::from_str("c94f5374fce5edbc8e2a8697c15331677e6ebf0b").unwrap();

        let mut db = StateProviderTest::default();
        db.insert_account(account, Account::default(), None, HashMap::default());

        let chain_spec = Arc::new(ChainSpecBuilder::mainnet().istanbul_activated().build());
        let db = SubState::new(State::new(db));

        let mut executor = Executor::new(chain_spec, db);
        // touch account
        executor.commit_changes(
            1,
            hash_map::HashMap::from([(account, DEFAULT_REVM_ACCOUNT.clone())]),
            true,
            &mut PostState::default(),
        );
        // destroy account
        executor.commit_changes(
            1,
            hash_map::HashMap::from([(
                account,
                RevmAccount {
                    is_destroyed: true,
                    is_touched: true,
                    ..DEFAULT_REVM_ACCOUNT.clone()
                },
            )]),
            true,
            &mut PostState::default(),
        );
        // re-create account
        executor.commit_changes(
            1,
            hash_map::HashMap::from([(
                account,
                RevmAccount {
                    is_touched: true,
                    storage_cleared: true,
                    ..DEFAULT_REVM_ACCOUNT.clone()
                },
            )]),
            true,
            &mut PostState::default(),
        );
        // touch account
        executor.commit_changes(
            1,
            hash_map::HashMap::from([(account, DEFAULT_REVM_ACCOUNT.clone())]),
            true,
            &mut PostState::default(),
        );

        let db = executor.db();

        let account = db.load_account(account).unwrap();
        assert_eq!(account.account_state, AccountState::StorageCleared);
    }

    /// If the account is created and destroyed within the same transaction, we shouldn't generate
    /// the changeset.
    #[test]
    fn test_account_created_destroyed() {
        let address = Address::random();

        let mut db = SubState::new(State::new(StateProviderTest::default()));
        db.load_account(address).unwrap(); // hot load the non-existing account

        let chain_spec = Arc::new(ChainSpecBuilder::mainnet().shanghai_activated().build());
        let mut executor = Executor::new(chain_spec, db);
        let mut post_state = PostState::default();

        executor.commit_changes(
            1,
            hash_map::HashMap::from([(
                address,
                RevmAccount {
                    is_destroyed: true,
                    storage_cleared: true,
                    ..DEFAULT_REVM_ACCOUNT.clone()
                },
            )]),
            true,
            &mut post_state,
        );

        assert!(post_state.account_changes().is_empty());
    }

    /// If the account was touched, but remained unchanged over the course of multiple transactions,
    /// no changeset should be generated.
    #[test]
    fn test_touched_unchanged_account() {
        let address = Address::random();

        let db = SubState::new(State::new(StateProviderTest::default()));

        let chain_spec = Arc::new(ChainSpecBuilder::mainnet().shanghai_activated().build());
        let mut executor = Executor::new(chain_spec, db);
        let mut post_state = PostState::default();

        executor.commit_changes(
            1,
            hash_map::HashMap::from([(
                address,
                RevmAccount { is_touched: true, ..DEFAULT_REVM_ACCOUNT.clone() },
            )]),
            true,
            &mut post_state,
        );
        assert!(post_state.account_changes().is_empty());

        executor.commit_changes(
            1,
            hash_map::HashMap::from([(
                address,
                RevmAccount { is_touched: true, ..DEFAULT_REVM_ACCOUNT.clone() },
            )]),
            true,
            &mut post_state,
        );
        assert_eq!(post_state.account_changes(), &AccountChanges::default());
    }

    #[test]
    fn test_state_clear_eip_touch_account() {
        let address = Address::random();

        let mut state_provider = StateProviderTest::default();
        state_provider.insert_account(address, Account::default(), None, HashMap::default());
        let mut db = SubState::new(State::new(state_provider));
        db.load_account(address).unwrap(); // hot load the account

        let chain_spec = Arc::new(ChainSpecBuilder::mainnet().shanghai_activated().build());
        let mut executor = Executor::new(chain_spec, db);
        let mut post_state = PostState::default();

        // Touch an empty account before state clearing EIP. Nothing should happen.
        executor.commit_changes(
            1,
            hash_map::HashMap::from([(
                address,
                RevmAccount { is_touched: true, ..DEFAULT_REVM_ACCOUNT.clone() },
            )]),
            false,
            &mut post_state,
        );
        assert_eq!(post_state.accounts(), &BTreeMap::default());
        assert_eq!(post_state.account_changes(), &AccountChanges::default());

        // Touch an empty account after state clearing EIP. The account should be destroyed.
        executor.commit_changes(
            2,
            hash_map::HashMap::from([(
                address,
                RevmAccount { is_touched: true, ..DEFAULT_REVM_ACCOUNT.clone() },
            )]),
            true,
            &mut post_state,
        );
        assert_eq!(post_state.accounts(), &BTreeMap::from([(address, None)]));
        assert_eq!(
            post_state.account_changes(),
            &AccountChanges {
                size: 1,
                inner: BTreeMap::from([(2, BTreeMap::from([(address, Some(Account::default()))]))])
            }
        );
    }

    #[test]
    fn test_state_clear_eip_create_account() {
        let address1 = Address::random();
        let address2 = Address::random();
        let address3 = Address::random();
        let address4 = Address::random();

        let state_provider = StateProviderTest::default();
        let mut db = SubState::new(State::new(state_provider));
        db.load_account(address1).unwrap(); // hot load account 1

        let chain_spec = Arc::new(ChainSpecBuilder::mainnet().shanghai_activated().build());
        let mut executor = Executor::new(chain_spec, db);

        // Create empty accounts before state clearing EIP.
        let mut post_state_before_state_clear = PostState::default();
        executor.commit_changes(
            1,
            hash_map::HashMap::from([
                (address1, RevmAccount { is_touched: true, ..DEFAULT_REVM_ACCOUNT.clone() }),
                (address2, RevmAccount { is_touched: true, ..DEFAULT_REVM_ACCOUNT.clone() }),
            ]),
            false,
            &mut post_state_before_state_clear,
        );
        assert_eq!(
            post_state_before_state_clear.accounts(),
            &BTreeMap::from([
                (address1, Some(Account::default())),
                (address2, Some(Account::default()))
            ])
        );
        assert_eq!(
            post_state_before_state_clear.account_changes(),
            &AccountChanges {
                size: 2,
                inner: BTreeMap::from([(1, BTreeMap::from([(address1, None), (address2, None)]))])
            }
        );

        // Empty accounts should not be created after state clearing EIP.
        let mut post_state_after_state_clear = PostState::default();
        executor.commit_changes(
            2,
            hash_map::HashMap::from([
                (address3, RevmAccount { is_touched: true, ..DEFAULT_REVM_ACCOUNT.clone() }),
                (address4, RevmAccount { is_touched: true, ..DEFAULT_REVM_ACCOUNT.clone() }),
            ]),
            true,
            &mut post_state_after_state_clear,
        );
        assert_eq!(post_state_after_state_clear.accounts(), &BTreeMap::default());
        assert_eq!(post_state_after_state_clear.account_changes(), &AccountChanges::default());
    }
}<|MERGE_RESOLUTION|>--- conflicted
+++ resolved
@@ -251,7 +251,6 @@
                     // (unless the block can't be built at all due to gas limit constraints)
                     sender_account.info.balance += U256::from(m);
                 }
-<<<<<<< HEAD
 
                 // Check if the sender balance can cover the L1 cost.
                 // Deposits pay for their gas directly on L1 so they are exempt from the L2 tx fee.
@@ -269,8 +268,95 @@
                     sender_account.info.balance -= l1_cost;
                 }
 
-=======
-                .into())
+                let new_sender_info = to_reth_acc(&sender_account.info);
+                post_state.change_account(block.number, sender, old_sender_info, new_sender_info);
+
+                // Execute transaction.
+                let ResultAndState { result, state } = self.transact(transaction, sender)?;
+
+                if transaction.is_deposit() && !result.is_success() {
+                    // If the Deposited transaction failed, the deposit must still be included.
+                    // In this case, we need to increment the sender nonce and disregard the
+                    // state changes. The transaction is also recorded as using all gas.
+                    let db = self.db();
+                    let sender_account =
+                        db.load_account(sender).map_err(|_| BlockExecutionError::ProviderError)?;
+                    let old_sender_info = to_reth_acc(&sender_account.info);
+                    sender_account.info.nonce += 1;
+                    let new_sender_info = to_reth_acc(&sender_account.info);
+
+                    post_state.change_account(
+                        block.number,
+                        sender,
+                        old_sender_info,
+                        new_sender_info,
+                    );
+                    if !transaction.is_system_transaction() {
+                        cumulative_gas_used += transaction.gas_limit();
+                    }
+
+                    post_state.add_receipt(
+                        block.number,
+                        Receipt {
+                            tx_type: transaction.tx_type(),
+                            success: false,
+                            cumulative_gas_used,
+                            logs: vec![],
+                            deposit_nonce: Some(transaction.nonce()),
+                        },
+                    );
+                    continue
+                }
+
+                // commit changes
+                self.commit_changes(
+                    block.number,
+                    state,
+                    self.chain_spec.fork(Hardfork::SpuriousDragon).active_at_block(block.number),
+                    &mut post_state,
+                );
+
+                if !transaction.is_system_transaction() {
+                    // After Regolith, deposits are reported as using the actual gas used instead of
+                    // all the gas. System transactions are not reported as using any gas.
+                    cumulative_gas_used += result.gas_used()
+                }
+
+                // Route the l1 cost and base fee to the appropriate optimism vaults
+                self.increment_account_balance(
+                    block.number,
+                    optimism::l1_cost_recipient(),
+                    l1_cost,
+                    &mut post_state,
+                )?;
+                self.increment_account_balance(
+                    block.number,
+                    optimism::base_fee_recipient(),
+                    U256::from(
+                        block
+                            .base_fee_per_gas
+                            .unwrap_or_default()
+                            .saturating_mul(result.gas_used()),
+                    ),
+                    &mut post_state,
+                )?;
+
+                // cast revm logs to reth logs
+                let logs = result.logs().into_iter().map(into_reth_log).collect();
+
+                // Push transaction changeset and calculate header bloom filter for receipt.
+                post_state.add_receipt(
+                    block.number,
+                    Receipt {
+                        tx_type: transaction.tx_type(),
+                        // Success flag was added in `EIP-658: Embedding transaction status code in
+                        // receipts`.
+                        success: result.is_success(),
+                        cumulative_gas_used,
+                        logs,
+                        deposit_nonce: Some(transaction.nonce()),
+                    },
+                );
             }
 
             #[cfg(feature = "optimism")]
@@ -305,7 +391,6 @@
                     sender_account.info.balance -= l1_cost;
                 }
 
->>>>>>> 49420f5b
                 let new_sender_info = to_reth_acc(&sender_account.info);
                 post_state.change_account(block.number, sender, old_sender_info, new_sender_info);
 
