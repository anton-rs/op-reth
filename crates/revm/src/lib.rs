//! Revm utils and implementations specific to reth.

#![doc(
    html_logo_url = "https://raw.githubusercontent.com/paradigmxyz/reth/main/assets/reth-docs.png",
    html_favicon_url = "https://avatars0.githubusercontent.com/u/97369466?s=256",
    issue_tracker_base_url = "https://github.com/paradigmxzy/reth/issues/"
)]
#![warn(missing_debug_implementations, missing_docs, unreachable_pub, rustdoc::all)]
#![deny(unused_must_use, rust_2018_idioms)]
#![cfg_attr(docsrs, feature(doc_cfg, doc_auto_cfg))]

/// Contains glue code for integrating reth database into revm's [Database].
pub mod database;

/// revm implementation of reth block and transaction executors.
mod factory;

/// new revm account state executor
pub mod processor;

/// State changes that are not related to transactions.
pub mod state_change;

/// revm executor factory.
pub use factory::Factory;

/// reexport for convenience
pub use reth_revm_inspectors::*;
/// reexport for convenience
pub use reth_revm_primitives::*;

/// Re-export everything
pub use revm;

<<<<<<< HEAD
/// Etereum DAO hardfork state change data.
pub mod eth_dao_fork;

/// Optimism-specific implementation and utilities for the executor
#[cfg(feature = "optimism")]
pub mod optimism;
=======
/// Ethereum DAO hardfork state change data.
pub mod eth_dao_fork;
>>>>>>> 8e9937bb
<|MERGE_RESOLUTION|>--- conflicted
+++ resolved
@@ -32,14 +32,9 @@
 /// Re-export everything
 pub use revm;
 
-<<<<<<< HEAD
-/// Etereum DAO hardfork state change data.
+/// Ethereum DAO hardfork state change data.
 pub mod eth_dao_fork;
 
 /// Optimism-specific implementation and utilities for the executor
 #[cfg(feature = "optimism")]
-pub mod optimism;
-=======
-/// Ethereum DAO hardfork state change data.
-pub mod eth_dao_fork;
->>>>>>> 8e9937bb
+pub mod optimism;