//! Types for representing call trace items.

use crate::tracing::{config::TraceStyle, utils::convert_memory};
use reth_primitives::{abi::decode_revert_reason, bytes::Bytes, Address, H256, U256};
use reth_rpc_types::trace::{
    geth::{CallFrame, CallLogFrame, GethDefaultTracingOptions, StructLog},
    parity::{
        Action, ActionType, CallAction, CallOutput, CallType, ChangedType, CreateAction,
        CreateOutput, Delta, SelfdestructAction, StateDiff, TraceOutput, TransactionTrace,
    },
};
use revm::interpreter::{
    opcode, CallContext, CallScheme, CreateScheme, InstructionResult, Memory, OpCode, Stack,
};
use serde::{Deserialize, Serialize};
use std::collections::{btree_map::Entry, VecDeque};

/// A unified representation of a call
#[derive(Clone, Copy, Debug, Default, Eq, PartialEq, Serialize, Deserialize)]
#[serde(rename_all = "UPPERCASE")]
#[allow(missing_docs)]
pub enum CallKind {
    #[default]
    Call,
    StaticCall,
    CallCode,
    DelegateCall,
    Create,
    Create2,
}

impl CallKind {
    /// Returns true if the call is a create
    pub fn is_any_create(&self) -> bool {
        matches!(self, CallKind::Create | CallKind::Create2)
    }

    /// Returns true if the call is a delegate of some sorts
    pub fn is_delegate(&self) -> bool {
        matches!(self, CallKind::DelegateCall | CallKind::CallCode)
    }
}

impl std::fmt::Display for CallKind {
    fn fmt(&self, f: &mut std::fmt::Formatter<'_>) -> std::fmt::Result {
        match self {
            CallKind::Call => {
                write!(f, "CALL")
            }
            CallKind::StaticCall => {
                write!(f, "STATICCALL")
            }
            CallKind::CallCode => {
                write!(f, "CALLCODE")
            }
            CallKind::DelegateCall => {
                write!(f, "DELEGATECALL")
            }
            CallKind::Create => {
                write!(f, "CREATE")
            }
            CallKind::Create2 => {
                write!(f, "CREATE2")
            }
        }
    }
}

impl From<CallScheme> for CallKind {
    fn from(scheme: CallScheme) -> Self {
        match scheme {
            CallScheme::Call => CallKind::Call,
            CallScheme::StaticCall => CallKind::StaticCall,
            CallScheme::CallCode => CallKind::CallCode,
            CallScheme::DelegateCall => CallKind::DelegateCall,
        }
    }
}

impl From<CreateScheme> for CallKind {
    fn from(create: CreateScheme) -> Self {
        match create {
            CreateScheme::Create => CallKind::Create,
            CreateScheme::Create2 { .. } => CallKind::Create2,
        }
    }
}

impl From<CallKind> for ActionType {
    fn from(kind: CallKind) -> Self {
        match kind {
            CallKind::Call | CallKind::StaticCall | CallKind::DelegateCall | CallKind::CallCode => {
                ActionType::Call
            }
            CallKind::Create => ActionType::Create,
            CallKind::Create2 => ActionType::Create,
        }
    }
}

impl From<CallKind> for CallType {
    fn from(ty: CallKind) -> Self {
        match ty {
            CallKind::Call => CallType::Call,
            CallKind::StaticCall => CallType::StaticCall,
            CallKind::CallCode => CallType::CallCode,
            CallKind::DelegateCall => CallType::DelegateCall,
            CallKind::Create => CallType::None,
            CallKind::Create2 => CallType::None,
        }
    }
}

/// A trace of a call.
#[derive(Clone, Debug, PartialEq, Eq)]
pub(crate) struct CallTrace {
    /// The depth of the call
    pub(crate) depth: usize,
    /// Whether the call was successful
    pub(crate) success: bool,
    /// caller of this call
    pub(crate) caller: Address,
    /// The destination address of the call or the address from the created contract.
    ///
    /// In other words, this is the callee if the [CallKind::Call] or the address of the created
    /// contract if [CallKind::Create].
    pub(crate) address: Address,
    /// Whether this is a call to a precompile
    ///
    /// Note: This is an Option because not all tracers make use of this
    pub(crate) maybe_precompile: Option<bool>,
    /// Holds the target for the selfdestruct refund target if `status` is
    /// [InstructionResult::SelfDestruct]
    pub(crate) selfdestruct_refund_target: Option<Address>,
    /// The kind of call this is
    pub(crate) kind: CallKind,
    /// The value transferred in the call
    pub(crate) value: U256,
    /// The calldata for the call, or the init code for contract creations
    pub(crate) data: Bytes,
    /// The return data of the call if this was not a contract creation, otherwise it is the
    /// runtime bytecode of the created contract
    pub(crate) output: Bytes,
    /// The gas cost of the call
    pub(crate) gas_used: u64,
    /// The gas limit of the call
    pub(crate) gas_limit: u64,
    /// The status of the trace's call
    pub(crate) status: InstructionResult,
    /// call context of the runtime
    pub(crate) call_context: Option<CallContext>,
    /// Opcode-level execution steps
    pub(crate) steps: Vec<CallTraceStep>,
}

impl CallTrace {
    // Returns true if the status code is an error or revert, See [InstructionResult::Revert]
    pub(crate) fn is_error(&self) -> bool {
        self.status as u8 >= InstructionResult::Revert as u8
    }

    // Returns true if the status code is a revert
    pub(crate) fn is_revert(&self) -> bool {
        self.status == InstructionResult::Revert
    }

    /// Returns the error message if it is an erroneous result.
    pub(crate) fn as_error(&self, kind: TraceStyle) -> Option<String> {
        // See also <https://github.com/ethereum/go-ethereum/blob/34d507215951fb3f4a5983b65e127577989a6db8/eth/tracers/native/call_flat.go#L39-L55>
        self.is_error().then(|| match self.status {
            InstructionResult::Revert => {
                if kind.is_parity() { "Reverted" } else { "execution reverted" }.to_string()
            }
            InstructionResult::OutOfGas | InstructionResult::MemoryOOG => {
                if kind.is_parity() { "Out of gas" } else { "out of gas" }.to_string()
            }
            InstructionResult::OpcodeNotFound => {
                if kind.is_parity() { "Bad instruction" } else { "invalid opcode" }.to_string()
            }
            InstructionResult::StackOverflow => "Out of stack".to_string(),
            InstructionResult::InvalidJump => {
                if kind.is_parity() { "Bad jump destination" } else { "invalid jump destination" }
                    .to_string()
            }
            InstructionResult::PrecompileError => {
                if kind.is_parity() { "Built-in failed" } else { "precompiled failed" }.to_string()
            }
            status => format!("{:?}", status),
        })
    }
}

impl Default for CallTrace {
    fn default() -> Self {
        Self {
            depth: Default::default(),
            success: Default::default(),
            caller: Default::default(),
            address: Default::default(),
            selfdestruct_refund_target: None,
            kind: Default::default(),
            value: Default::default(),
            data: Default::default(),
            maybe_precompile: None,
            output: Default::default(),
            gas_used: Default::default(),
            gas_limit: Default::default(),
            status: InstructionResult::Continue,
            call_context: Default::default(),
            steps: Default::default(),
        }
    }
}

/// A node in the arena
#[derive(Default, Debug, Clone, PartialEq, Eq)]
pub(crate) struct CallTraceNode {
    /// Parent node index in the arena
    pub(crate) parent: Option<usize>,
    /// Children node indexes in the arena
    pub(crate) children: Vec<usize>,
    /// This node's index in the arena
    pub(crate) idx: usize,
    /// The call trace
    pub(crate) trace: CallTrace,
    /// Logs
    pub(crate) logs: Vec<RawLog>,
    /// Ordering of child calls and logs
    pub(crate) ordering: Vec<LogCallOrder>,
}

impl CallTraceNode {
    /// Returns the call context's execution address
    ///
    /// See `Inspector::call` impl of [TracingInspector](crate::tracing::TracingInspector)
    pub(crate) fn execution_address(&self) -> Address {
        if self.trace.kind.is_delegate() {
            self.trace.caller
        } else {
            self.trace.address
        }
    }

    /// Pushes all steps onto the stack in reverse order
    /// so that the first step is on top of the stack
    pub(crate) fn push_steps_on_stack<'a>(
        &'a self,
        stack: &mut VecDeque<CallTraceStepStackItem<'a>>,
    ) {
        stack.extend(self.call_step_stack().into_iter().rev());
    }

    /// Returns a list of all steps in this trace in the order they were executed
    ///
    /// If the step is a call, the id of the child trace is set.
    pub(crate) fn call_step_stack(&self) -> Vec<CallTraceStepStackItem<'_>> {
        let mut stack = Vec::with_capacity(self.trace.steps.len());
        let mut child_id = 0;
        for step in self.trace.steps.iter() {
            let mut item = CallTraceStepStackItem { trace_node: self, step, call_child_id: None };

            // If the opcode is a call, put the child trace on the stack
            match step.op.u8() {
                opcode::CREATE |
                opcode::CREATE2 |
                opcode::DELEGATECALL |
                opcode::CALL |
                opcode::STATICCALL |
                opcode::CALLCODE => {
                    let call_id = self.children[child_id];
                    item.call_child_id = Some(call_id);
                    child_id += 1;
                }
                _ => {}
            }
            stack.push(item);
        }
        stack
    }

    /// Returns true if this is a call to a precompile
    #[inline]
    pub(crate) fn is_precompile(&self) -> bool {
        self.trace.maybe_precompile.unwrap_or(false)
    }

    /// Returns the kind of call the trace belongs to
    pub(crate) fn kind(&self) -> CallKind {
        self.trace.kind
    }

    /// Returns the status of the call
    pub(crate) fn status(&self) -> InstructionResult {
        self.trace.status
    }

    /// Updates the values of the state diff
    pub(crate) fn parity_update_state_diff(&self, diff: &mut StateDiff) {
        let addr = self.trace.address;
        let acc = diff.entry(addr).or_default();

        if self.kind().is_any_create() {
            let code = self.trace.output.clone();
            if acc.code == Delta::Unchanged {
                acc.code = Delta::Added(code.into())
            }
        }

        // iterate over all storage diffs
        for change in self.trace.steps.iter().filter_map(|s| s.storage_change) {
            let StorageChange { key, value, had_value } = change;
            let value = H256::from(value);
            match acc.storage.entry(key.into()) {
                Entry::Vacant(entry) => {
                    if let Some(had_value) = had_value {
                        entry.insert(Delta::Changed(ChangedType {
                            from: had_value.into(),
                            to: value,
                        }));
                    } else {
                        entry.insert(Delta::Added(value));
                    }
                }
                Entry::Occupied(mut entry) => {
                    let value = match entry.get() {
                        Delta::Unchanged => Delta::Added(value),
                        Delta::Added(added) => {
                            if added == &value {
                                Delta::Added(*added)
                            } else {
                                Delta::Changed(ChangedType { from: *added, to: value })
                            }
                        }
                        Delta::Removed(_) => Delta::Added(value),
                        Delta::Changed(c) => {
                            Delta::Changed(ChangedType { from: c.from, to: value })
                        }
                    };
                    entry.insert(value);
                }
            }
        }
    }

    /// Converts this node into a parity `TransactionTrace`
    pub(crate) fn parity_transaction_trace(&self, trace_address: Vec<usize>) -> TransactionTrace {
        let action = self.parity_action();
        let result = if action.is_selfdestruct() ||
            (self.trace.is_error() && !self.trace.is_revert())
        {
            // if the trace is a selfdestruct or an error that is not a revert, the result is None
            None
        } else {
            Some(self.parity_trace_output())
        };
        let error = self.trace.as_error(TraceStyle::Parity);
        TransactionTrace { action, error, result, trace_address, subtraces: self.children.len() }
    }

    /// Returns the `Output` for a parity trace
    pub(crate) fn parity_trace_output(&self) -> TraceOutput {
        match self.kind() {
            CallKind::Call | CallKind::StaticCall | CallKind::CallCode | CallKind::DelegateCall => {
                TraceOutput::Call(CallOutput {
                    gas_used: self.trace.gas_used.into(),
                    output: self.trace.output.clone().into(),
                })
            }
            CallKind::Create | CallKind::Create2 => TraceOutput::Create(CreateOutput {
                gas_used: self.trace.gas_used.into(),
                code: self.trace.output.clone().into(),
                address: self.trace.address,
            }),
        }
    }

    /// Returns the `Action` for a parity trace
    pub(crate) fn parity_action(&self) -> Action {
        if self.status() == InstructionResult::SelfDestruct {
            return Action::Selfdestruct(SelfdestructAction {
                address: self.trace.address,
                refund_address: self.trace.selfdestruct_refund_target.unwrap_or_default(),
                balance: self.trace.value,
            })
        }
        match self.kind() {
            CallKind::Call | CallKind::StaticCall | CallKind::CallCode | CallKind::DelegateCall => {
                Action::Call(CallAction {
                    from: self.trace.caller,
                    to: self.trace.address,
                    value: self.trace.value,
                    gas: self.trace.gas_limit.into(),
                    input: self.trace.data.clone().into(),
                    call_type: self.kind().into(),
                })
            }
            CallKind::Create | CallKind::Create2 => Action::Create(CreateAction {
                from: self.trace.caller,
                value: self.trace.value,
                gas: self.trace.gas_limit.into(),
                init: self.trace.data.clone().into(),
            }),
        }
    }

    /// Converts this call trace into an _empty_ geth [CallFrame]
    ///
    /// Caution: this does not include any of the child calls
    pub(crate) fn geth_empty_call_frame(&self, include_logs: bool) -> CallFrame {
        let mut call_frame = CallFrame {
            typ: self.trace.kind.to_string(),
            from: self.trace.caller,
            to: Some(self.trace.address),
            value: Some(self.trace.value),
            gas: U256::from(self.trace.gas_limit),
            gas_used: U256::from(self.trace.gas_used),
            input: self.trace.data.clone().into(),
            output: (!self.trace.output.is_empty()).then(|| self.trace.output.clone().into()),
            error: None,
            revert_reason: None,
            calls: Default::default(),
            logs: Default::default(),
        };

        // we need to populate error and revert reason
        if !self.trace.success {
            call_frame.revert_reason = decode_revert_reason(self.trace.output.clone());
            // Note: the call tracer mimics parity's trace transaction and geth maps errors to parity style error messages, <https://github.com/ethereum/go-ethereum/blob/34d507215951fb3f4a5983b65e127577989a6db8/eth/tracers/native/call_flat.go#L39-L55>
            call_frame.error = self.trace.as_error(TraceStyle::Parity);
        }

        if include_logs && !self.logs.is_empty() {
            call_frame.logs = self
                .logs
                .iter()
                .map(|log| CallLogFrame {
                    address: Some(self.execution_address()),
                    topics: Some(log.topics.clone()),
                    data: Some(log.data.clone().into()),
                })
                .collect();
        }

        call_frame
    }
}

pub(crate) struct CallTraceStepStackItem<'a> {
    /// The trace node that contains this step
    pub(crate) trace_node: &'a CallTraceNode,
    /// The step that this stack item represents
    pub(crate) step: &'a CallTraceStep,
    /// The index of the child call in the CallArena if this step's opcode is a call
    pub(crate) call_child_id: Option<usize>,
}

/// Ordering enum for calls and logs
///
/// i.e. if Call 0 occurs before Log 0, it will be pushed into the `CallTraceNode`'s ordering before
/// the log.
#[derive(Debug, Clone, PartialEq, Eq)]
pub(crate) enum LogCallOrder {
    Log(usize),
    Call(usize),
}

/// Ethereum log.
#[derive(Debug, Clone, PartialEq, Eq)]
pub(crate) struct RawLog {
    /// Indexed event params are represented as log topics.
    pub(crate) topics: Vec<H256>,
    /// Others are just plain data.
    pub(crate) data: Bytes,
}

/// Represents a tracked call step during execution
#[derive(Clone, Debug, PartialEq, Eq)]
pub(crate) struct CallTraceStep {
    // Fields filled in `step`
    /// Call depth
    pub(crate) depth: u64,
    /// Program counter before step execution
    pub(crate) pc: usize,
    /// Opcode to be executed
    pub(crate) op: OpCode,
    /// Current contract address
    pub(crate) contract: Address,
    /// Stack before step execution
    pub(crate) stack: Stack,
    /// The new stack items placed by this step if any
    pub(crate) push_stack: Option<Vec<U256>>,
    /// All allocated memory in a step
    ///
    /// This will be empty if memory capture is disabled
    pub(crate) memory: Memory,
    /// Size of memory at the beginning of the step
    pub(crate) memory_size: usize,
    /// Remaining gas before step execution
    pub(crate) gas_remaining: u64,
    /// Gas refund counter before step execution
    pub(crate) gas_refund_counter: u64,
    // Fields filled in `step_end`
    /// Gas cost of step execution
    pub(crate) gas_cost: u64,
    /// Change of the contract state after step execution (effect of the SLOAD/SSTORE instructions)
    pub(crate) storage_change: Option<StorageChange>,
    /// Final status of the call
    pub(crate) status: InstructionResult,
}

// === impl CallTraceStep ===

impl CallTraceStep {
    /// Converts this step into a geth [StructLog]
    ///
    /// This sets memory and stack capture based on the `opts` parameter.
    pub(crate) fn convert_to_geth_struct_log(&self, opts: &GethDefaultTracingOptions) -> StructLog {
        let mut log = StructLog {
            depth: self.depth,
            error: self.as_error(),
            gas: self.gas_remaining,
            gas_cost: self.gas_cost,
            op: self.op.to_string(),
            pc: self.pc as u64,
            refund_counter: (self.gas_refund_counter > 0).then_some(self.gas_refund_counter),
            // Filled, if not disabled manually
            stack: None,
            // Filled in `CallTraceArena::geth_trace` as a result of compounding all slot changes
            return_data: None,
            // Filled via trace object
            storage: None,
            // Only enabled if `opts.enable_memory` is true
            memory: None,
            // This is None in the rpc response
            memory_size: None,
        };

        if opts.is_stack_enabled() {
            log.stack = Some(self.stack.data().clone());
        }

        if opts.is_memory_enabled() {
            log.memory = Some(convert_memory(self.memory.data()));
        }

        log
    }

<<<<<<< HEAD
=======
    /// Returns true if the step is a STOP opcode
    #[inline]
    pub(crate) fn is_stop(&self) -> bool {
        matches!(self.op.u8(), opcode::STOP)
    }

    /// Returns true if the step is a call operation, any of
    /// CALL, CALLCODE, DELEGATECALL, STATICCALL, CREATE, CREATE2
    #[inline]
    pub(crate) fn is_calllike_op(&self) -> bool {
        matches!(
            self.op.u8(),
            opcode::CALL |
                opcode::DELEGATECALL |
                opcode::STATICCALL |
                opcode::CREATE |
                opcode::CALLCODE |
                opcode::CREATE2
        )
    }

>>>>>>> 1c23075e
    // Returns true if the status code is an error or revert, See [InstructionResult::Revert]
    pub(crate) fn is_error(&self) -> bool {
        self.status as u8 >= InstructionResult::Revert as u8
    }

    /// Returns the error message if it is an erroneous result.
    pub(crate) fn as_error(&self) -> Option<String> {
        self.is_error().then(|| format!("{:?}", self.status))
    }
}

/// Represents a storage change during execution
#[derive(Clone, Copy, Debug, PartialEq, Eq)]
pub(crate) struct StorageChange {
    pub(crate) key: U256,
    pub(crate) value: U256,
    pub(crate) had_value: Option<U256>,
}<|MERGE_RESOLUTION|>--- conflicted
+++ resolved
@@ -546,8 +546,6 @@
         log
     }
 
-<<<<<<< HEAD
-=======
     /// Returns true if the step is a STOP opcode
     #[inline]
     pub(crate) fn is_stop(&self) -> bool {
@@ -569,7 +567,6 @@
         )
     }
 
->>>>>>> 1c23075e
     // Returns true if the status code is an error or revert, See [InstructionResult::Revert]
     pub(crate) fn is_error(&self) -> bool {
         self.status as u8 >= InstructionResult::Revert as u8
