use super::walker::CallTraceNodeWalkerBF;
use crate::tracing::{
    types::{CallTraceNode, CallTraceStep},
    TracingInspectorConfig,
};
use reth_primitives::{Address, U64};
use reth_rpc_types::{trace::parity::*, TransactionInfo};
use revm::{
    db::DatabaseRef,
    interpreter::opcode,
    primitives::{AccountInfo, ExecutionResult, ResultAndState, KECCAK_EMPTY},
};
use std::collections::{HashSet, VecDeque};

/// A type for creating parity style traces
///
/// Note: Parity style traces always ignore calls to precompiles.
#[derive(Clone, Debug)]
pub struct ParityTraceBuilder {
    /// Recorded trace nodes
    nodes: Vec<CallTraceNode>,

    /// How the traces were recorded
    _config: TracingInspectorConfig,
}

impl ParityTraceBuilder {
    /// Returns a new instance of the builder
    pub(crate) fn new(nodes: Vec<CallTraceNode>, _config: TracingInspectorConfig) -> Self {
        Self { nodes, _config }
    }

    /// Returns a list of all addresses that appeared as callers.
    pub fn callers(&self) -> HashSet<Address> {
        self.nodes.iter().map(|node| node.trace.caller).collect()
    }

    /// Returns the trace addresses of all call nodes in the set
    ///
    /// Each entry in the returned vector represents the [Self::trace_address] of the corresponding
    /// node in the nodes set.
    ///
    /// CAUTION: This also includes precompiles, which have an empty trace address.
    fn trace_addresses(&self) -> Vec<Vec<usize>> {
        let mut all_addresses = Vec::with_capacity(self.nodes.len());
        for idx in 0..self.nodes.len() {
            all_addresses.push(self.trace_address(idx));
        }
        all_addresses
    }

    /// Returns the `traceAddress` of the node in the arena
    ///
    /// The `traceAddress` field of all returned traces, gives the exact location in the call trace
    /// [index in root, index in first CALL, index in second CALL, …].
    ///
    /// # Panics
    ///
    /// if the `idx` does not belong to a node
    ///
    /// Note: if the call node of `idx` is a precompile, the returned trace address will be empty.
    fn trace_address(&self, idx: usize) -> Vec<usize> {
        if idx == 0 {
            // root call has empty traceAddress
            return vec![]
        }
        let mut graph = vec![];
        let mut node = &self.nodes[idx];
        if node.is_precompile() {
            return graph
        }
        while let Some(parent) = node.parent {
            // the index of the child call in the arena
            let child_idx = node.idx;
            node = &self.nodes[parent];
            // find the index of the child call in the parent node
            let call_idx = node
                .children
                .iter()
                .position(|child| *child == child_idx)
                .expect("non precompile child call exists in parent");
            graph.push(call_idx);
        }
        graph.reverse();
        graph
    }

    /// Returns an iterator over all nodes to trace
    ///
    /// This excludes nodes that represent calls to precompiles.
    fn iter_traceable_nodes(&self) -> impl Iterator<Item = &CallTraceNode> {
        self.nodes.iter().filter(|node| !node.is_precompile())
    }

    /// Returns an iterator over all recorded traces  for `trace_transaction`
    pub fn into_localized_transaction_traces_iter(
        self,
        info: TransactionInfo,
    ) -> impl Iterator<Item = LocalizedTransactionTrace> {
        self.into_transaction_traces_iter().map(move |trace| {
            let TransactionInfo { hash, index, block_hash, block_number, .. } = info;
            LocalizedTransactionTrace {
                trace,
                transaction_position: index,
                transaction_hash: hash,
                block_number,
                block_hash,
            }
        })
    }

    /// Returns an iterator over all recorded traces  for `trace_transaction`
    pub fn into_localized_transaction_traces(
        self,
        info: TransactionInfo,
    ) -> Vec<LocalizedTransactionTrace> {
        self.into_localized_transaction_traces_iter(info).collect()
    }

    /// Consumes the inspector and returns the trace results according to the configured trace
    /// types.
    ///
    /// Warning: If `trace_types` contains [TraceType::StateDiff] the returned [StateDiff] will only
    /// contain accounts with changed state, not including their balance changes because this is not
    /// tracked during inspection and requires the State map returned after inspection. Use
    /// [ParityTraceBuilder::into_trace_results_with_state] to populate the balance and nonce
    /// changes for the [StateDiff] using the [DatabaseRef].
    pub fn into_trace_results(
        self,
        res: ExecutionResult,
        trace_types: &HashSet<TraceType>,
    ) -> TraceResults {
        let output = match res {
            ExecutionResult::Success { output, .. } => output.into_data(),
            ExecutionResult::Revert { output, .. } => output,
            ExecutionResult::Halt { .. } => Default::default(),
        };

        let (trace, vm_trace, state_diff) = self.into_trace_type_traces(trace_types);

        TraceResults {
            output: output.into(),
            trace: trace.unwrap_or_default(),
            vm_trace,
            state_diff,
        }
    }

    /// Consumes the inspector and returns the trace results according to the configured trace
    /// types.
    ///
    /// This also takes the [DatabaseRef] to populate the balance and nonce changes for the
    /// [StateDiff].
    ///
    /// Note: this is considered a convenience method that takes the state map of
    /// [ResultAndState] after inspecting a transaction
    /// with the [TracingInspector](crate::tracing::TracingInspector).
    pub fn into_trace_results_with_state<DB>(
        self,
        res: ResultAndState,
        trace_types: &HashSet<TraceType>,
        db: DB,
    ) -> Result<TraceResults, DB::Error>
    where
        DB: DatabaseRef,
    {
        let ResultAndState { result, state } = res;

        let breadth_first_addresses = if trace_types.contains(&TraceType::VmTrace) {
            CallTraceNodeWalkerBF::new(&self.nodes)
                .map(|node| node.trace.address)
                .collect::<Vec<_>>()
        } else {
            vec![]
        };

        let mut trace_res = self.into_trace_results(result, trace_types);

        // check the state diff case
        if let Some(ref mut state_diff) = trace_res.state_diff {
            populate_account_balance_nonce_diffs(
                state_diff,
                &db,
                state.into_iter().map(|(addr, acc)| (addr, acc.info)),
            )?;
        }

        // check the vm trace case
        if let Some(ref mut vm_trace) = trace_res.vm_trace {
            populate_vm_trace_bytecodes(&db, vm_trace, breadth_first_addresses)?;
        }

        Ok(trace_res)
    }

    /// Returns the tracing types that are configured in the set
    pub fn into_trace_type_traces(
        self,
        trace_types: &HashSet<TraceType>,
    ) -> (Option<Vec<TransactionTrace>>, Option<VmTrace>, Option<StateDiff>) {
        if trace_types.is_empty() || self.nodes.is_empty() {
            return (None, None, None)
        }

        let with_traces = trace_types.contains(&TraceType::Trace);
        let with_diff = trace_types.contains(&TraceType::StateDiff);

        let vm_trace =
            if trace_types.contains(&TraceType::VmTrace) { Some(self.vm_trace()) } else { None };

        let mut traces = Vec::with_capacity(if with_traces { self.nodes.len() } else { 0 });
        let mut diff = StateDiff::default();

        for node in self.iter_traceable_nodes() {
            let trace_address = self.trace_address(node.idx);

            if with_traces {
                let trace = node.parity_transaction_trace(trace_address);
                traces.push(trace);
            }
            if with_diff {
                node.parity_update_state_diff(&mut diff);
            }
        }

        let traces = with_traces.then_some(traces);
        let diff = with_diff.then_some(diff);

        (traces, vm_trace, diff)
    }

    /// Returns an iterator over all recorded traces  for `trace_transaction`
    pub fn into_transaction_traces_iter(self) -> impl Iterator<Item = TransactionTrace> {
        let trace_addresses = self.trace_addresses();
        self.nodes
            .into_iter()
            .zip(trace_addresses)
            .filter(|(node, _)| !node.is_precompile())
            .map(|(node, trace_address)| node.parity_transaction_trace(trace_address))
    }

    /// Returns the raw traces of the transaction
    pub fn into_transaction_traces(self) -> Vec<TransactionTrace> {
        self.into_transaction_traces_iter().collect()
    }

    /// Returns the last recorded step
    #[inline]
    fn last_step(&self) -> Option<&CallTraceStep> {
        self.nodes.last().and_then(|node| node.trace.steps.last())
    }

    /// Returns true if the last recorded step is a STOP
    #[inline]
    fn is_last_step_stop_op(&self) -> bool {
        self.last_step().map(|step| step.is_stop()).unwrap_or(false)
    }

    /// Creates a VM trace by walking over `CallTraceNode`s
    ///
    /// does not have the code fields filled in
    pub fn vm_trace(&self) -> VmTrace {
        match self.nodes.get(0) {
            Some(current) => self.make_vm_trace(current),
            None => VmTrace { code: Default::default(), ops: Vec::new() },
        }
    }

    /// Returns a VM trace without the code filled in
    ///
    /// Iteratively creates a VM trace by traversing the recorded nodes in the arena
    fn make_vm_trace(&self, start: &CallTraceNode) -> VmTrace {
        let mut child_idx_stack = Vec::with_capacity(self.nodes.len());
        let mut sub_stack = VecDeque::with_capacity(self.nodes.len());

        let mut current = start;
        let mut child_idx: usize = 0;

        // finds the deepest nested calls of each call frame and fills them up bottom to top
        let instructions = 'outer: loop {
            match current.children.get(child_idx) {
                Some(child) => {
                    child_idx_stack.push(child_idx + 1);

                    child_idx = 0;
                    current = self.nodes.get(*child).expect("there should be a child");
                }
                None => {
                    let mut instructions = Vec::with_capacity(current.trace.steps.len());

                    for step in &current.trace.steps {
<<<<<<< HEAD
                        let maybe_sub = match step.op.u8() {
                            opcode::CALL |
                            opcode::CALLCODE |
                            opcode::DELEGATECALL |
                            opcode::STATICCALL |
                            opcode::CREATE |
                            opcode::CREATE2 => {
                                sub_stack.pop_front().expect("there should be a sub trace")
                            }
                            _ => None,
                        };

                        instructions.push(Self::make_instruction(step, maybe_sub));
=======
                        let maybe_sub_call = if step.is_calllike_op() {
                            sub_stack.pop_front().flatten()
                        } else {
                            None
                        };

                        if step.is_stop() && instructions.is_empty() && self.is_last_step_stop_op()
                        {
                            // This is a special case where there's a single STOP which is
                            // "optimised away", transfers for example
                            break 'outer instructions
                        }

                        instructions.push(self.make_instruction(step, maybe_sub_call));
>>>>>>> 1c23075e
                    }

                    match current.parent {
                        Some(parent) => {
                            sub_stack.push_back(Some(VmTrace {
                                code: Default::default(),
                                ops: instructions,
                            }));

                            child_idx = child_idx_stack.pop().expect("there should be a child idx");

                            current = self.nodes.get(parent).expect("there should be a parent");
                        }
                        None => break instructions,
                    }
                }
            }
        };

        VmTrace { code: Default::default(), ops: instructions }
    }

    /// Creates a VM instruction from a [CallTraceStep] and a [VmTrace] for the subcall if there is
    /// one
<<<<<<< HEAD
    fn make_instruction(step: &CallTraceStep, maybe_sub: Option<VmTrace>) -> VmInstruction {
=======
    fn make_instruction(
        &self,
        step: &CallTraceStep,
        maybe_sub_call: Option<VmTrace>,
    ) -> VmInstruction {
>>>>>>> 1c23075e
        let maybe_storage = step.storage_change.map(|storage_change| StorageDelta {
            key: storage_change.key,
            val: storage_change.value,
        });

        let maybe_memory = match step.memory.len() {
            0 => None,
            _ => {
                Some(MemoryDelta { off: step.memory_size, data: step.memory.data().clone().into() })
            }
        };

        let maybe_execution = Some(VmExecutedOperation {
<<<<<<< HEAD
            used: step.gas_cost,
            push: step.new_stack.map(|new_stack| new_stack.into()),
=======
            used: step.gas_remaining,
            push: step.push_stack.clone().unwrap_or_default(),
>>>>>>> 1c23075e
            mem: maybe_memory,
            store: maybe_storage,
        });

        VmInstruction {
            pc: step.pc,
            cost: 0, // TODO: use op gas cost
            ex: maybe_execution,
<<<<<<< HEAD
            sub: maybe_sub,
=======
            sub: maybe_sub_call,
            op: Some(step.op.to_string()),
            idx: None,
        }
    }
}

/// An iterator for [TransactionTrace]s
///
/// This iterator handles additional selfdestruct actions based on the last emitted
/// [TransactionTrace], since selfdestructs are not recorded as individual call traces but are
/// derived from recorded call
struct TransactionTraceIter<Iter> {
    iter: Iter,
    next_selfdestruct: Option<TransactionTrace>,
}

impl<Iter> Iterator for TransactionTraceIter<Iter>
where
    Iter: Iterator<Item = (TransactionTrace, CallTraceNode)>,
{
    type Item = TransactionTrace;

    fn next(&mut self) -> Option<Self::Item> {
        if let Some(selfdestruct) = self.next_selfdestruct.take() {
            return Some(selfdestruct)
        }
        let (mut trace, node) = self.iter.next()?;
        if node.is_selfdestruct() {
            // since selfdestructs are emitted as additional trace, increase the trace count
            let mut addr = trace.trace_address.clone();
            addr.push(trace.subtraces);
            // need to account for the additional selfdestruct trace
            trace.subtraces += 1;
            self.next_selfdestruct = node.parity_selfdestruct_trace(addr);
>>>>>>> 1c23075e
        }
    }
}

/// addresses are presorted via breadth first walk thru [CallTraceNode]s, this  can be done by a
/// walker in [crate::tracing::builder::walker]
///
/// iteratively fill the [VmTrace] code fields
pub(crate) fn populate_vm_trace_bytecodes<DB, I>(
    db: &DB,
    trace: &mut VmTrace,
    breadth_first_addresses: I,
) -> Result<(), DB::Error>
where
    DB: DatabaseRef,
    I: IntoIterator<Item = Address>,
{
    let mut stack: VecDeque<&mut VmTrace> = VecDeque::new();
    stack.push_back(trace);

    let mut addrs = breadth_first_addresses.into_iter();

    while let Some(curr_ref) = stack.pop_front() {
        for op in curr_ref.ops.iter_mut() {
            if let Some(sub) = op.sub.as_mut() {
                stack.push_back(sub);
            }
        }

        let addr = addrs.next().expect("there should be an address");

        let db_acc = db.basic(addr)?.unwrap_or_default();

        let code_hash = if db_acc.code_hash != KECCAK_EMPTY { db_acc.code_hash } else { continue };

        curr_ref.code = db.code_by_hash(code_hash)?.original_bytes().into();
    }

    Ok(())
}

/// Loops over all state accounts in the accounts diff that contains all accounts that are included
/// in the [ExecutionResult] state map and compares the balance and nonce against what's in the
/// `db`, which should point to the beginning of the transaction.
///
/// It's expected that `DB` is a [CacheDB](revm::db::CacheDB) which at this point already contains
/// all the accounts that are in the state map and never has to fetch them from disk.
pub fn populate_account_balance_nonce_diffs<DB, I>(
    state_diff: &mut StateDiff,
    db: DB,
    account_diffs: I,
) -> Result<(), DB::Error>
where
    I: IntoIterator<Item = (Address, AccountInfo)>,
    DB: DatabaseRef,
{
    for (addr, changed_acc) in account_diffs.into_iter() {
        let entry = state_diff.entry(addr).or_default();
        let db_acc = db.basic(addr)?.unwrap_or_default();
        entry.balance = if db_acc.balance == changed_acc.balance {
            Delta::Unchanged
        } else {
            Delta::Changed(ChangedType { from: db_acc.balance, to: changed_acc.balance })
        };
        entry.nonce = if db_acc.nonce == changed_acc.nonce {
            Delta::Unchanged
        } else {
            Delta::Changed(ChangedType {
                from: U64::from(db_acc.nonce),
                to: U64::from(changed_acc.nonce),
            })
        };
    }

    Ok(())
}<|MERGE_RESOLUTION|>--- conflicted
+++ resolved
@@ -289,21 +289,6 @@
                     let mut instructions = Vec::with_capacity(current.trace.steps.len());
 
                     for step in &current.trace.steps {
-<<<<<<< HEAD
-                        let maybe_sub = match step.op.u8() {
-                            opcode::CALL |
-                            opcode::CALLCODE |
-                            opcode::DELEGATECALL |
-                            opcode::STATICCALL |
-                            opcode::CREATE |
-                            opcode::CREATE2 => {
-                                sub_stack.pop_front().expect("there should be a sub trace")
-                            }
-                            _ => None,
-                        };
-
-                        instructions.push(Self::make_instruction(step, maybe_sub));
-=======
                         let maybe_sub_call = if step.is_calllike_op() {
                             sub_stack.pop_front().flatten()
                         } else {
@@ -318,7 +303,6 @@
                         }
 
                         instructions.push(self.make_instruction(step, maybe_sub_call));
->>>>>>> 1c23075e
                     }
 
                     match current.parent {
@@ -343,15 +327,11 @@
 
     /// Creates a VM instruction from a [CallTraceStep] and a [VmTrace] for the subcall if there is
     /// one
-<<<<<<< HEAD
-    fn make_instruction(step: &CallTraceStep, maybe_sub: Option<VmTrace>) -> VmInstruction {
-=======
     fn make_instruction(
         &self,
         step: &CallTraceStep,
         maybe_sub_call: Option<VmTrace>,
     ) -> VmInstruction {
->>>>>>> 1c23075e
         let maybe_storage = step.storage_change.map(|storage_change| StorageDelta {
             key: storage_change.key,
             val: storage_change.value,
@@ -365,13 +345,9 @@
         };
 
         let maybe_execution = Some(VmExecutedOperation {
-<<<<<<< HEAD
-            used: step.gas_cost,
-            push: step.new_stack.map(|new_stack| new_stack.into()),
-=======
+
             used: step.gas_remaining,
             push: step.push_stack.clone().unwrap_or_default(),
->>>>>>> 1c23075e
             mem: maybe_memory,
             store: maybe_storage,
         });
@@ -380,45 +356,9 @@
             pc: step.pc,
             cost: 0, // TODO: use op gas cost
             ex: maybe_execution,
-<<<<<<< HEAD
-            sub: maybe_sub,
-=======
             sub: maybe_sub_call,
             op: Some(step.op.to_string()),
             idx: None,
-        }
-    }
-}
-
-/// An iterator for [TransactionTrace]s
-///
-/// This iterator handles additional selfdestruct actions based on the last emitted
-/// [TransactionTrace], since selfdestructs are not recorded as individual call traces but are
-/// derived from recorded call
-struct TransactionTraceIter<Iter> {
-    iter: Iter,
-    next_selfdestruct: Option<TransactionTrace>,
-}
-
-impl<Iter> Iterator for TransactionTraceIter<Iter>
-where
-    Iter: Iterator<Item = (TransactionTrace, CallTraceNode)>,
-{
-    type Item = TransactionTrace;
-
-    fn next(&mut self) -> Option<Self::Item> {
-        if let Some(selfdestruct) = self.next_selfdestruct.take() {
-            return Some(selfdestruct)
-        }
-        let (mut trace, node) = self.iter.next()?;
-        if node.is_selfdestruct() {
-            // since selfdestructs are emitted as additional trace, increase the trace count
-            let mut addr = trace.trace_address.clone();
-            addr.push(trace.subtraces);
-            // need to account for the additional selfdestruct trace
-            trace.subtraces += 1;
-            self.next_selfdestruct = node.parity_selfdestruct_trace(addr);
->>>>>>> 1c23075e
         }
     }
 }
