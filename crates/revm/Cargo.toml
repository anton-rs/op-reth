[package]
name = "reth-revm"
version.workspace = true
edition.workspace = true
rust-version.workspace = true
license.workspace = true
homepage.workspace = true
repository.workspace = true
description = "reth specific revm utilities"

[dependencies]
# reth 
reth-primitives = { workspace = true }
reth-interfaces = { workspace = true }
reth-provider = { workspace = true }
reth-revm-primitives = { path = "./revm-primitives" }
reth-revm-inspectors = { path = "./revm-inspectors" }
reth-consensus-common = { path = "../consensus/common" }

# revm
revm = { workspace = true }

# common
tracing = { workspace = true }
once_cell = "1.17.0"

[dev-dependencies]
reth-rlp = { workspace = true }
<<<<<<< HEAD

# common
tracing = { workspace = true }
=======
once_cell = "1.17.0"
>>>>>>> b9adf106

[features]
optimism = ["reth-primitives/optimism", "reth-revm-primitives/optimism"]<|MERGE_RESOLUTION|>--- conflicted
+++ resolved
@@ -26,13 +26,6 @@
 
 [dev-dependencies]
 reth-rlp = { workspace = true }
-<<<<<<< HEAD
-
-# common
-tracing = { workspace = true }
-=======
-once_cell = "1.17.0"
->>>>>>> b9adf106
 
 [features]
 optimism = ["reth-primitives/optimism", "reth-revm-primitives/optimism"]