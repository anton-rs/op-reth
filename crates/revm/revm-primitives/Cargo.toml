[package]
name = "reth-revm-primitives"
version.workspace = true
edition.workspace = true
rust-version.workspace = true
license.workspace = true
homepage.workspace = true
repository.workspace = true
description = "core reth specific revm utilities"

[dependencies]
<<<<<<< HEAD
# reth
reth-primitives = { workspace = true }

revm = { workspace = true }
=======
# reth 
reth-primitives.workspace = true

revm.workspace = true
>>>>>>> 49420f5b

[features]
optimism = ["reth-primitives/optimism"]<|MERGE_RESOLUTION|>--- conflicted
+++ resolved
@@ -9,17 +9,10 @@
 description = "core reth specific revm utilities"
 
 [dependencies]
-<<<<<<< HEAD
-# reth
-reth-primitives = { workspace = true }
-
-revm = { workspace = true }
-=======
 # reth 
 reth-primitives.workspace = true
 
 revm.workspace = true
->>>>>>> 49420f5b
 
 [features]
 optimism = ["reth-primitives/optimism"]