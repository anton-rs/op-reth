use crate::config::revm_spec;
use reth_primitives::{
    bytes::BytesMut,
    constants::{BEACON_ROOTS_ADDRESS, SYSTEM_ADDRESS},
    recover_signer,
    revm_primitives::{AnalysisKind, BlockEnv, CfgEnv, Env, SpecId, TransactTo, TxEnv},
    Address, Bytes, Chain, ChainSpec, Head, Header, Transaction, TransactionKind,
    TransactionSignedEcRecovered, TxEip1559, TxEip2930, TxEip4844, TxLegacy, B256, U256,
};
<<<<<<< HEAD
use reth_rlp::Encodable;
use revm::primitives::{
    AnalysisKind, BlockEnv, CfgEnv, Env, OptimismFields, SpecId, TransactTo, TxEnv,
};

#[cfg(feature = "optimism")]
use reth_primitives::TxDeposit;
=======
>>>>>>> 3bf2c886

/// Convenience function to call both [fill_cfg_env] and [fill_block_env]
pub fn fill_cfg_and_block_env(
    cfg: &mut CfgEnv,
    block_env: &mut BlockEnv,
    chain_spec: &ChainSpec,
    header: &Header,
    total_difficulty: U256,
) {
    fill_cfg_env(cfg, chain_spec, header, total_difficulty);
    let after_merge = cfg.spec_id >= SpecId::MERGE;
    fill_block_env(block_env, chain_spec, header, after_merge);
}

/// Fill [CfgEnv] fields according to the chain spec and given header
pub fn fill_cfg_env(
    cfg_env: &mut CfgEnv,
    chain_spec: &ChainSpec,
    header: &Header,
    total_difficulty: U256,
) {
    let spec_id = revm_spec(
        chain_spec,
        Head {
            number: header.number,
            timestamp: header.timestamp,
            difficulty: header.difficulty,
            total_difficulty,
            hash: Default::default(),
        },
    );

    cfg_env.chain_id = chain_spec.chain().id();
    cfg_env.spec_id = spec_id;
    cfg_env.perf_analyse_created_bytecodes = AnalysisKind::Analyse;
}

/// Fill block environment from Block.
pub fn fill_block_env(
    block_env: &mut BlockEnv,
    chain_spec: &ChainSpec,
    header: &Header,
    after_merge: bool,
) {
    let coinbase = block_coinbase(chain_spec, header, after_merge);
    fill_block_env_with_coinbase(block_env, header, after_merge, coinbase);
}

/// Fill block environment with coinbase.
#[inline]
pub fn fill_block_env_with_coinbase(
    block_env: &mut BlockEnv,
    header: &Header,
    after_merge: bool,
    coinbase: Address,
) {
    block_env.number = U256::from(header.number);
    block_env.coinbase = coinbase;
    block_env.timestamp = U256::from(header.timestamp);
    if after_merge {
        block_env.prevrandao = Some(header.mix_hash);
        block_env.difficulty = U256::ZERO;
    } else {
        block_env.difficulty = header.difficulty;
        block_env.prevrandao = None;
    }
    block_env.basefee = U256::from(header.base_fee_per_gas.unwrap_or_default());
    block_env.gas_limit = U256::from(header.gas_limit);

    // EIP-4844 excess blob gas of this block, introduced in Cancun
    if let Some(excess_blob_gas) = header.excess_blob_gas {
        block_env.set_blob_excess_gas_and_price(excess_blob_gas);
    }
}

/// Return the coinbase address for the given header and chain spec.
pub fn block_coinbase(chain_spec: &ChainSpec, header: &Header, after_merge: bool) -> Address {
    if chain_spec.chain == Chain::goerli() && !after_merge {
        recover_header_signer(header).expect("failed to recover signer")
    } else {
        header.beneficiary
    }
}

/// Recover the account from signed header per clique consensus rules.
pub fn recover_header_signer(header: &Header) -> Option<Address> {
    let extra_data_len = header.extra_data.len();
    // Fixed number of extra-data suffix bytes reserved for signer signature.
    // 65 bytes fixed as signatures are based on the standard secp256k1 curve.
    // Filled with zeros on genesis block.
    let signature_start_byte = extra_data_len - 65;
    let signature: [u8; 65] = header.extra_data[signature_start_byte..].try_into().ok()?;
    let seal_hash = {
        let mut header_to_seal = header.clone();
        header_to_seal.extra_data = Bytes::from(header.extra_data[..signature_start_byte].to_vec());
        header_to_seal.hash_slow()
    };
    recover_signer(&signature, &seal_hash.0).ok()
}

/// Returns a new [TxEnv] filled with the transaction's data.
pub fn tx_env_with_recovered(transaction: &TransactionSignedEcRecovered) -> TxEnv {
    let mut tx_env = TxEnv::default();
    fill_tx_env(&mut tx_env, transaction.as_ref(), transaction.signer());
    tx_env
}

/// Fill transaction environment with the EIP-4788 system contract message data.
///
/// This requirements for the beacon root contract call defined by
/// [EIP-4788](https://eips.ethereum.org/EIPS/eip-4788) are:
///
/// At the start of processing any execution block where `block.timestamp >= FORK_TIMESTAMP` (i.e.
/// before processing any transactions), call `BEACON_ROOTS_ADDRESS` as `SYSTEM_ADDRESS` with the
/// 32-byte input of `header.parent_beacon_block_root`, a gas limit of `30_000_000`, and `0` value.
/// This will trigger the `set()` routine of the beacon roots contract. This is a system operation
/// and therefore:
///  * the call must execute to completion
///  * the call does not count against the block’s gas limit
///  * the call does not follow the EIP-1559 burn semantics - no value should be transferred as
///  part of the call
///  * if no code exists at `BEACON_ROOTS_ADDRESS`, the call must fail silently
pub fn fill_tx_env_with_beacon_root_contract_call(env: &mut Env, parent_beacon_block_root: B256) {
    env.tx = TxEnv {
        caller: SYSTEM_ADDRESS,
        transact_to: TransactTo::Call(BEACON_ROOTS_ADDRESS),
        // Explicitly set nonce to None so revm does not do any nonce checks
        nonce: None,
        gas_limit: 30_000_000,
        value: U256::ZERO,
        data: parent_beacon_block_root.0.to_vec().into(),
        // Setting the gas price to zero enforces that no value is transferred as part of the call,
        // and that the call will not count against the block's gas limit
        gas_price: U256::ZERO,
        // The chain ID check is not relevant here and is disabled if set to None
        chain_id: None,
        // Setting the gas priority fee to None ensures the effective gas price is derived from the
        // `gas_price` field, which we need to be zero
        gas_priority_fee: None,
        access_list: Vec::new(),
        // blob fields can be None for this tx
        blob_hashes: Vec::new(),
        max_fee_per_blob_gas: None,
        #[cfg(feature = "optimism")]
        optimism: OptimismFields::default(),
    };

    // ensure the block gas limit is >= the tx
    env.block.gas_limit = U256::from(env.tx.gas_limit);

    // disable the base fee check for this call by setting the base fee to zero
    env.block.basefee = U256::ZERO;
}

/// Fill transaction environment from [TransactionSignedEcRecovered].
pub fn fill_tx_env_with_recovered(tx_env: &mut TxEnv, transaction: &TransactionSignedEcRecovered) {
    fill_tx_env(tx_env, transaction.as_ref(), transaction.signer())
}

/// Fill transaction environment from a [Transaction] and the given sender address.
pub fn fill_tx_env<T>(tx_env: &mut TxEnv, transaction: T, sender: Address)
where
    T: AsRef<Transaction>,
{
    tx_env.caller = sender;
    match transaction.as_ref() {
        Transaction::Legacy(TxLegacy {
            nonce,
            chain_id,
            gas_price,
            gas_limit,
            to,
            value,
            input,
        }) => {
            tx_env.gas_limit = *gas_limit;
            tx_env.gas_price = U256::from(*gas_price);
            tx_env.gas_priority_fee = None;
            tx_env.transact_to = match to {
                TransactionKind::Call(to) => TransactTo::Call(*to),
                TransactionKind::Create => TransactTo::create(),
            };
            tx_env.value = (*value).into();
            tx_env.data = input.clone();
            tx_env.chain_id = *chain_id;
            tx_env.nonce = Some(*nonce);
            tx_env.access_list.clear();
            tx_env.blob_hashes.clear();
            tx_env.max_fee_per_blob_gas.take();
        }
        Transaction::Eip2930(TxEip2930 {
            nonce,
            chain_id,
            gas_price,
            gas_limit,
            to,
            value,
            input,
            access_list,
        }) => {
            tx_env.gas_limit = *gas_limit;
            tx_env.gas_price = U256::from(*gas_price);
            tx_env.gas_priority_fee = None;
            tx_env.transact_to = match to {
                TransactionKind::Call(to) => TransactTo::Call(*to),
                TransactionKind::Create => TransactTo::create(),
            };
            tx_env.value = (*value).into();
            tx_env.data = input.clone();
            tx_env.chain_id = Some(*chain_id);
            tx_env.nonce = Some(*nonce);
            tx_env.access_list = access_list
                .0
                .iter()
                .map(|l| {
                    (l.address, l.storage_keys.iter().map(|k| U256::from_be_bytes(k.0)).collect())
                })
                .collect();
            tx_env.blob_hashes.clear();
            tx_env.max_fee_per_blob_gas.take();
        }
        Transaction::Eip1559(TxEip1559 {
            nonce,
            chain_id,
            gas_limit,
            max_fee_per_gas,
            max_priority_fee_per_gas,
            to,
            value,
            input,
            access_list,
        }) => {
            tx_env.gas_limit = *gas_limit;
            tx_env.gas_price = U256::from(*max_fee_per_gas);
            tx_env.gas_priority_fee = Some(U256::from(*max_priority_fee_per_gas));
            tx_env.transact_to = match to {
                TransactionKind::Call(to) => TransactTo::Call(*to),
                TransactionKind::Create => TransactTo::create(),
            };
            tx_env.value = (*value).into();
            tx_env.data = input.clone();
            tx_env.chain_id = Some(*chain_id);
            tx_env.nonce = Some(*nonce);
            tx_env.access_list = access_list
                .0
                .iter()
                .map(|l| {
                    (l.address, l.storage_keys.iter().map(|k| U256::from_be_bytes(k.0)).collect())
                })
                .collect();
            tx_env.blob_hashes.clear();
            tx_env.max_fee_per_blob_gas.take();
        }
        Transaction::Eip4844(TxEip4844 {
            nonce,
            chain_id,
            gas_limit,
            max_fee_per_gas,
            max_priority_fee_per_gas,
            to,
            value,
            access_list,
            blob_versioned_hashes,
            max_fee_per_blob_gas,
            input,
        }) => {
            tx_env.gas_limit = *gas_limit;
            tx_env.gas_price = U256::from(*max_fee_per_gas);
            tx_env.gas_priority_fee = Some(U256::from(*max_priority_fee_per_gas));
            tx_env.transact_to = match to {
                TransactionKind::Call(to) => TransactTo::Call(*to),
                TransactionKind::Create => TransactTo::create(),
            };
            tx_env.value = (*value).into();
            tx_env.data = input.clone();
            tx_env.chain_id = Some(*chain_id);
            tx_env.nonce = Some(*nonce);
            tx_env.access_list = access_list
                .0
                .iter()
                .map(|l| {
                    (l.address, l.storage_keys.iter().map(|k| U256::from_be_bytes(k.0)).collect())
                })
                .collect();
            tx_env.blob_hashes = blob_versioned_hashes.clone();
            tx_env.max_fee_per_blob_gas = Some(U256::from(*max_fee_per_blob_gas));
        }
        #[cfg(feature = "optimism")]
        Transaction::Deposit(TxDeposit {
            to,
            value,
            gas_limit,
            input,
            source_hash,
            mint,
            is_system_transaction,
            ..
        }) => {
            let envelope_size = transaction.as_ref().length();
            let mut envelope = BytesMut::with_capacity(envelope_size);
            transaction.as_ref().encode_without_signature(&mut envelope);

            tx_env.gas_limit = *gas_limit;
            tx_env.gas_price = U256::ZERO;
            tx_env.gas_priority_fee = None;
            match to {
                TransactionKind::Call(to) => tx_env.transact_to = TransactTo::Call(*to),
                TransactionKind::Create => tx_env.transact_to = TransactTo::create(),
            }
            tx_env.value = U256::from(*value);
            tx_env.data = input.0.clone();
            tx_env.chain_id = None;
            tx_env.nonce = None;
            tx_env.optimism = OptimismFields {
                source_hash: Some(*source_hash),
                mint: *mint,
                is_system_transaction: Some(*is_system_transaction),
                enveloped_tx: Some(envelope.freeze()),
            }
        }
    }
}<|MERGE_RESOLUTION|>--- conflicted
+++ resolved
@@ -7,16 +7,9 @@
     Address, Bytes, Chain, ChainSpec, Head, Header, Transaction, TransactionKind,
     TransactionSignedEcRecovered, TxEip1559, TxEip2930, TxEip4844, TxLegacy, B256, U256,
 };
-<<<<<<< HEAD
-use reth_rlp::Encodable;
-use revm::primitives::{
-    AnalysisKind, BlockEnv, CfgEnv, Env, OptimismFields, SpecId, TransactTo, TxEnv,
-};
 
 #[cfg(feature = "optimism")]
 use reth_primitives::TxDeposit;
-=======
->>>>>>> 3bf2c886
 
 /// Convenience function to call both [fill_cfg_env] and [fill_block_env]
 pub fn fill_cfg_and_block_env(
