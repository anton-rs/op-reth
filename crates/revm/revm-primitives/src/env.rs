use crate::config::revm_spec;
use reth_primitives::{
    recover_signer, Address, Bytes, Chain, ChainSpec, Head, Header, Transaction, TransactionKind,
    TransactionSignedEcRecovered, TxEip1559, TxEip2930, TxEip4844, TxLegacy, U256,
};
use revm::primitives::{AnalysisKind, BlockEnv, CfgEnv, SpecId, TransactTo, TxEnv};

#[cfg(feature = "optimism")]
use reth_primitives::TxDeposit;

/// Convenience function to call both [fill_cfg_env] and [fill_block_env]
pub fn fill_cfg_and_block_env(
    cfg: &mut CfgEnv,
    block_env: &mut BlockEnv,
    chain_spec: &ChainSpec,
    header: &Header,
    total_difficulty: U256,
) {
    fill_cfg_env(cfg, chain_spec, header, total_difficulty);
    let after_merge = cfg.spec_id >= SpecId::MERGE;
    fill_block_env(block_env, chain_spec, header, after_merge);
}

/// Fill [CfgEnv] fields according to the chain spec and given header
pub fn fill_cfg_env(
    cfg_env: &mut CfgEnv,
    chain_spec: &ChainSpec,
    header: &Header,
    total_difficulty: U256,
) {
    let spec_id = revm_spec(
        chain_spec,
        Head {
            number: header.number,
            timestamp: header.timestamp,
            difficulty: header.difficulty,
            total_difficulty,
            hash: Default::default(),
        },
    );

    cfg_env.chain_id = U256::from(chain_spec.chain().id());
    cfg_env.spec_id = spec_id;
    cfg_env.perf_all_precompiles_have_balance = false;
    cfg_env.perf_analyse_created_bytecodes = AnalysisKind::Analyse;
}

/// Fill block environment from Block.
pub fn fill_block_env(
    block_env: &mut BlockEnv,
    chain_spec: &ChainSpec,
    header: &Header,
    after_merge: bool,
) {
    let coinbase = block_coinbase(chain_spec, header, after_merge);
    fill_block_env_with_coinbase(block_env, header, after_merge, coinbase);
}

/// Fill block environment with coinbase.
#[inline]
pub fn fill_block_env_with_coinbase(
    block_env: &mut BlockEnv,
    header: &Header,
    after_merge: bool,
    coinbase: Address,
) {
    block_env.number = U256::from(header.number);
    block_env.coinbase = coinbase;
    block_env.timestamp = U256::from(header.timestamp);
    if after_merge {
        block_env.prevrandao = Some(header.mix_hash);
        block_env.difficulty = U256::ZERO;
    } else {
        block_env.difficulty = header.difficulty;
        block_env.prevrandao = None;
    }
    block_env.basefee = U256::from(header.base_fee_per_gas.unwrap_or_default());
    block_env.gas_limit = U256::from(header.gas_limit);
}

/// Return the coinbase address for the given header and chain spec.
pub fn block_coinbase(chain_spec: &ChainSpec, header: &Header, after_merge: bool) -> Address {
    if chain_spec.chain == Chain::goerli() && !after_merge {
        recover_header_signer(header).expect("failed to recover signer")
    } else {
        header.beneficiary
    }
}

/// Recover the account from signed header per clique consensus rules.
pub fn recover_header_signer(header: &Header) -> Option<Address> {
    let extra_data_len = header.extra_data.len();
    // Fixed number of extra-data suffix bytes reserved for signer signature.
    // 65 bytes fixed as signatures are based on the standard secp256k1 curve.
    // Filled with zeros on genesis block.
    let signature_start_byte = extra_data_len - 65;
    let signature: [u8; 65] = header.extra_data[signature_start_byte..].try_into().ok()?;
    let seal_hash = {
        let mut header_to_seal = header.clone();
        header_to_seal.extra_data = Bytes::from(&header.extra_data[..signature_start_byte]);
        header_to_seal.hash_slow()
    };
    recover_signer(&signature, seal_hash.as_fixed_bytes()).ok()
}

/// Returns a new [TxEnv] filled with the transaction's data.
pub fn tx_env_with_recovered(transaction: &TransactionSignedEcRecovered) -> TxEnv {
    let mut tx_env = TxEnv::default();
    fill_tx_env(&mut tx_env, transaction.as_ref(), transaction.signer());
    tx_env
}

/// Fill transaction environment from [TransactionSignedEcRecovered].
pub fn fill_tx_env_with_recovered(tx_env: &mut TxEnv, transaction: &TransactionSignedEcRecovered) {
    fill_tx_env(tx_env, transaction.as_ref(), transaction.signer())
}

/// Fill transaction environment from a [Transaction] and the given sender address.
pub fn fill_tx_env<T>(tx_env: &mut TxEnv, transaction: T, sender: Address)
where
    T: AsRef<Transaction>,
{
    tx_env.caller = sender;
    match transaction.as_ref() {
        Transaction::Legacy(TxLegacy {
            nonce,
            chain_id,
            gas_price,
            gas_limit,
            to,
            value,
            input,
        }) => {
            tx_env.gas_limit = *gas_limit;
            tx_env.gas_price = U256::from(*gas_price);
            tx_env.gas_priority_fee = None;
            tx_env.transact_to = match to {
                TransactionKind::Call(to) => TransactTo::Call(*to),
                TransactionKind::Create => TransactTo::create(),
            };
            tx_env.value = U256::from(*value);
            tx_env.data = input.0.clone();
            tx_env.chain_id = *chain_id;
            tx_env.nonce = Some(*nonce);
            tx_env.access_list.clear();
        }
        Transaction::Eip2930(TxEip2930 {
            nonce,
            chain_id,
            gas_price,
            gas_limit,
            to,
            value,
            input,
            access_list,
        }) => {
            tx_env.gas_limit = *gas_limit;
            tx_env.gas_price = U256::from(*gas_price);
            tx_env.gas_priority_fee = None;
            tx_env.transact_to = match to {
                TransactionKind::Call(to) => TransactTo::Call(*to),
                TransactionKind::Create => TransactTo::create(),
            };
            tx_env.value = U256::from(*value);
            tx_env.data = input.0.clone();
            tx_env.chain_id = Some(*chain_id);
            tx_env.nonce = Some(*nonce);
            tx_env.access_list = access_list
                .0
                .iter()
                .map(|l| {
                    (
                        l.address,
                        l.storage_keys
                            .iter()
                            .map(|k| U256::from_be_bytes(k.to_fixed_bytes()))
                            .collect(),
                    )
                })
                .collect();
        }
        Transaction::Eip1559(TxEip1559 {
            nonce,
            chain_id,
            gas_limit,
            max_fee_per_gas,
            max_priority_fee_per_gas,
            to,
            value,
            input,
            access_list,
        }) => {
            tx_env.gas_limit = *gas_limit;
            tx_env.gas_price = U256::from(*max_fee_per_gas);
            tx_env.gas_priority_fee = Some(U256::from(*max_priority_fee_per_gas));
            tx_env.transact_to = match to {
                TransactionKind::Call(to) => TransactTo::Call(*to),
                TransactionKind::Create => TransactTo::create(),
            };
            tx_env.value = U256::from(*value);
            tx_env.data = input.0.clone();
            tx_env.chain_id = Some(*chain_id);
            tx_env.nonce = Some(*nonce);
            tx_env.access_list = access_list
                .0
                .iter()
                .map(|l| {
                    (
                        l.address,
                        l.storage_keys
                            .iter()
                            .map(|k| U256::from_be_bytes(k.to_fixed_bytes()))
                            .collect(),
                    )
                })
                .collect();
        }
<<<<<<< HEAD
        #[cfg(feature = "optimism")]
        Transaction::Deposit(TxDeposit { to, value, gas_limit, input, .. }) => {
            tx_env.gas_limit = *gas_limit;
            tx_env.gas_price = U256::ZERO;
            tx_env.gas_priority_fee = None;
            match to {
                TransactionKind::Call(to) => tx_env.transact_to = TransactTo::Call(*to),
                TransactionKind::Create => tx_env.transact_to = TransactTo::create(),
            }
            tx_env.value = U256::from(*value);
            tx_env.data = input.0.clone();
            tx_env.chain_id = None;
            tx_env.nonce = None;
=======
        Transaction::Eip4844(TxEip4844 {
            nonce,
            chain_id,
            gas_limit,
            max_fee_per_gas,
            max_priority_fee_per_gas,
            to,
            value,
            access_list,
            blob_versioned_hashes: _,
            max_fee_per_blob_gas: _,
            input,
        }) => {
            tx_env.gas_limit = *gas_limit;
            tx_env.gas_price = U256::from(*max_fee_per_gas);
            tx_env.gas_priority_fee = Some(U256::from(*max_priority_fee_per_gas));
            tx_env.transact_to = match to {
                TransactionKind::Call(to) => TransactTo::Call(*to),
                TransactionKind::Create => TransactTo::create(),
            };
            tx_env.value = U256::from(*value);
            tx_env.data = input.0.clone();
            tx_env.chain_id = Some(*chain_id);
            tx_env.nonce = Some(*nonce);
            tx_env.access_list = access_list
                .0
                .iter()
                .map(|l| {
                    (
                        l.address,
                        l.storage_keys
                            .iter()
                            .map(|k| U256::from_be_bytes(k.to_fixed_bytes()))
                            .collect(),
                    )
                })
                .collect();
>>>>>>> b823cc01
        }
    }
}<|MERGE_RESOLUTION|>--- conflicted
+++ resolved
@@ -215,21 +215,6 @@
                 })
                 .collect();
         }
-<<<<<<< HEAD
-        #[cfg(feature = "optimism")]
-        Transaction::Deposit(TxDeposit { to, value, gas_limit, input, .. }) => {
-            tx_env.gas_limit = *gas_limit;
-            tx_env.gas_price = U256::ZERO;
-            tx_env.gas_priority_fee = None;
-            match to {
-                TransactionKind::Call(to) => tx_env.transact_to = TransactTo::Call(*to),
-                TransactionKind::Create => tx_env.transact_to = TransactTo::create(),
-            }
-            tx_env.value = U256::from(*value);
-            tx_env.data = input.0.clone();
-            tx_env.chain_id = None;
-            tx_env.nonce = None;
-=======
         Transaction::Eip4844(TxEip4844 {
             nonce,
             chain_id,
@@ -267,7 +252,6 @@
                     )
                 })
                 .collect();
->>>>>>> b823cc01
         }
     }
 }