--- conflicted
+++ resolved
@@ -18,11 +18,7 @@
 /// This iterator guarantees that all transaction it returns satisfy the base fee.
 pub(crate) struct BestTransactionsWithBasefee<T: TransactionOrdering> {
     pub(crate) best: BestTransactions<T>,
-<<<<<<< HEAD
-    pub(crate) base_fee: u128,
-=======
     pub(crate) base_fee: u64,
->>>>>>> 49420f5b
 }
 
 impl<T: TransactionOrdering> crate::traits::BestTransactions for BestTransactionsWithBasefee<T> {
@@ -38,11 +34,7 @@
         // find the next transaction that satisfies the base fee
         loop {
             let best = self.best.next()?;
-<<<<<<< HEAD
-            if best.transaction.max_fee_per_gas() < self.base_fee {
-=======
             if best.transaction.max_fee_per_gas() < self.base_fee as u128 {
->>>>>>> 49420f5b
                 // tx violates base fee, mark it as invalid and continue
                 crate::traits::BestTransactions::mark_invalid(self, &best);
             } else {
