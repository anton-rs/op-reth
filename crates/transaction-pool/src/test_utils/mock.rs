//! Mock Types

use crate::{
    identifier::{SenderIdentifiers, TransactionId},
    pool::txpool::TxPool,
    traits::TransactionOrigin,
    PoolTransaction, TransactionOrdering, ValidPoolTransaction,
};
use paste::paste;
use rand::{
    distributions::{Uniform, WeightedIndex},
    prelude::Distribution,
};
use reth_primitives::{
    constants::MIN_PROTOCOL_BASE_FEE, hex, Address, FromRecoveredTransaction,
    IntoRecoveredTransaction, Signature, Transaction, TransactionKind, TransactionSigned,
<<<<<<< HEAD
    TransactionSignedEcRecovered, TxEip1559, TxHash, TxLegacy, TxType, H256, U128, U256,
=======
    TransactionSignedEcRecovered, TxEip1559, TxEip2930, TxEip4844, TxHash, TxLegacy, TxType, H256,
    U128, U256,
>>>>>>> b823cc01
};
use std::{ops::Range, sync::Arc, time::Instant};

pub(crate) type MockTxPool = TxPool<MockOrdering>;

pub type MockValidTx = ValidPoolTransaction<MockTransaction>;

#[cfg(feature = "optimism")]
use reth_primitives::DEPOSIT_TX_TYPE;

#[cfg(feature = "optimism")]
use reth_primitives::TxDeposit;

#[cfg(feature = "optimism")]
use reth_primitives::Bytes;

/// Create an empty `TxPool`
pub(crate) fn mock_tx_pool() -> MockTxPool {
    MockTxPool::new(Default::default(), Default::default())
}

/// Sets the value for the field
macro_rules! set_value {
    ($this:ident => $field:ident) => {
        let new_value = $field;
        match $this {
            #[cfg(feature = "optimism")]
            MockTransaction::DepositTx { ref mut $field, .. } => {
                *$field = new_value;
            }
            MockTransaction::Legacy { ref mut $field, .. } => {
                *$field = new_value;
            }
            MockTransaction::Eip1559 { ref mut $field, .. } => {
                *$field = new_value;
            }
            MockTransaction::Eip4844 { ref mut $field, .. } => {
                *$field = new_value;
            }
        }
    };
}

/// Sets the value fo the field
macro_rules! get_value {
    ($this:ident => $field:ident) => {
        match $this {
            #[cfg(feature = "optimism")]
            MockTransaction::DepositTx { $field, .. } => $field,
            MockTransaction::Legacy { $field, .. } => $field,
            MockTransaction::Eip1559 { $field, .. } => $field,
            MockTransaction::Eip4844 { $field, .. } => $field,
        }
    };
}

// Generates all setters and getters
macro_rules! make_setters_getters {
    ($($name:ident => $t:ty);*) => {
  paste! {
        $(
            pub fn [<set_ $name>](&mut self, $name: $t) -> &mut Self {
                set_value!(self => $name);
                self
            }

            pub fn [<with_$name>](mut self, $name: $t) -> Self {
                set_value!(self => $name);
                self
            }

            pub fn [<get_$name>](&self) -> $t {
                get_value!(self => $name).clone()
            }

        )*

    }
    };
}

/// A Bare transaction type used for testing.
#[derive(Debug, Clone, Eq, PartialEq)]
pub enum MockTransaction {
    Legacy {
        hash: H256,
        sender: Address,
        nonce: u64,
        gas_price: u128,
        gas_limit: u64,
        to: TransactionKind,
        value: U256,
    },
    Eip1559 {
        hash: H256,
        sender: Address,
        nonce: u64,
        max_fee_per_gas: u128,
        max_priority_fee_per_gas: u128,
        gas_limit: u64,
        to: TransactionKind,
        value: U256,
    },
<<<<<<< HEAD
    #[cfg(feature = "optimism")]
    DepositTx {
        hash: H256,
        sender: Address,
        nonce: u64,
        to: TransactionKind,
        mint: Option<u128>,
        gas_limit: u64,
        is_system_transaction: bool,
        input: Bytes,
=======
    Eip4844 {
        hash: H256,
        sender: Address,
        nonce: u64,
        max_fee_per_gas: u128,
        max_priority_fee_per_gas: u128,
        gas_limit: u64,
        to: TransactionKind,
>>>>>>> b823cc01
        value: U256,
    },
}

// === impl MockTransaction ===

impl MockTransaction {
    make_setters_getters! {
        nonce => u64;
        hash => H256;
        sender => Address;
        gas_limit => u64;
        value => U256
    }

    /// Returns a new legacy transaction with random address and hash and empty values
    pub fn legacy() -> Self {
        MockTransaction::Legacy {
            hash: H256::random(),
            sender: Address::random(),
            nonce: 0,
            gas_price: 0,
            gas_limit: 0,
            to: TransactionKind::Call(Address::random()),
            value: Default::default(),
        }
    }

    /// Returns a new EIP1559 transaction with random address and hash and empty values
    pub fn eip1559() -> Self {
        MockTransaction::Eip1559 {
            hash: H256::random(),
            sender: Address::random(),
            nonce: 0,
            max_fee_per_gas: MIN_PROTOCOL_BASE_FEE as u128,
            max_priority_fee_per_gas: MIN_PROTOCOL_BASE_FEE as u128,
            gas_limit: 0,
            to: TransactionKind::Call(Address::random()),
            value: Default::default(),
        }
    }

    pub fn set_priority_fee(&mut self, val: u128) -> &mut Self {
        if let (MockTransaction::Eip1559 { max_priority_fee_per_gas, .. } |
        MockTransaction::Eip4844 { max_priority_fee_per_gas, .. }) = self
        {
            *max_priority_fee_per_gas = val;
        }
        self
    }

    pub fn with_priority_fee(mut self, val: u128) -> Self {
        if let (MockTransaction::Eip1559 { ref mut max_priority_fee_per_gas, .. } |
        MockTransaction::Eip4844 { ref mut max_priority_fee_per_gas, .. }) = self
        {
            *max_priority_fee_per_gas = val;
        }
        self
    }

    pub fn get_priority_fee(&self) -> Option<u128> {
        if let (MockTransaction::Eip1559 { max_priority_fee_per_gas, .. } |
        MockTransaction::Eip4844 { max_priority_fee_per_gas, .. }) = self
        {
            Some(*max_priority_fee_per_gas)
        } else {
            None
        }
    }

    pub fn set_max_fee(&mut self, val: u128) -> &mut Self {
        if let (MockTransaction::Eip1559 { max_fee_per_gas, .. } |
        MockTransaction::Eip4844 { max_fee_per_gas, .. }) = self
        {
            *max_fee_per_gas = val;
        }
        self
    }

    pub fn with_max_fee(mut self, val: u128) -> Self {
        if let (MockTransaction::Eip1559 { ref mut max_fee_per_gas, .. } |
        MockTransaction::Eip4844 { ref mut max_fee_per_gas, .. }) = self
        {
            *max_fee_per_gas = val;
        }
        self
    }

    pub fn get_max_fee(&self) -> Option<u128> {
        if let (MockTransaction::Eip1559 { max_fee_per_gas, .. } |
        MockTransaction::Eip4844 { max_fee_per_gas, .. }) = self
        {
            Some(*max_fee_per_gas)
        } else {
            None
        }
    }

    pub fn set_gas_price(&mut self, val: u128) -> &mut Self {
        match self {
            #[cfg(feature = "optimism")]
            MockTransaction::DepositTx { .. } => {}
            MockTransaction::Legacy { gas_price, .. } => {
                *gas_price = val;
            }
            MockTransaction::Eip1559 { max_fee_per_gas, max_priority_fee_per_gas, .. } => {
                *max_fee_per_gas = val;
                *max_priority_fee_per_gas = val;
            }
            MockTransaction::Eip4844 { max_fee_per_gas, max_priority_fee_per_gas, .. } => {
                *max_fee_per_gas = val;
                *max_priority_fee_per_gas = val;
            }
        }
        self
    }

    pub fn with_gas_price(mut self, val: u128) -> Self {
        match self {
            #[cfg(feature = "optimism")]
            MockTransaction::DepositTx { .. } => {}
            MockTransaction::Legacy { ref mut gas_price, .. } => {
                *gas_price = val;
            }
            MockTransaction::Eip1559 {
                ref mut max_fee_per_gas,
                ref mut max_priority_fee_per_gas,
                ..
            } => {
                *max_fee_per_gas = val;
                *max_priority_fee_per_gas = val;
            }
            MockTransaction::Eip4844 {
                ref mut max_fee_per_gas,
                ref mut max_priority_fee_per_gas,
                ..
            } => {
                *max_fee_per_gas = val;
                *max_priority_fee_per_gas = val;
            }
        }
        self
    }

    pub fn get_gas_price(&self) -> u128 {
        match self {
            #[cfg(feature = "optimism")]
            MockTransaction::DepositTx { .. } => 0,
            MockTransaction::Legacy { gas_price, .. } => *gas_price,
            MockTransaction::Eip1559 { max_fee_per_gas, .. } => *max_fee_per_gas,
            MockTransaction::Eip4844 { max_fee_per_gas, .. } => *max_fee_per_gas,
        }
    }

    /// Returns a clone with a decreased nonce
    pub fn prev(&self) -> Self {
        let mut next = self.clone().with_hash(H256::random());
        next.with_nonce(self.get_nonce() - 1)
    }

    /// Returns a clone with an increased nonce
    pub fn next(&self) -> Self {
        let mut next = self.clone().with_hash(H256::random());
        next.with_nonce(self.get_nonce() + 1)
    }

    /// Returns a clone with an increased nonce
    pub fn skip(&self, skip: u64) -> Self {
        let mut next = self.clone().with_hash(H256::random());
        next.with_nonce(self.get_nonce() + skip + 1)
    }

    /// Returns a clone with incremented nonce
    pub fn inc_nonce(mut self) -> Self {
        let nonce = self.get_nonce() + 1;
        self.with_nonce(nonce)
    }

    /// Sets a new random hash
    pub fn rng_hash(mut self) -> Self {
        self.with_hash(H256::random())
    }

    /// Returns a new transaction with a higher gas price +1
    pub fn inc_price(&self) -> Self {
        self.inc_price_by(1)
    }

    /// Returns a new transaction with a higher gas price
    pub fn inc_price_by(&self, value: u128) -> Self {
        let mut next = self.clone();
        let gas = self.get_gas_price().checked_add(value).unwrap();
        next.with_gas_price(gas)
    }

    /// Returns a new transaction with a lower gas price -1
    pub fn decr_price(&self) -> Self {
        self.decr_price_by(1)
    }

    /// Returns a new transaction with a lower gas price
    pub fn decr_price_by(&self, value: u128) -> Self {
        let mut next = self.clone();
        let gas = self.get_gas_price().checked_sub(value).unwrap();
        next.with_gas_price(gas)
    }

    /// Returns a new transaction with a higher value
    pub fn inc_value(&self) -> Self {
        let mut next = self.clone();
        let val = self.get_value().checked_add(U256::from(1)).unwrap();
        next.with_value(val)
    }

    /// Returns a new transaction with a higher gas limit
    pub fn inc_limit(&self) -> Self {
        let mut next = self.clone();
        let gas = self.get_gas_limit() + 1;
        next.with_gas_limit(gas)
    }

    pub fn is_legacy(&self) -> bool {
        matches!(self, MockTransaction::Legacy { .. })
    }

    pub fn is_eip1559(&self) -> bool {
        matches!(self, MockTransaction::Eip1559 { .. })
    }
}

impl PoolTransaction for MockTransaction {
    fn hash(&self) -> &TxHash {
        match self {
            #[cfg(feature = "optimism")]
            MockTransaction::DepositTx { hash, .. } => hash,
            MockTransaction::Legacy { hash, .. } => hash,
            MockTransaction::Eip1559 { hash, .. } => hash,
            MockTransaction::Eip4844 { hash, .. } => hash,
        }
    }

    fn sender(&self) -> Address {
        match self {
            #[cfg(feature = "optimism")]
            MockTransaction::DepositTx { sender, .. } => *sender,
            MockTransaction::Legacy { sender, .. } => *sender,
            MockTransaction::Eip1559 { sender, .. } => *sender,
            MockTransaction::Eip4844 { sender, .. } => *sender,
        }
    }

    fn nonce(&self) -> u64 {
        match self {
            #[cfg(feature = "optimism")]
            MockTransaction::DepositTx { nonce, .. } => *nonce,
            MockTransaction::Legacy { nonce, .. } => *nonce,
            MockTransaction::Eip1559 { nonce, .. } => *nonce,
            MockTransaction::Eip4844 { nonce, .. } => *nonce,
        }
    }

    fn cost(&self) -> U256 {
        match self {
            #[cfg(feature = "optimism")]
            MockTransaction::DepositTx { .. } => U256::ZERO,
            MockTransaction::Legacy { gas_price, value, gas_limit, .. } => {
                U256::from(*gas_limit) * U256::from(*gas_price) + *value
            }
            MockTransaction::Eip1559 { max_fee_per_gas, value, gas_limit, .. } => {
                U256::from(*gas_limit) * U256::from(*max_fee_per_gas) + *value
            }
            MockTransaction::Eip4844 { max_fee_per_gas, value, gas_limit, .. } => {
                U256::from(*gas_limit) * U256::from(*max_fee_per_gas) + *value
            }
        }
    }

    fn gas_cost(&self) -> U256 {
        match self {
            MockTransaction::Legacy { gas_price, gas_limit, .. } => {
                U256::from(*gas_limit) * U256::from(*gas_price)
            }
            MockTransaction::Eip1559 { max_fee_per_gas, gas_limit, .. } => {
                U256::from(*gas_limit) * U256::from(*max_fee_per_gas)
            }
            #[cfg(feature = "optimism")]
            MockTransaction::DepositTx { .. } => U256::ZERO,
        }
    }

    fn gas_limit(&self) -> u64 {
        self.get_gas_limit()
    }

    fn max_fee_per_gas(&self) -> u128 {
        match self {
            MockTransaction::Legacy { gas_price, .. } => *gas_price,
            MockTransaction::Eip1559 { max_fee_per_gas, .. } => *max_fee_per_gas,
<<<<<<< HEAD
            #[cfg(feature = "optimism")]
            MockTransaction::DepositTx { .. } => 0,
=======
            MockTransaction::Eip4844 { max_fee_per_gas, .. } => *max_fee_per_gas,
>>>>>>> b823cc01
        }
    }

    fn max_priority_fee_per_gas(&self) -> Option<u128> {
        match self {
            #[cfg(feature = "optimism")]
            MockTransaction::DepositTx { .. } => None,
            MockTransaction::Legacy { .. } => None,
            MockTransaction::Eip1559 { max_priority_fee_per_gas, .. } => {
                Some(*max_priority_fee_per_gas)
            }
            MockTransaction::Eip4844 { max_priority_fee_per_gas, .. } => {
                Some(*max_priority_fee_per_gas)
            }
        }
    }

<<<<<<< HEAD
=======
    fn effective_tip_per_gas(&self, base_fee: u64) -> Option<u128> {
        let base_fee = base_fee as u128;
        let max_fee_per_gas = self.max_fee_per_gas();
        if max_fee_per_gas < base_fee {
            return None
        }

        let fee = max_fee_per_gas - base_fee;
        if let Some(priority_fee) = self.max_priority_fee_per_gas() {
            return Some(fee.min(priority_fee))
        }

        Some(fee)
    }

    fn priority_fee_or_price(&self) -> u128 {
        match self {
            MockTransaction::Legacy { gas_price, .. } => *gas_price,
            MockTransaction::Eip1559 { max_priority_fee_per_gas, .. } => *max_priority_fee_per_gas,
            MockTransaction::Eip4844 { max_priority_fee_per_gas, .. } => *max_priority_fee_per_gas,
        }
    }

>>>>>>> b823cc01
    fn kind(&self) -> &TransactionKind {
        match self {
            #[cfg(feature = "optimism")]
            MockTransaction::DepositTx { to, .. } => to,
            MockTransaction::Legacy { to, .. } => to,
            MockTransaction::Eip1559 { to, .. } => to,
            MockTransaction::Eip4844 { to, .. } => to,
        }
    }

    fn size(&self) -> usize {
        0
    }

    fn tx_type(&self) -> u8 {
        match self {
            #[cfg(feature = "optimism")]
            MockTransaction::DepositTx { .. } => TxType::DEPOSIT.into(),
            MockTransaction::Legacy { .. } => TxType::Legacy.into(),
            MockTransaction::Eip1559 { .. } => TxType::EIP1559.into(),
            MockTransaction::Eip4844 { .. } => TxType::EIP4844.into(),
        }
    }

    fn encoded_length(&self) -> usize {
        0
    }

    fn chain_id(&self) -> Option<u64> {
        Some(1)
    }
}

impl FromRecoveredTransaction for MockTransaction {
    fn from_recovered_transaction(tx: TransactionSignedEcRecovered) -> Self {
        let sender = tx.signer();
        let transaction = tx.into_signed();
        let hash = transaction.hash();
        match transaction.transaction {
            #[cfg(feature = "optimism")]
            Transaction::Deposit(TxDeposit {
                source_hash,
                from,
                to,
                mint,
                value,
                gas_limit,
                is_system_transaction,
                input,
            }) => MockTransaction::DepositTx {
                nonce: 0u64,
                hash: source_hash,
                sender: from,
                to,
                mint,
                value: U256::from(value),
                gas_limit,
                is_system_transaction,
                input,
            },
            Transaction::Legacy(TxLegacy {
                chain_id,
                nonce,
                gas_price,
                gas_limit,
                to,
                value,
                input,
            }) => MockTransaction::Legacy {
                hash,
                sender,
                nonce,
                gas_price,
                gas_limit,
                to,
                value: U256::from(value),
            },
            Transaction::Eip1559(TxEip1559 {
                chain_id,
                nonce,
                gas_limit,
                max_fee_per_gas,
                max_priority_fee_per_gas,
                to,
                value,
                input,
                access_list,
            }) => MockTransaction::Eip1559 {
                hash,
                sender,
                nonce,
                max_fee_per_gas,
                max_priority_fee_per_gas,
                gas_limit,
                to,
                value: U256::from(value),
            },
            Transaction::Eip4844(TxEip4844 {
                chain_id,
                nonce,
                gas_limit,
                max_fee_per_gas,
                max_priority_fee_per_gas,
                to,
                value,
                input,
                access_list,
                blob_versioned_hashes: _,
                max_fee_per_blob_gas: _,
            }) => MockTransaction::Eip4844 {
                hash,
                sender,
                nonce,
                max_fee_per_gas,
                max_priority_fee_per_gas,
                gas_limit,
                to,
                value: U256::from(value),
            },
            Transaction::Eip2930 { .. } => {
                unimplemented!()
            }
        }
    }
}

impl IntoRecoveredTransaction for MockTransaction {
    fn to_recovered_transaction(&self) -> TransactionSignedEcRecovered {
        let tx = Transaction::Legacy(TxLegacy {
            chain_id: self.chain_id(),
            nonce: self.get_nonce(),
            gas_price: self.get_gas_price(),
            gas_limit: self.get_gas_limit(),
            to: TransactionKind::Call(Address::from_slice(
                &hex::decode("d3e8763675e4c425df46cc3b5c0f6cbdac396046").unwrap()[..],
            )),
            value: 693361000000000u64.into(),
            input: Default::default(),
        });

        let signed_tx = TransactionSigned {
            hash: *self.hash(),
            signature: Signature::default(),
            transaction: tx,
        };

        TransactionSignedEcRecovered::from_signed_transaction(signed_tx, self.sender())
    }
}

<<<<<<< HEAD
=======
#[cfg(any(test, feature = "arbitrary"))]
impl proptest::arbitrary::Arbitrary for MockTransaction {
    type Parameters = ();
    type Strategy = proptest::strategy::BoxedStrategy<MockTransaction>;

    fn arbitrary_with(_: Self::Parameters) -> Self::Strategy {
        use proptest::prelude::{any, Strategy};

        any::<(Transaction, Address, H256)>()
            .prop_map(|(tx, sender, tx_hash)| match &tx {
                Transaction::Legacy(TxLegacy {
                    nonce,
                    gas_price,
                    gas_limit,
                    to,
                    value,
                    input,
                    ..
                }) |
                Transaction::Eip2930(TxEip2930 {
                    nonce,
                    gas_price,
                    gas_limit,
                    to,
                    value,
                    input,
                    ..
                }) => MockTransaction::Legacy {
                    sender,
                    hash: tx_hash,
                    nonce: *nonce,
                    gas_price: *gas_price,
                    gas_limit: *gas_limit,
                    to: *to,
                    value: U256::from(*value),
                },
                Transaction::Eip1559(TxEip1559 {
                    nonce,
                    gas_limit,
                    max_fee_per_gas,
                    max_priority_fee_per_gas,
                    to,
                    value,
                    input,
                    ..
                }) => MockTransaction::Eip1559 {
                    sender,
                    hash: tx_hash,
                    nonce: *nonce,
                    max_fee_per_gas: *max_fee_per_gas,
                    max_priority_fee_per_gas: *max_priority_fee_per_gas,
                    gas_limit: *gas_limit,
                    to: *to,
                    value: U256::from(*value),
                },
                Transaction::Eip4844(TxEip4844 {
                    nonce,
                    gas_limit,
                    max_fee_per_gas,
                    max_priority_fee_per_gas,
                    to,
                    value,
                    input,
                    ..
                }) => MockTransaction::Eip4844 {
                    sender,
                    hash: tx_hash,
                    nonce: *nonce,
                    max_fee_per_gas: *max_fee_per_gas,
                    max_priority_fee_per_gas: *max_priority_fee_per_gas,
                    gas_limit: *gas_limit,
                    to: *to,
                    value: U256::from(*value),
                },
            })
            .boxed()
    }
}

>>>>>>> b823cc01
#[derive(Default)]
pub struct MockTransactionFactory {
    pub(crate) ids: SenderIdentifiers,
}

// === impl MockTransactionFactory ===

impl MockTransactionFactory {
    pub fn tx_id(&mut self, tx: &MockTransaction) -> TransactionId {
        let sender = self.ids.sender_id_or_create(tx.get_sender());
        TransactionId::new(sender, tx.get_nonce())
    }

    pub fn validated(&mut self, transaction: MockTransaction) -> MockValidTx {
        self.validated_with_origin(TransactionOrigin::External, transaction)
    }
    pub fn validated_arc(&mut self, transaction: MockTransaction) -> Arc<MockValidTx> {
        Arc::new(self.validated(transaction))
    }

    /// Converts the transaction into a validated transaction
    pub fn validated_with_origin(
        &mut self,
        origin: TransactionOrigin,
        transaction: MockTransaction,
    ) -> MockValidTx {
        let transaction_id = self.tx_id(&transaction);
        let encoded_length = transaction.encoded_length();
        MockValidTx {
            propagate: false,
            transaction_id,
            transaction,
            timestamp: Instant::now(),
            origin,
            encoded_length,
        }
    }

    pub fn create_legacy(&mut self) -> MockValidTx {
        self.validated(MockTransaction::legacy())
    }

    pub fn create_eip1559(&mut self) -> MockValidTx {
        self.validated(MockTransaction::eip1559())
    }
}

#[derive(Clone, Default)]
#[non_exhaustive]
pub struct MockOrdering;

impl TransactionOrdering for MockOrdering {
    type Priority = U256;
    type Transaction = MockTransaction;

    fn priority(&self, transaction: &Self::Transaction) -> Self::Priority {
        transaction.gas_cost()
    }
}

/// A configured distribution that can generate transactions
pub struct MockTransactionDistribution {
    /// legacy to EIP-1559 ration
    legacy_ratio: WeightedIndex<u32>,
    /// generates the gas limit
    gas_limit_range: Uniform<u64>,
}

impl MockTransactionDistribution {
    /// Creates a new generator distribution.
    ///
    /// Expects legacy tx in full pct: `30u32` is `30%`.
    pub fn new(legacy_pct: u32, gas_limit_range: Range<u64>) -> Self {
        assert!(legacy_pct <= 100, "expect pct");

        let eip_1559 = 100 - legacy_pct;
        Self {
            legacy_ratio: WeightedIndex::new([eip_1559, legacy_pct]).unwrap(),
            gas_limit_range: gas_limit_range.into(),
        }
    }

    /// Generates a new transaction
    pub fn tx(&self, nonce: u64, rng: &mut impl rand::Rng) -> MockTransaction {
        let tx = if self.legacy_ratio.sample(rng) == 0 {
            MockTransaction::eip1559()
        } else {
            MockTransaction::legacy()
        };
        tx.with_nonce(nonce).with_gas_limit(self.gas_limit_range.sample(rng))
    }
}

#[test]
fn test_mock_priority() {
    let o = MockOrdering;
    let lo = MockTransaction::eip1559().with_gas_limit(100_000);
    let hi = lo.next().inc_price();
    assert!(o.priority(&hi) > o.priority(&lo));
}<|MERGE_RESOLUTION|>--- conflicted
+++ resolved
@@ -14,12 +14,8 @@
 use reth_primitives::{
     constants::MIN_PROTOCOL_BASE_FEE, hex, Address, FromRecoveredTransaction,
     IntoRecoveredTransaction, Signature, Transaction, TransactionKind, TransactionSigned,
-<<<<<<< HEAD
-    TransactionSignedEcRecovered, TxEip1559, TxHash, TxLegacy, TxType, H256, U128, U256,
-=======
     TransactionSignedEcRecovered, TxEip1559, TxEip2930, TxEip4844, TxHash, TxLegacy, TxType, H256,
     U128, U256,
->>>>>>> b823cc01
 };
 use std::{ops::Range, sync::Arc, time::Instant};
 
@@ -123,18 +119,6 @@
         to: TransactionKind,
         value: U256,
     },
-<<<<<<< HEAD
-    #[cfg(feature = "optimism")]
-    DepositTx {
-        hash: H256,
-        sender: Address,
-        nonce: u64,
-        to: TransactionKind,
-        mint: Option<u128>,
-        gas_limit: u64,
-        is_system_transaction: bool,
-        input: Bytes,
-=======
     Eip4844 {
         hash: H256,
         sender: Address,
@@ -143,7 +127,6 @@
         max_priority_fee_per_gas: u128,
         gas_limit: u64,
         to: TransactionKind,
->>>>>>> b823cc01
         value: U256,
     },
 }
@@ -442,12 +425,7 @@
         match self {
             MockTransaction::Legacy { gas_price, .. } => *gas_price,
             MockTransaction::Eip1559 { max_fee_per_gas, .. } => *max_fee_per_gas,
-<<<<<<< HEAD
-            #[cfg(feature = "optimism")]
-            MockTransaction::DepositTx { .. } => 0,
-=======
             MockTransaction::Eip4844 { max_fee_per_gas, .. } => *max_fee_per_gas,
->>>>>>> b823cc01
         }
     }
 
@@ -465,8 +443,6 @@
         }
     }
 
-<<<<<<< HEAD
-=======
     fn effective_tip_per_gas(&self, base_fee: u64) -> Option<u128> {
         let base_fee = base_fee as u128;
         let max_fee_per_gas = self.max_fee_per_gas();
@@ -490,7 +466,6 @@
         }
     }
 
->>>>>>> b823cc01
     fn kind(&self) -> &TransactionKind {
         match self {
             #[cfg(feature = "optimism")]
@@ -641,8 +616,6 @@
     }
 }
 
-<<<<<<< HEAD
-=======
 #[cfg(any(test, feature = "arbitrary"))]
 impl proptest::arbitrary::Arbitrary for MockTransaction {
     type Parameters = ();
@@ -722,7 +695,6 @@
     }
 }
 
->>>>>>> b823cc01
 #[derive(Default)]
 pub struct MockTransactionFactory {
     pub(crate) ids: SenderIdentifiers,
