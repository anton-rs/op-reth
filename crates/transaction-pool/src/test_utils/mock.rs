--- conflicted
+++ resolved
@@ -13,11 +13,7 @@
 };
 use reth_primitives::{
     constants::{eip4844::DATA_GAS_PER_BLOB, MIN_PROTOCOL_BASE_FEE},
-<<<<<<< HEAD
-    hex, Address, Bytes, FromRecoveredPooledTransaction, FromRecoveredTransaction,
-=======
     hex, AccessList, Address, Bytes, FromRecoveredPooledTransaction, FromRecoveredTransaction,
->>>>>>> 3bf2c886
     IntoRecoveredTransaction, PooledTransactionsElementEcRecovered, Signature, Transaction,
     TransactionKind, TransactionSigned, TransactionSignedEcRecovered, TxEip1559, TxEip2930,
     TxEip4844, TxHash, TxLegacy, TxType, TxValue, B256, EIP1559_TX_TYPE_ID, EIP2930_TX_TYPE_ID,
@@ -54,14 +50,12 @@
             MockTransaction::Eip4844 { ref mut $field, .. } => {
                 *$field = new_value;
             }
-<<<<<<< HEAD
+            MockTransaction::Eip2930 { ref mut $field, .. } => {
+                *$field = new_value;
+            }
             #[cfg(feature = "optimism")]
             MockTransaction::Deposit(_) => {
                 panic!("not implemented")
-=======
-            MockTransaction::Eip2930 { ref mut $field, .. } => {
-                *$field = new_value;
->>>>>>> 3bf2c886
             }
         }
     };
@@ -74,14 +68,11 @@
             MockTransaction::Legacy { $field, .. } => $field,
             MockTransaction::Eip1559 { $field, .. } => $field,
             MockTransaction::Eip4844 { $field, .. } => $field,
-<<<<<<< HEAD
+            MockTransaction::Eip2930 { $field, .. } => $field,
             #[cfg(feature = "optimism")]
             MockTransaction::Deposit(_) => {
                 panic!("not implemented")
             }
-=======
-            MockTransaction::Eip2930 { $field, .. } => $field,
->>>>>>> 3bf2c886
         }
     };
 }
@@ -311,14 +302,11 @@
                 *max_fee_per_gas = val;
                 *max_priority_fee_per_gas = val;
             }
-<<<<<<< HEAD
+            MockTransaction::Eip2930 { gas_price, .. } => *gas_price = val,
             #[cfg(feature = "optimism")]
             MockTransaction::Deposit(_) => {
                 panic!("not implemented")
             }
-=======
-            MockTransaction::Eip2930 { gas_price, .. } => *gas_price = val,
->>>>>>> 3bf2c886
         }
         self
     }
@@ -344,14 +332,12 @@
                 *max_fee_per_gas = val;
                 *max_priority_fee_per_gas = val;
             }
-<<<<<<< HEAD
+            MockTransaction::Eip2930 { ref mut gas_price, .. } => {
+                *gas_price = val;
+            }
             #[cfg(feature = "optimism")]
             MockTransaction::Deposit(_) => {
                 panic!("not implemented")
-=======
-            MockTransaction::Eip2930 { ref mut gas_price, .. } => {
-                *gas_price = val;
->>>>>>> 3bf2c886
             }
         }
         self
@@ -362,12 +348,9 @@
             MockTransaction::Legacy { gas_price, .. } => *gas_price,
             MockTransaction::Eip1559 { max_fee_per_gas, .. } => *max_fee_per_gas,
             MockTransaction::Eip4844 { max_fee_per_gas, .. } => *max_fee_per_gas,
-<<<<<<< HEAD
+            MockTransaction::Eip2930 { gas_price, .. } => *gas_price,
             #[cfg(feature = "optimism")]
             MockTransaction::Deposit(_) => panic!("not implemented"),
-=======
-            MockTransaction::Eip2930 { gas_price, .. } => *gas_price,
->>>>>>> 3bf2c886
         }
     }
 
@@ -470,12 +453,9 @@
             MockTransaction::Legacy { hash, .. } => hash,
             MockTransaction::Eip1559 { hash, .. } => hash,
             MockTransaction::Eip4844 { hash, .. } => hash,
-<<<<<<< HEAD
+            MockTransaction::Eip2930 { hash, .. } => hash,
             #[cfg(feature = "optimism")]
             MockTransaction::Deposit(TxDeposit { source_hash, .. }) => source_hash,
-=======
-            MockTransaction::Eip2930 { hash, .. } => hash,
->>>>>>> 3bf2c886
         }
     }
 
@@ -484,12 +464,9 @@
             MockTransaction::Legacy { sender, .. } => *sender,
             MockTransaction::Eip1559 { sender, .. } => *sender,
             MockTransaction::Eip4844 { sender, .. } => *sender,
-<<<<<<< HEAD
+            MockTransaction::Eip2930 { sender, .. } => *sender,
             #[cfg(feature = "optimism")]
             MockTransaction::Deposit(TxDeposit { from, .. }) => *from,
-=======
-            MockTransaction::Eip2930 { sender, .. } => *sender,
->>>>>>> 3bf2c886
         }
     }
 
@@ -498,12 +475,9 @@
             MockTransaction::Legacy { nonce, .. } => *nonce,
             MockTransaction::Eip1559 { nonce, .. } => *nonce,
             MockTransaction::Eip4844 { nonce, .. } => *nonce,
-<<<<<<< HEAD
+            MockTransaction::Eip2930 { nonce, .. } => *nonce,
             #[cfg(feature = "optimism")]
             MockTransaction::Deposit(_) => 0u64,
-=======
-            MockTransaction::Eip2930 { nonce, .. } => *nonce,
->>>>>>> 3bf2c886
         }
     }
 
@@ -522,14 +496,11 @@
             MockTransaction::Eip4844 { max_fee_per_gas, value, gas_limit, .. } => {
                 U256::from(*gas_limit) * U256::from(*max_fee_per_gas) + *value
             }
-<<<<<<< HEAD
-            #[cfg(feature = "optimism")]
-            MockTransaction::Deposit(_) => U256::ZERO,
-=======
             MockTransaction::Eip2930 { gas_limit, gas_price, value, .. } => {
                 U256::from(*gas_limit) * U256::from(*gas_price) + *value
             }
->>>>>>> 3bf2c886
+            #[cfg(feature = "optimism")]
+            MockTransaction::Deposit(_) => U256::ZERO,
         }
     }
 
@@ -542,11 +513,9 @@
             MockTransaction::Legacy { gas_price, .. } => *gas_price,
             MockTransaction::Eip1559 { max_fee_per_gas, .. } => *max_fee_per_gas,
             MockTransaction::Eip4844 { max_fee_per_gas, .. } => *max_fee_per_gas,
-<<<<<<< HEAD
+            MockTransaction::Eip2930 { gas_price, .. } => *gas_price,
             #[cfg(feature = "optimism")]
             MockTransaction::Deposit(_) => 0u128,
-=======
-            MockTransaction::Eip2930 { gas_price, .. } => *gas_price,
         }
     }
 
@@ -556,7 +525,8 @@
             MockTransaction::Eip1559 { accesslist: accessslist, .. } => Some(accessslist),
             MockTransaction::Eip4844 { accesslist: accessslist, .. } => Some(accessslist),
             MockTransaction::Eip2930 { accesslist, .. } => Some(accesslist),
->>>>>>> 3bf2c886
+            #[cfg(feature = "optimism")]
+            MockTransaction::Deposit(_) => None,
         }
     }
 
@@ -569,12 +539,9 @@
             MockTransaction::Eip4844 { max_priority_fee_per_gas, .. } => {
                 Some(*max_priority_fee_per_gas)
             }
-<<<<<<< HEAD
+            MockTransaction::Eip2930 { .. } => None,
             #[cfg(feature = "optimism")]
             MockTransaction::Deposit(_) => None,
-=======
-            MockTransaction::Eip2930 { .. } => None,
->>>>>>> 3bf2c886
         }
     }
 
@@ -605,12 +572,9 @@
             MockTransaction::Legacy { gas_price, .. } => *gas_price,
             MockTransaction::Eip1559 { max_priority_fee_per_gas, .. } => *max_priority_fee_per_gas,
             MockTransaction::Eip4844 { max_priority_fee_per_gas, .. } => *max_priority_fee_per_gas,
-<<<<<<< HEAD
+            MockTransaction::Eip2930 { gas_price, .. } => *gas_price,
             #[cfg(feature = "optimism")]
             MockTransaction::Deposit(_) => 0u128,
-=======
-            MockTransaction::Eip2930 { gas_price, .. } => *gas_price,
->>>>>>> 3bf2c886
         }
     }
 
@@ -619,21 +583,9 @@
             MockTransaction::Legacy { to, .. } => to,
             MockTransaction::Eip1559 { to, .. } => to,
             MockTransaction::Eip4844 { to, .. } => to,
-<<<<<<< HEAD
+            MockTransaction::Eip2930 { to, .. } => to,
             #[cfg(feature = "optimism")]
             MockTransaction::Deposit(TxDeposit { to, .. }) => to,
-=======
-            MockTransaction::Eip2930 { to, .. } => to,
-        }
-    }
-
-    fn input(&self) -> &[u8] {
-        match self {
-            MockTransaction::Legacy { .. } => &[],
-            MockTransaction::Eip1559 { input, .. } => input,
-            MockTransaction::Eip4844 { input, .. } => input,
-            MockTransaction::Eip2930 { input, .. } => input,
->>>>>>> 3bf2c886
         }
     }
 
@@ -646,12 +598,9 @@
             MockTransaction::Legacy { .. } => TxType::Legacy.into(),
             MockTransaction::Eip1559 { .. } => TxType::EIP1559.into(),
             MockTransaction::Eip4844 { .. } => TxType::EIP4844.into(),
-<<<<<<< HEAD
+            MockTransaction::Eip2930 { .. } => TxType::EIP2930.into(),
             #[cfg(feature = "optimism")]
             MockTransaction::Deposit(_) => DEPOSIT_TX_TYPE_ID,
-=======
-            MockTransaction::Eip2930 { .. } => TxType::EIP2930.into(),
->>>>>>> 3bf2c886
         }
     }
 
@@ -760,7 +709,6 @@
                 input,
                 accesslist: access_list,
             },
-<<<<<<< HEAD
             Transaction::Eip2930 { .. } => {
                 unimplemented!()
             }
@@ -768,8 +716,6 @@
             Transaction::Deposit { .. } => {
                 unimplemented!()
             }
-=======
->>>>>>> 3bf2c886
         }
     }
 }
