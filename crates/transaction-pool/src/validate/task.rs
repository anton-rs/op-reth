//! A validation service for transactions.

use crate::{
    blobstore::BlobStore,
    validate::{EthTransactionValidatorBuilder, TransactionValidatorError},
    EthTransactionValidator, PoolTransaction, TransactionOrigin, TransactionValidationOutcome,
    TransactionValidator,
};
use futures_util::{lock::Mutex, StreamExt};
<<<<<<< HEAD
use reth_primitives::ChainSpec;
use reth_provider::{BlockReaderIdExt, StateProviderFactory};
=======
use reth_primitives::{ChainSpec, SealedBlock};
>>>>>>> b2a0548e
use reth_tasks::TaskSpawner;
use std::{future::Future, pin::Pin, sync::Arc};
use tokio::{
    sync,
    sync::{mpsc, oneshot},
};
use tokio_stream::wrappers::ReceiverStream;

/// A service that performs validation jobs.
#[derive(Clone)]
pub struct ValidationTask {
    #[allow(clippy::type_complexity)]
    validation_jobs: Arc<Mutex<ReceiverStream<Pin<Box<dyn Future<Output = ()> + Send>>>>>,
}

impl ValidationTask {
    /// Creates a new clonable task pair
    pub fn new() -> (ValidationJobSender, Self) {
        let (tx, rx) = mpsc::channel(1);
        (ValidationJobSender { tx }, Self::with_receiver(rx))
    }

    /// Creates a new task with the given receiver.
    pub fn with_receiver(jobs: mpsc::Receiver<Pin<Box<dyn Future<Output = ()> + Send>>>) -> Self {
        ValidationTask { validation_jobs: Arc::new(Mutex::new(ReceiverStream::new(jobs))) }
    }

    /// Executes all new validation jobs that come in.
    ///
    /// This will run as long as the channel is alive and is expected to be spawned as a task.
    pub async fn run(self) {
        loop {
            let task = self.validation_jobs.lock().await.next().await;
            match task {
                None => return,
                Some(task) => task.await,
            }
        }
    }
}

impl std::fmt::Debug for ValidationTask {
    fn fmt(&self, f: &mut std::fmt::Formatter<'_>) -> std::fmt::Result {
        f.debug_struct("ValidationTask").field("validation_jobs", &"...").finish()
    }
}

/// A sender new type for sending validation jobs to [ValidationTask].
#[derive(Debug)]
pub struct ValidationJobSender {
    tx: mpsc::Sender<Pin<Box<dyn Future<Output = ()> + Send>>>,
}

impl ValidationJobSender {
    /// Sends the given job to the validation task.
    pub async fn send(
        &self,
        job: Pin<Box<dyn Future<Output = ()> + Send>>,
    ) -> Result<(), TransactionValidatorError> {
        self.tx.send(job).await.map_err(|_| TransactionValidatorError::ValidationServiceUnreachable)
    }
}

/// A [TransactionValidator] implementation that validates ethereum transaction.
///
/// This validator is non-blocking, all validation work is done in a separate task.
#[derive(Debug, Clone)]
pub struct TransactionValidationTaskExecutor<V> {
    /// The validator that will validate transactions on a separate task.
    pub validator: V,
    /// The sender half to validation tasks that perform the actual validation.
    pub to_validation_task: Arc<sync::Mutex<ValidationJobSender>>,
}

// === impl TransactionValidationTaskExecutor ===

impl TransactionValidationTaskExecutor<()> {
    /// Convenience method to create a [EthTransactionValidatorBuilder]
    pub fn eth_builder(chain_spec: Arc<ChainSpec>) -> EthTransactionValidatorBuilder {
        EthTransactionValidatorBuilder::new(chain_spec)
    }
}

impl<Client, Tx> TransactionValidationTaskExecutor<EthTransactionValidator<Client, Tx>>
where
    Client: BlockReaderIdExt,
{
    /// Creates a new instance for the given [ChainSpec]
    ///
    /// This will spawn a single validation tasks that performs the actual validation.
    /// See [TransactionValidationTaskExecutor::eth_with_additional_tasks]
    pub fn eth<T, S: BlobStore>(
        client: Client,
        chain_spec: Arc<ChainSpec>,
        blob_store: S,
        tasks: T,
    ) -> Self
    where
        T: TaskSpawner,
    {
        Self::eth_with_additional_tasks(client, chain_spec, blob_store, tasks, 0)
    }

    /// Creates a new instance for the given [ChainSpec]
    ///
    /// By default this will enable support for:
    ///   - shanghai
    ///   - eip1559
    ///   - eip2930
    ///
    /// This will always spawn a validation task that performs the actual validation. It will spawn
    /// `num_additional_tasks` additional tasks.
    pub fn eth_with_additional_tasks<T, S: BlobStore>(
        client: Client,
        chain_spec: Arc<ChainSpec>,
        blob_store: S,
        tasks: T,
        num_additional_tasks: usize,
    ) -> Self
    where
        T: TaskSpawner,
    {
        EthTransactionValidatorBuilder::new(chain_spec)
            .with_additional_tasks(num_additional_tasks)
            .build_with_tasks::<Client, Tx, T, S>(client, tasks, blob_store)
    }
}

impl<V> TransactionValidationTaskExecutor<V> {
    /// Creates a new executor instance with the given validator for transaction validation.
    ///
    /// Initializes the executor with the provided validator and sets up communication for
    /// validation tasks.
    pub fn new(validator: V) -> Self {
        let (tx, _) = ValidationTask::new();
        Self { validator, to_validation_task: Arc::new(sync::Mutex::new(tx)) }
    }
}

#[async_trait::async_trait]
impl<V> TransactionValidator for TransactionValidationTaskExecutor<V>
where
<<<<<<< HEAD
    Client: StateProviderFactory + BlockReaderIdExt + Clone + 'static,
    Tx: PoolTransaction + Clone + 'static,
=======
    V: TransactionValidator + Clone + 'static,
>>>>>>> b2a0548e
{
    type Transaction = <V as TransactionValidator>::Transaction;

    async fn validate_transaction(
        &self,
        origin: TransactionOrigin,
        transaction: Self::Transaction,
    ) -> TransactionValidationOutcome<Self::Transaction> {
        let hash = *transaction.hash();
        let (tx, rx) = oneshot::channel();
        {
            let to_validation_task = self.to_validation_task.clone();
            let to_validation_task = to_validation_task.lock().await;
            let validator = self.validator.clone();
            let res = to_validation_task
                .send(Box::pin(async move {
                    let res = validator.validate_transaction(origin, transaction).await;
                    let _ = tx.send(res);
                }))
                .await;
            if res.is_err() {
                return TransactionValidationOutcome::Error(
                    hash,
                    Box::new(TransactionValidatorError::ValidationServiceUnreachable),
                )
            }
        }

        match rx.await {
            Ok(res) => res,
            Err(_) => TransactionValidationOutcome::Error(
                hash,
                Box::new(TransactionValidatorError::ValidationServiceUnreachable),
            ),
        }
    }

    fn on_new_head_block(&self, new_tip_block: &SealedBlock) {
        self.validator.on_new_head_block(new_tip_block)
    }
}<|MERGE_RESOLUTION|>--- conflicted
+++ resolved
@@ -7,12 +7,8 @@
     TransactionValidator,
 };
 use futures_util::{lock::Mutex, StreamExt};
-<<<<<<< HEAD
-use reth_primitives::ChainSpec;
-use reth_provider::{BlockReaderIdExt, StateProviderFactory};
-=======
 use reth_primitives::{ChainSpec, SealedBlock};
->>>>>>> b2a0548e
+use reth_provider::BlockReaderIdExt;
 use reth_tasks::TaskSpawner;
 use std::{future::Future, pin::Pin, sync::Arc};
 use tokio::{
@@ -155,12 +151,7 @@
 #[async_trait::async_trait]
 impl<V> TransactionValidator for TransactionValidationTaskExecutor<V>
 where
-<<<<<<< HEAD
-    Client: StateProviderFactory + BlockReaderIdExt + Clone + 'static,
-    Tx: PoolTransaction + Clone + 'static,
-=======
     V: TransactionValidator + Clone + 'static,
->>>>>>> b2a0548e
 {
     type Transaction = <V as TransactionValidator>::Transaction;
 
