use crate::{
    error::PoolResult,
    pool::{state::SubPool, TransactionEvents},
    validate::ValidPoolTransaction,
    AllTransactionsEvents,
};
use futures_util::{ready, Stream};
use reth_primitives::{
    Address, FromRecoveredTransaction, IntoRecoveredTransaction, PeerId, Transaction,
    TransactionKind, TransactionSignedEcRecovered, TxHash, EIP1559_TX_TYPE_ID, H256, U256,
};
use reth_rlp::Encodable;
use std::{
    collections::{HashMap, HashSet},
    fmt,
    pin::Pin,
    sync::Arc,
    task::{Context, Poll},
};
use tokio::sync::mpsc::Receiver;

#[cfg(feature = "serde")]
use serde::{Deserialize, Serialize};

/// General purpose abstraction fo a transaction-pool.
///
/// This is intended to be used by API-consumers such as RPC that need inject new incoming,
/// unverified transactions. And by block production that needs to get transactions to execute in a
/// new block.
///
/// Note: This requires `Clone` for convenience, since it is assumed that this will be implemented
/// for a wrapped `Arc` type, see also [`Pool`](crate::Pool).
#[async_trait::async_trait]
#[auto_impl::auto_impl(Arc)]
pub trait TransactionPool: Send + Sync + Clone {
    /// The transaction type of the pool
    type Transaction: PoolTransaction;

    /// Returns stats about the pool and all sub-pools.
    fn pool_size(&self) -> PoolSize;

    /// Returns the block the pool is currently tracking.
    ///
    /// This tracks the block that the pool has last seen.
    fn block_info(&self) -> BlockInfo;

    /// Imports an _external_ transaction.
    ///
    /// This is intended to be used by the network to insert incoming transactions received over the
    /// p2p network.
    ///
    /// Consumer: P2P
    async fn add_external_transaction(&self, transaction: Self::Transaction) -> PoolResult<TxHash> {
        self.add_transaction(TransactionOrigin::External, transaction).await
    }

    /// Imports all _external_ transactions
    ///
    ///
    /// Consumer: Utility
    async fn add_external_transactions(
        &self,
        transactions: Vec<Self::Transaction>,
    ) -> PoolResult<Vec<PoolResult<TxHash>>> {
        self.add_transactions(TransactionOrigin::External, transactions).await
    }

    /// Adds an _unvalidated_ transaction into the pool and subscribe to state changes.
    ///
    /// This is the same as [TransactionPool::add_transaction] but returns an event stream for the
    /// given transaction.
    ///
    /// Consumer: Custom
    async fn add_transaction_and_subscribe(
        &self,
        origin: TransactionOrigin,
        transaction: Self::Transaction,
    ) -> PoolResult<TransactionEvents>;

    /// Adds an _unvalidated_ transaction into the pool.
    ///
    /// Consumer: RPC
    async fn add_transaction(
        &self,
        origin: TransactionOrigin,
        transaction: Self::Transaction,
    ) -> PoolResult<TxHash>;

    /// Adds the given _unvalidated_ transaction into the pool.
    ///
    /// Returns a list of results.
    ///
    /// Consumer: RPC
    async fn add_transactions(
        &self,
        origin: TransactionOrigin,
        transactions: Vec<Self::Transaction>,
    ) -> PoolResult<Vec<PoolResult<TxHash>>>;

    /// Returns a new transaction change event stream for the given transaction.
    ///
    /// Returns `None` if the transaction is not in the pool.
    fn transaction_event_listener(&self, tx_hash: TxHash) -> Option<TransactionEvents>;

    /// Returns a new transaction change event stream for _all_ transactions in the pool.
    fn all_transactions_event_listener(&self) -> AllTransactionsEvents<Self::Transaction>;

    /// Returns a new Stream that yields transactions hashes for new __pending__ transactions
    /// inserted into the pool that are allowed to be propagated.
    ///
    /// Note: This is intended for networking and will __only__ yield transactions that are allowed
    /// to be propagated over the network.
    ///
    /// Consumer: RPC/P2P
    fn pending_transactions_listener(&self) -> Receiver<TxHash> {
        self.pending_transactions_listener_for(PendingTransactionListenerKind::PropagateOnly)
    }

    /// Returns a new Stream that yields transactions hashes for new __pending__ transactions
    /// inserted into the pool depending on the given [PendingTransactionListenerKind] argument.
    fn pending_transactions_listener_for(
        &self,
        kind: PendingTransactionListenerKind,
    ) -> Receiver<TxHash>;

    /// Returns a new stream that yields new valid transactions added to the pool.
    fn new_transactions_listener(&self) -> Receiver<NewTransactionEvent<Self::Transaction>>;

    /// Returns a new Stream that yields new transactions added to the basefee-pool.
    ///
    /// This is a convenience wrapper around [Self::new_transactions_listener] that filters for
    /// [SubPool::Pending](crate::SubPool).
    fn new_pending_pool_transactions_listener(
        &self,
    ) -> NewSubpoolTransactionStream<Self::Transaction> {
        NewSubpoolTransactionStream::new(self.new_transactions_listener(), SubPool::Pending)
    }

    /// Returns a new Stream that yields new transactions added to the basefee sub-pool.
    ///
    /// This is a convenience wrapper around [Self::new_transactions_listener] that filters for
    /// [SubPool::BaseFee](crate::SubPool).
    fn new_basefee_pool_transactions_listener(
        &self,
    ) -> NewSubpoolTransactionStream<Self::Transaction> {
        NewSubpoolTransactionStream::new(self.new_transactions_listener(), SubPool::BaseFee)
    }

    /// Returns a new Stream that yields new transactions added to the queued-pool.
    ///
    /// This is a convenience wrapper around [Self::new_transactions_listener] that filters for
    /// [SubPool::Queued](crate::SubPool).
    fn new_queued_transactions_listener(&self) -> NewSubpoolTransactionStream<Self::Transaction> {
        NewSubpoolTransactionStream::new(self.new_transactions_listener(), SubPool::Queued)
    }

    /// Returns the _hashes_ of all transactions in the pool.
    ///
    /// Note: This returns a `Vec` but should guarantee that all hashes are unique.
    ///
    /// Consumer: P2P
    fn pooled_transaction_hashes(&self) -> Vec<TxHash>;

    /// Returns only the first `max` hashes of transactions in the pool.
    ///
    /// Consumer: P2P
    fn pooled_transaction_hashes_max(&self, max: usize) -> Vec<TxHash>;

    /// Returns the _full_ transaction objects all transactions in the pool.
    ///
    /// Note: This returns a `Vec` but should guarantee that all transactions are unique.
    ///
    /// Consumer: P2P
    fn pooled_transactions(&self) -> Vec<Arc<ValidPoolTransaction<Self::Transaction>>>;

    /// Returns only the first `max` transactions in the pool.
    ///
    /// Consumer: P2P
    fn pooled_transactions_max(
        &self,
        max: usize,
    ) -> Vec<Arc<ValidPoolTransaction<Self::Transaction>>>;

    /// Returns an iterator that yields transactions that are ready for block production.
    ///
    /// Consumer: Block production
    fn best_transactions(
        &self,
    ) -> Box<dyn BestTransactions<Item = Arc<ValidPoolTransaction<Self::Transaction>>>>;

    /// Returns an iterator that yields transactions that are ready for block production with the
    /// given base fee.
    ///
    /// Consumer: Block production
    fn best_transactions_with_base_fee(
        &self,
        base_fee: u64,
    ) -> Box<dyn BestTransactions<Item = Arc<ValidPoolTransaction<Self::Transaction>>>>;

    /// Returns all transactions that can be included in the next block.
    ///
    /// This is primarily used for the `txpool_` RPC namespace: <https://geth.ethereum.org/docs/interacting-with-geth/rpc/ns-txpool> which distinguishes between `pending` and `queued` transactions, where `pending` are transactions ready for inclusion in the next block and `queued` are transactions that are ready for inclusion in future blocks.
    ///
    /// Consumer: RPC
    fn pending_transactions(&self) -> Vec<Arc<ValidPoolTransaction<Self::Transaction>>>;

    /// Returns all transactions that can be included in _future_ blocks.
    ///
    /// This and [Self::pending_transactions] are mutually exclusive.
    ///
    /// Consumer: RPC
    fn queued_transactions(&self) -> Vec<Arc<ValidPoolTransaction<Self::Transaction>>>;

    /// Returns all transactions that are currently in the pool grouped by whether they are ready
    /// for inclusion in the next block or not.
    ///
    /// This is primarily used for the `txpool_` namespace: <https://geth.ethereum.org/docs/interacting-with-geth/rpc/ns-txpool>
    ///
    /// Consumer: RPC
    fn all_transactions(&self) -> AllPoolTransactions<Self::Transaction>;

    /// Removes all transactions corresponding to the given hashes.
    ///
    /// Also removes all _dependent_ transactions.
    ///
    /// Consumer: Block production
    fn remove_transactions(
        &self,
        hashes: impl IntoIterator<Item = TxHash>,
    ) -> Vec<Arc<ValidPoolTransaction<Self::Transaction>>>;

    /// Retains only those hashes that are unknown to the pool.
    /// In other words, removes all transactions from the given set that are currently present in
    /// the pool.
    ///
    /// Consumer: P2P
    fn retain_unknown(&self, hashes: &mut Vec<TxHash>);

    /// Returns if the transaction for the given hash is already included in this pool.
    fn contains(&self, tx_hash: &TxHash) -> bool {
        self.get(tx_hash).is_some()
    }

    /// Returns the transaction for the given hash.
    fn get(&self, tx_hash: &TxHash) -> Option<Arc<ValidPoolTransaction<Self::Transaction>>>;

    /// Returns all transactions objects for the given hashes.
    ///
    /// This adheres to the expected behavior of [`GetPooledTransactions`](https://github.com/ethereum/devp2p/blob/master/caps/eth.md#getpooledtransactions-0x09):
    /// The transactions must be in same order as in the request, but it is OK to skip transactions
    /// which are not available.
    fn get_all(
        &self,
        txs: impl IntoIterator<Item = TxHash>,
    ) -> Vec<Arc<ValidPoolTransaction<Self::Transaction>>>;

    /// Notify the pool about transactions that are propagated to peers.
    ///
    /// Consumer: P2P
    fn on_propagated(&self, txs: PropagatedTransactions);

    /// Returns all transactions sent by a given user
    fn get_transactions_by_sender(
        &self,
        sender: Address,
    ) -> Vec<Arc<ValidPoolTransaction<Self::Transaction>>>;

    /// Returns a set of all senders of transactions in the pool
    fn unique_senders(&self) -> HashSet<Address>;
}

/// Extension for [TransactionPool] trait that allows to set the current block info.
#[auto_impl::auto_impl(Arc)]
pub trait TransactionPoolExt: TransactionPool {
    /// Sets the current block info for the pool.
    fn set_block_info(&self, info: BlockInfo);

    /// Event listener for when the pool needs to be updated
    ///
    /// Implementers need to update the pool accordingly.
    /// For example the base fee of the pending block is determined after a block is mined which
    /// affects the dynamic fee requirement of pending transactions in the pool.
    fn on_canonical_state_change(&self, update: CanonicalStateUpdate);

    /// Updates the accounts in the pool
    fn update_accounts(&self, accounts: Vec<ChangedAccount>);
}

/// Determines what kind of new pending transactions should be emitted by a stream of pending
/// transactions.
///
/// This gives control whether to include transactions that are allowed to be propagated.
#[derive(Debug, Copy, Clone, PartialEq, Eq)]
pub enum PendingTransactionListenerKind {
    /// Any new pending transactions
    All,
    /// Only transactions that are allowed to be propagated.
    ///
    /// See also [ValidPoolTransaction]
    PropagateOnly,
}

impl PendingTransactionListenerKind {
    /// Returns true if we're only interested in transactions that are allowed to be propagated.
    #[inline]
    pub fn is_propagate_only(&self) -> bool {
        matches!(self, Self::PropagateOnly)
    }
}

/// A Helper type that bundles all transactions in the pool.
#[derive(Debug, Clone)]
pub struct AllPoolTransactions<T: PoolTransaction> {
    /// Transactions that are ready for inclusion in the next block.
    pub pending: Vec<Arc<ValidPoolTransaction<T>>>,
    /// Transactions that are ready for inclusion in _future_ blocks, but are currently parked,
    /// because they depend on other transactions that are not yet included in the pool (nonce gap)
    /// or otherwise blocked.
    pub queued: Vec<Arc<ValidPoolTransaction<T>>>,
}

// === impl AllPoolTransactions ===

impl<T: PoolTransaction> AllPoolTransactions<T> {
    /// Returns an iterator over all pending [TransactionSignedEcRecovered] transactions.
    pub fn pending_recovered(&self) -> impl Iterator<Item = TransactionSignedEcRecovered> + '_ {
        self.pending.iter().map(|tx| tx.transaction.to_recovered_transaction())
    }

    /// Returns an iterator over all queued [TransactionSignedEcRecovered] transactions.
    pub fn queued_recovered(&self) -> impl Iterator<Item = TransactionSignedEcRecovered> + '_ {
        self.queued.iter().map(|tx| tx.transaction.to_recovered_transaction())
    }
}

impl<T: PoolTransaction> Default for AllPoolTransactions<T> {
    fn default() -> Self {
        Self { pending: Default::default(), queued: Default::default() }
    }
}

/// Represents a transaction that was propagated over the network.
#[derive(Debug, Clone, Eq, PartialEq, Default)]
pub struct PropagatedTransactions(pub HashMap<TxHash, Vec<PropagateKind>>);

/// Represents how a transaction was propagated over the network.
#[derive(Debug, Copy, Clone, Eq, PartialEq)]
#[cfg_attr(feature = "serde", derive(Serialize, Deserialize))]
pub enum PropagateKind {
    /// The full transaction object was sent to the peer.
    ///
    /// This is equivalent to the `Transaction` message
    Full(PeerId),
    /// Only the Hash was propagated to the peer.
    Hash(PeerId),
}

// === impl PropagateKind ===

impl PropagateKind {
    /// Returns the peer the transaction was sent to
    pub fn peer(&self) -> &PeerId {
        match self {
            PropagateKind::Full(peer) => peer,
            PropagateKind::Hash(peer) => peer,
        }
    }
}

impl From<PropagateKind> for PeerId {
    fn from(value: PropagateKind) -> Self {
        match value {
            PropagateKind::Full(peer) => peer,
            PropagateKind::Hash(peer) => peer,
        }
    }
}

/// Represents a new transaction
#[derive(Debug)]
pub struct NewTransactionEvent<T: PoolTransaction> {
    /// The pool which the transaction was moved to.
    pub subpool: SubPool,
    /// Actual transaction
    pub transaction: Arc<ValidPoolTransaction<T>>,
}

impl<T: PoolTransaction> Clone for NewTransactionEvent<T> {
    fn clone(&self) -> Self {
        Self { subpool: self.subpool, transaction: self.transaction.clone() }
    }
}

/// Where the transaction originates from.
///
/// Depending on where the transaction was picked up, it affects how the transaction is handled
/// internally, e.g. limits for simultaneous transaction of one sender.
#[derive(Debug, Copy, Clone, PartialEq, Eq)]
pub enum TransactionOrigin {
    /// Transaction is coming from a local source.
    Local,
    /// Transaction has been received externally.
    ///
    /// This is usually considered an "untrusted" source, for example received from another in the
    /// network.
    External,
    /// Transaction is originated locally and is intended to remain private.
    ///
    /// This type of transaction should not be propagated to the network. It's meant for
    /// private usage within the local node only.
    Private,
}

// === impl TransactionOrigin ===

impl TransactionOrigin {
    /// Whether the transaction originates from a local source.
    pub fn is_local(&self) -> bool {
        matches!(self, TransactionOrigin::Local)
    }
}

/// Represents changes after a new canonical block or range of canonical blocks was added to the
/// chain.
///
/// It is expected that this is only used if the added blocks are canonical to the pool's last known
/// block hash. In other words, the first added block of the range must be the child of the last
/// known block hash.
///
/// This is used to update the pool state accordingly.
#[derive(Debug, Clone)]
pub struct CanonicalStateUpdate {
    /// Hash of the tip block.
    pub hash: H256,
    /// Number of the tip block.
    pub number: u64,
    /// EIP-1559 Base fee of the _next_ (pending) block
    ///
    /// The base fee of a block depends on the utilization of the last block and its base fee.
    pub pending_block_base_fee: u64,
    /// A set of changed accounts across a range of blocks.
    pub changed_accounts: Vec<ChangedAccount>,
    /// All mined transactions in the block range.
    pub mined_transactions: Vec<H256>,
    /// Timestamp of the latest chain update
    pub timestamp: u64,
}

impl fmt::Display for CanonicalStateUpdate {
    fn fmt(&self, f: &mut fmt::Formatter<'_>) -> fmt::Result {
        write!(f, "{{ hash: {}, number: {}, pending_block_base_fee: {}, changed_accounts: {}, mined_transactions: {} }}",
            self.hash, self.number, self.pending_block_base_fee, self.changed_accounts.len(), self.mined_transactions.len())
    }
}

/// Represents a changed account
#[derive(Clone, Copy, Debug, PartialEq, Eq, Default)]
pub struct ChangedAccount {
    /// The address of the account.
    pub address: Address,
    /// Account nonce.
    pub nonce: u64,
    /// Account balance.
    pub balance: U256,
}

// === impl ChangedAccount ===

impl ChangedAccount {
    /// Creates a new `ChangedAccount` with the given address and 0 balance and nonce.
    pub(crate) fn empty(address: Address) -> Self {
        Self { address, nonce: 0, balance: U256::ZERO }
    }
}

/// An `Iterator` that only returns transactions that are ready to be executed.
///
/// This makes no assumptions about the order of the transactions, but expects that _all_
/// transactions are valid (no nonce gaps.) for the tracked state of the pool.
///
/// Note: this iterator will always return the best transaction that it currently knows.
/// There is no guarantee transactions will be returned sequentially in decreasing
/// priority order.
pub trait BestTransactions: Iterator + Send {
    /// Mark the transaction as invalid.
    ///
    /// Implementers must ensure all subsequent transaction _don't_ depend on this transaction.
    /// In other words, this must remove the given transaction _and_ drain all transaction that
    /// depend on it.
    fn mark_invalid(&mut self, transaction: &Self::Item);
}

/// A no-op implementation that yields no transactions.
impl<T> BestTransactions for std::iter::Empty<T> {
    fn mark_invalid(&mut self, _tx: &T) {}
}

/// Trait for transaction types used inside the pool
pub trait PoolTransaction:
    fmt::Debug + Send + Sync + FromRecoveredTransaction + IntoRecoveredTransaction
{
    /// Hash of the transaction.
    fn hash(&self) -> &TxHash;

    /// The Sender of the transaction.
    fn sender(&self) -> Address;

    /// Returns the nonce for this transaction.
    fn nonce(&self) -> u64;

    /// Returns the cost that this transaction is allowed to consume:
    ///
    /// For EIP-1559 transactions: `max_fee_per_gas * gas_limit + tx_value`.
    /// For legacy transactions: `gas_price * gas_limit + tx_value`.
    fn cost(&self) -> U256;

    /// Returns the gas cost for this transaction.
    ///
    /// For EIP-1559 transactions: `max_fee_per_gas * gas_limit`.
    /// For legacy transactions: `gas_price * gas_limit`.
    fn gas_cost(&self) -> U256;

    /// Amount of gas that should be used in executing this transaction. This is paid up-front.
    fn gas_limit(&self) -> u64;

    /// Returns the EIP-1559 the maximum fee per gas the caller is willing to pay.
    ///
    /// For legacy transactions this is gas_price.
    ///
    /// This is also commonly referred to as the "Gas Fee Cap" (`GasFeeCap`).
    fn max_fee_per_gas(&self) -> u128;

    /// Returns the EIP-1559 Priority fee the caller is paying to the block author.
    ///
    /// This will return `None` for non-EIP1559 transactions
    fn max_priority_fee_per_gas(&self) -> Option<u128>;

    /// Returns the transaction's [`TransactionKind`], which is the address of the recipient or
    /// [`TransactionKind::Create`] if the transaction is a contract creation.
    fn kind(&self) -> &TransactionKind;

    /// Returns a measurement of the heap usage of this type and all its internals.
    fn size(&self) -> usize;

    /// Returns the transaction type
    fn tx_type(&self) -> u8;

    /// Returns true if the transaction is an EIP-1559 transaction.
    fn is_eip1559(&self) -> bool {
        self.tx_type() == EIP1559_TX_TYPE_ID
    }

    /// Returns the length of the rlp encoded object
    fn encoded_length(&self) -> usize;

    /// Returns chain_id
    fn chain_id(&self) -> Option<u64>;
}

/// The default [PoolTransaction] for the [Pool](crate::Pool).
///
/// This type is essentially a wrapper around [TransactionSignedEcRecovered] with additional fields
/// derived from the transaction that are frequently used by the pools for ordering.
#[derive(Debug, Clone, PartialEq, Eq, Hash)]
pub struct PooledTransaction {
    /// EcRecovered transaction info
    pub(crate) transaction: TransactionSignedEcRecovered,

    /// For EIP-1559 transactions: `max_fee_per_gas * gas_limit + tx_value`.
    /// For legacy transactions: `gas_price * gas_limit + tx_value`.
    pub(crate) cost: U256,

    /// For EIP-1559 transactions: `max_fee_per_gas * gas_limit`.
    /// For legacy transactions: `gas_price * gas_limit`.
    pub(crate) gas_cost: U256,
}

impl PooledTransaction {
<<<<<<< HEAD
=======
    /// Create new instance of [Self].
    pub fn new(transaction: TransactionSignedEcRecovered) -> Self {
        let gas_cost = match &transaction.transaction {
            Transaction::Legacy(t) => U256::from(t.gas_price) * U256::from(t.gas_limit),
            Transaction::Eip2930(t) => U256::from(t.gas_price) * U256::from(t.gas_limit),
            Transaction::Eip1559(t) => U256::from(t.max_fee_per_gas) * U256::from(t.gas_limit),
            Transaction::Eip4844(t) => U256::from(t.max_fee_per_gas) * U256::from(t.gas_limit),
        };
        let cost = gas_cost + U256::from(transaction.value());

        Self { transaction, cost }
    }

>>>>>>> b823cc01
    /// Return the reference to the underlying transaction.
    pub fn transaction(&self) -> &TransactionSignedEcRecovered {
        &self.transaction
    }
}

impl PoolTransaction for PooledTransaction {
    /// Returns hash of the transaction.
    fn hash(&self) -> &TxHash {
        self.transaction.hash_ref()
    }

    /// Returns the Sender of the transaction.
    fn sender(&self) -> Address {
        self.transaction.signer()
    }

    /// Returns the nonce for this transaction.
    fn nonce(&self) -> u64 {
        self.transaction.nonce()
    }

    /// Returns the cost that this transaction is allowed to consume:
    ///
    /// For EIP-1559 transactions: `max_fee_per_gas * gas_limit + tx_value`.
    /// For legacy transactions: `gas_price * gas_limit + tx_value`.
    fn cost(&self) -> U256 {
        self.cost
    }

    /// Returns the gas cost for this transaction.
    ///
    /// For EIP-1559 transactions: `max_fee_per_gas * gas_limit + tx_value`.
    /// For legacy transactions: `gas_price * gas_limit + tx_value`.
    fn gas_cost(&self) -> U256 {
        self.gas_cost
    }

    /// Amount of gas that should be used in executing this transaction. This is paid up-front.
    fn gas_limit(&self) -> u64 {
        self.transaction.gas_limit()
    }

    /// Returns the EIP-1559 Max base fee the caller is willing to pay.
    ///
    /// For legacy transactions this is gas_price.
    ///
    /// This is also commonly referred to as the "Gas Fee Cap" (`GasFeeCap`).
    fn max_fee_per_gas(&self) -> u128 {
        match &self.transaction.transaction {
            Transaction::Legacy(tx) => tx.gas_price,
            Transaction::Eip2930(tx) => tx.gas_price,
            Transaction::Eip1559(tx) => tx.max_fee_per_gas,
<<<<<<< HEAD
            #[cfg(feature = "optimism")]
            Transaction::Deposit(_) => 0,
=======
            Transaction::Eip4844(tx) => tx.max_fee_per_gas,
>>>>>>> b823cc01
        }
    }

    /// Returns the EIP-1559 Priority fee the caller is paying to the block author.
    ///
    /// This will return `None` for non-EIP1559 transactions
    fn max_priority_fee_per_gas(&self) -> Option<u128> {
        match &self.transaction.transaction {
            Transaction::Legacy(_) => None,
            Transaction::Eip2930(_) => None,
            Transaction::Eip1559(tx) => Some(tx.max_priority_fee_per_gas),
<<<<<<< HEAD
            #[cfg(feature = "optimism")]
            Transaction::Deposit(_) => None,
=======
            Transaction::Eip4844(tx) => Some(tx.max_priority_fee_per_gas),
>>>>>>> b823cc01
        }
    }

    /// Returns the transaction's [`TransactionKind`], which is the address of the recipient or
    /// [`TransactionKind::Create`] if the transaction is a contract creation.
    fn kind(&self) -> &TransactionKind {
        self.transaction.kind()
    }

    /// Returns a measurement of the heap usage of this type and all its internals.
    fn size(&self) -> usize {
        self.transaction.transaction.input().len()
    }

    /// Returns the transaction type
    fn tx_type(&self) -> u8 {
        self.transaction.tx_type().into()
    }

    /// Returns the length of the rlp encoded object
    fn encoded_length(&self) -> usize {
        self.transaction.length()
    }

    /// Returns chain_id
    fn chain_id(&self) -> Option<u64> {
        self.transaction.chain_id()
    }
}

impl FromRecoveredTransaction for PooledTransaction {
    fn from_recovered_transaction(tx: TransactionSignedEcRecovered) -> Self {
        let gas_cost = match &tx.transaction {
            Transaction::Legacy(t) => U256::from(t.gas_price) * U256::from(t.gas_limit),
            Transaction::Eip2930(t) => U256::from(t.gas_price) * U256::from(t.gas_limit),
            Transaction::Eip1559(t) => U256::from(t.max_fee_per_gas) * U256::from(t.gas_limit),
            #[cfg(feature = "optimism")]
            Transaction::Deposit(_) => {
                // Gas price is always set to 0 for deposits in order to zero out ETH refunds,
                // because they already pay for their gas on L1.
                U256::ZERO
            }
        };
        let cost = gas_cost + U256::from(tx.value());

        PooledTransaction { transaction: tx, cost, gas_cost }
    }
}

impl IntoRecoveredTransaction for PooledTransaction {
    fn to_recovered_transaction(&self) -> TransactionSignedEcRecovered {
        self.transaction.clone()
    }
}

/// Represents the current status of the pool.
#[derive(Debug, Clone, Default)]
pub struct PoolSize {
    /// Number of transactions in the _pending_ sub-pool.
    pub pending: usize,
    /// Reported size of transactions in the _pending_ sub-pool.
    pub pending_size: usize,
    /// Number of transactions in the _basefee_ pool.
    pub basefee: usize,
    /// Reported size of transactions in the _basefee_ sub-pool.
    pub basefee_size: usize,
    /// Number of transactions in the _queued_ sub-pool.
    pub queued: usize,
    /// Reported size of transactions in the _queued_ sub-pool.
    pub queued_size: usize,
    /// Number of all transactions of all sub-pools
    ///
    /// Note: this is the sum of ```pending + basefee + queued```
    pub total: usize,
}

/// Represents the current status of the pool.
#[derive(Debug, Clone, Copy, Eq, PartialEq)]
pub struct BlockInfo {
    /// Hash for the currently tracked block.
    pub last_seen_block_hash: H256,
    /// Current the currently tracked block.
    pub last_seen_block_number: u64,
    /// Currently enforced base fee: the threshold for the basefee sub-pool.
    ///
    /// Note: this is the derived base fee of the _next_ block that builds on the clock the pool is
    /// currently tracking.
    pub pending_basefee: u64,
}

/// A Stream that yields full transactions the subpool
#[must_use = "streams do nothing unless polled"]
#[derive(Debug)]
pub struct NewSubpoolTransactionStream<Tx: PoolTransaction> {
    st: Receiver<NewTransactionEvent<Tx>>,
    subpool: SubPool,
}

// === impl NewSubpoolTransactionStream ===

impl<Tx: PoolTransaction> NewSubpoolTransactionStream<Tx> {
    /// Create a new stream that yields full transactions from the subpool
    pub fn new(st: Receiver<NewTransactionEvent<Tx>>, subpool: SubPool) -> Self {
        Self { st, subpool }
    }
}

impl<Tx: PoolTransaction> Stream for NewSubpoolTransactionStream<Tx> {
    type Item = NewTransactionEvent<Tx>;

    fn poll_next(mut self: Pin<&mut Self>, cx: &mut Context<'_>) -> Poll<Option<Self::Item>> {
        loop {
            match ready!(self.st.poll_recv(cx)) {
                Some(event) => {
                    if event.subpool == self.subpool {
                        return Poll::Ready(Some(event))
                    }
                }
                None => return Poll::Ready(None),
            }
        }
    }
}<|MERGE_RESOLUTION|>--- conflicted
+++ resolved
@@ -576,8 +576,6 @@
 }
 
 impl PooledTransaction {
-<<<<<<< HEAD
-=======
     /// Create new instance of [Self].
     pub fn new(transaction: TransactionSignedEcRecovered) -> Self {
         let gas_cost = match &transaction.transaction {
@@ -591,7 +589,6 @@
         Self { transaction, cost }
     }
 
->>>>>>> b823cc01
     /// Return the reference to the underlying transaction.
     pub fn transaction(&self) -> &TransactionSignedEcRecovered {
         &self.transaction
@@ -645,12 +642,7 @@
             Transaction::Legacy(tx) => tx.gas_price,
             Transaction::Eip2930(tx) => tx.gas_price,
             Transaction::Eip1559(tx) => tx.max_fee_per_gas,
-<<<<<<< HEAD
-            #[cfg(feature = "optimism")]
-            Transaction::Deposit(_) => 0,
-=======
             Transaction::Eip4844(tx) => tx.max_fee_per_gas,
->>>>>>> b823cc01
         }
     }
 
@@ -662,12 +654,7 @@
             Transaction::Legacy(_) => None,
             Transaction::Eip2930(_) => None,
             Transaction::Eip1559(tx) => Some(tx.max_priority_fee_per_gas),
-<<<<<<< HEAD
-            #[cfg(feature = "optimism")]
-            Transaction::Deposit(_) => None,
-=======
             Transaction::Eip4844(tx) => Some(tx.max_priority_fee_per_gas),
->>>>>>> b823cc01
         }
     }
 
