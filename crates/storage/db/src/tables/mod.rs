--- conflicted
+++ resolved
@@ -418,11 +418,7 @@
 
 table!(
     /// Stores the highest pruned block number and prune mode of each prune part.
-<<<<<<< HEAD
-    ( PruneParts ) PrunePart | PruneCheckpoint
-=======
     ( PruneCheckpoints ) PrunePart | PruneCheckpoint
->>>>>>> 49420f5b
 );
 
 /// Alias Types
