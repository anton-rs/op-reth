--- conflicted
+++ resolved
@@ -31,11 +31,7 @@
 [dev-dependencies]
 pprof = { version = "0.12", features = ["flamegraph", "frame-pointer", "criterion"] }
 criterion = "0.5"
-<<<<<<< HEAD
-rand = { workspace = true }
-=======
 rand.workspace = true
->>>>>>> 49420f5b
 rand_xorshift = "0.3"
 tempfile = "3"
 
