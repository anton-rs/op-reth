--- conflicted
+++ resolved
@@ -2,29 +2,18 @@
     traits::{BlockSource, ReceiptProvider},
     AccountReader, BlockHashReader, BlockIdReader, BlockNumReader, BlockReader, BlockReaderIdExt,
     ChainSpecProvider, ChangeSetReader, EvmEnvProvider, HeaderProvider, PostState,
-<<<<<<< HEAD
-    ReceiptProviderIdExt, StageCheckpointReader, StateProvider, StateProviderBox,
-    StateProviderFactory, StateRootProvider, TransactionsProvider, WithdrawalsProvider,
-=======
     PruneCheckpointReader, ReceiptProviderIdExt, StageCheckpointReader, StateProvider,
     StateProviderBox, StateProviderFactory, StateRootProvider, TransactionsProvider,
     WithdrawalsProvider,
->>>>>>> 49420f5b
 };
 use reth_db::models::{AccountBeforeTx, StoredBlockBodyIndices};
 use reth_interfaces::Result;
 use reth_primitives::{
     stage::{StageCheckpoint, StageId},
     Account, Address, Block, BlockHash, BlockHashOrNumber, BlockId, BlockNumber, Bytecode, Bytes,
-<<<<<<< HEAD
-    ChainInfo, ChainSpec, Header, Receipt, SealedBlock, SealedHeader, StorageKey, StorageValue,
-    TransactionMeta, TransactionSigned, TransactionSignedNoHash, TxHash, TxNumber, H256,
-    KECCAK_EMPTY, MAINNET, U256,
-=======
     ChainInfo, ChainSpec, Header, PruneCheckpoint, PrunePart, Receipt, SealedBlock, SealedHeader,
     StorageKey, StorageValue, TransactionMeta, TransactionSigned, TransactionSignedNoHash, TxHash,
     TxNumber, H256, KECCAK_EMPTY, MAINNET, U256,
->>>>>>> 49420f5b
 };
 use reth_revm_primitives::primitives::{BlockEnv, CfgEnv};
 use std::{ops::RangeBounds, sync::Arc};
