--- conflicted
+++ resolved
@@ -138,13 +138,9 @@
                 topics: vec![H256::from_low_u64_be(1), H256::from_low_u64_be(2)],
                 data: Bytes::default(),
             }],
-<<<<<<< HEAD
             #[cfg(feature = "optimism")]
             deposit_nonce: None,
-        })]],
-=======
         })]]),
->>>>>>> 8e9937bb
         number,
     );
 
@@ -200,13 +196,9 @@
                 topics: vec![H256::from_low_u64_be(3), H256::from_low_u64_be(4)],
                 data: Bytes::default(),
             }],
-<<<<<<< HEAD
             #[cfg(feature = "optimism")]
             deposit_nonce: None,
-        })]],
-=======
         })]]),
->>>>>>> 8e9937bb
         number,
     );
     (SealedBlockWithSenders { block, senders: vec![H160([0x31; 20])] }, bundle)
