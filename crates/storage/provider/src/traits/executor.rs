//! Executor Factory

use crate::{bundle_state::BundleStateWithReceipts, StateProvider};
use reth_interfaces::executor::BlockExecutionError;
use reth_primitives::{Address, Block, BlockNumber, ChainSpec, PruneModes, U256};
use std::time::Duration;
use tracing::debug;

/// Executor factory that would create the EVM with particular state provider.
///
/// It can be used to mock executor.
pub trait ExecutorFactory: Send + Sync + 'static {
    /// Executor with [`StateProvider`]
    fn with_state<'a, SP: StateProvider + 'a>(
        &'a self,
        _sp: SP,
    ) -> Box<dyn PrunableBlockExecutor + 'a>;

    /// Return internal chainspec
    fn chain_spec(&self) -> &ChainSpec;
}

/// An executor capable of executing a block.
pub trait BlockExecutor {
    /// Execute a block.
    ///
    /// The number of `senders` should be equal to the number of transactions in the block.
    ///
    /// If no senders are specified, the `execute` function MUST recover the senders for the
    /// provided block's transactions internally. We use this to allow for calculating senders in
    /// parallel in e.g. staged sync, so that execution can happen without paying for sender
    /// recovery costs.
    fn execute(
        &mut self,
        block: &Block,
        total_difficulty: U256,
        senders: Option<Vec<Address>>,
    ) -> Result<(), BlockExecutionError>;

    /// Executes the block and checks receipts.
    fn execute_and_verify_receipt(
        &mut self,
        block: &Block,
        total_difficulty: U256,
        senders: Option<Vec<Address>>,
<<<<<<< HEAD
    ) -> Result<PostState, BlockExecutionError>;

    /// Runs the provided transactions and commits their state to the run-time database.
    ///
    /// The returned [PostState] can be used to persist the changes to disk, and contains the
    /// changes made by each transaction.
    ///
    /// The changes in [PostState] have a transition ID associated with them: there is one
    /// transition ID for each transaction (with the first executed tx having transition ID 0, and
    /// so on).
    ///
    /// The second returned value represents the total gas used by this block of transactions.
    fn execute_transactions(
        &mut self,
        block: &Block,
        total_difficulty: U256,
        senders: Option<Vec<Address>>,
    ) -> Result<(PostState, u64), BlockExecutionError>;
=======
    ) -> Result<(), BlockExecutionError>;

    /// Return bundle state. This is output of executed blocks.
    fn take_output_state(&mut self) -> BundleStateWithReceipts;

    /// Internal statistics of execution.
    fn stats(&self) -> BlockExecutorStats;

    /// Returns the size hint of current in-memory changes.
    fn size_hint(&self) -> Option<usize>;
}

/// A [BlockExecutor] capable of in-memory pruning of the data that will be written to the database.
pub trait PrunableBlockExecutor: BlockExecutor {
    /// Set tip - highest known block number.
    fn set_tip(&mut self, tip: BlockNumber);

    /// Set prune modes.
    fn set_prune_modes(&mut self, prune_modes: PruneModes);
}

/// Block execution statistics. Contains duration of each step of block execution.
#[derive(Clone, Debug, Default)]
pub struct BlockExecutorStats {
    /// Execution duration.
    pub execution_duration: Duration,
    /// Time needed to apply output of revm execution to revm cached state.
    pub apply_state_duration: Duration,
    /// Time needed to apply post execution state changes.
    pub apply_post_execution_state_changes_duration: Duration,
    /// Time needed to merge transitions and create reverts.
    /// It this time transitions are applies to revm bundle state.
    pub merge_transitions_duration: Duration,
    /// Time needed to caclulate receipt roots.
    pub receipt_root_duration: Duration,
    /// Time needed to recovere senders.
    pub sender_recovery_duration: Duration,
}

impl BlockExecutorStats {
    /// Log duration to info level log.
    pub fn log_info(&self) {
        debug!(
            target: "evm",
            evm_transact = ?self.execution_duration,
            apply_state = ?self.apply_state_duration,
            apply_post_state = ?self.apply_post_execution_state_changes_duration,
            merge_transitions = ?self.merge_transitions_duration,
            receipt_root = ?self.receipt_root_duration,
            sender_recovery = ?self.sender_recovery_duration,
            "Execution time"
        );
    }
>>>>>>> 3bf2c886
}<|MERGE_RESOLUTION|>--- conflicted
+++ resolved
@@ -43,8 +43,7 @@
         block: &Block,
         total_difficulty: U256,
         senders: Option<Vec<Address>>,
-<<<<<<< HEAD
-    ) -> Result<PostState, BlockExecutionError>;
+    ) -> Result<(), BlockExecutionError>;
 
     /// Runs the provided transactions and commits their state to the run-time database.
     ///
@@ -61,9 +60,7 @@
         block: &Block,
         total_difficulty: U256,
         senders: Option<Vec<Address>>,
-    ) -> Result<(PostState, u64), BlockExecutionError>;
-=======
-    ) -> Result<(), BlockExecutionError>;
+    ) -> Result<(Vec<Receipt>, u64), BlockExecutionError>;
 
     /// Return bundle state. This is output of executed blocks.
     fn take_output_state(&mut self) -> BundleStateWithReceipts;
@@ -116,5 +113,4 @@
             "Execution time"
         );
     }
->>>>>>> 3bf2c886
 }