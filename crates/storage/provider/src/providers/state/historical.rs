use crate::{
    providers::state::macros::delegate_provider_impls, AccountReader, BlockHashReader, PostState,
    ProviderError, StateProvider, StateRootProvider,
};
use reth_db::{
    cursor::{DbCursorRO, DbDupCursorRO},
    models::{storage_sharded_key::StorageShardedKey, ShardedKey},
    tables,
    transaction::DbTx,
};
use reth_interfaces::Result;
use reth_primitives::{
    Account, Address, BlockNumber, Bytecode, Bytes, StorageKey, StorageValue, H256,
};
use std::marker::PhantomData;

/// State provider for a given block number which takes a tx reference.
///
/// Historical state provider accesses the state at the start of the provided block number.
/// It means that all changes made in the provided block number are not included.
///
/// Historical state provider reads the following tables:
/// [tables::AccountHistory]
/// [tables::Bytecodes]
/// [tables::StorageHistory]
/// [tables::AccountChangeSet]
/// [tables::StorageChangeSet]
pub struct HistoricalStateProviderRef<'a, 'b, TX: DbTx<'a>> {
    /// Transaction
    tx: &'b TX,
    /// Block number is main index for the history state of accounts and storages.
    block_number: BlockNumber,
    /// Lowest blocks at which different parts of the state are available.
    lowest_available_blocks: LowestAvailableBlocks,
    /// Phantom lifetime `'a`
    _phantom: PhantomData<&'a TX>,
}

#[derive(Debug, Eq, PartialEq)]
pub enum HistoryInfo {
    NotWritten,
    InChangeset(u64),
    InPlainState,
    MaybeInPlainState,
}

impl<'a, 'b, TX: DbTx<'a>> HistoricalStateProviderRef<'a, 'b, TX> {
    /// Create new StateProvider for historical block number
    pub fn new(tx: &'b TX, block_number: BlockNumber) -> Self {
        Self {
            tx,
            block_number,
            lowest_available_blocks: Default::default(),
            _phantom: PhantomData {},
        }
    }

    /// Create new StateProvider for historical block number and lowest block numbers at which
    /// account & storage histories are available.
    pub fn new_with_lowest_available_blocks(
        tx: &'b TX,
        block_number: BlockNumber,
        lowest_available_blocks: LowestAvailableBlocks,
    ) -> Self {
        Self { tx, block_number, lowest_available_blocks, _phantom: PhantomData {} }
    }

    /// Lookup an account in the AccountHistory table
    pub fn account_history_lookup(&self, address: Address) -> Result<HistoryInfo> {
        if !self.lowest_available_blocks.is_account_history_available(self.block_number) {
            return Err(ProviderError::StateAtBlockPruned(self.block_number).into())
        }

        // history key to search IntegerList of block number changesets.
        let history_key = ShardedKey::new(address, self.block_number);
<<<<<<< HEAD
        let mut cursor = self.tx.cursor_read::<tables::AccountHistory>()?;

        if let Some(chunk) =
            cursor.seek(history_key)?.filter(|(key, _)| key.key == address).map(|x| x.1 .0)
        {
            let chunk = chunk.enable_rank();
            let rank = chunk.rank(self.block_number as usize);
            if rank == 0 && !cursor.prev()?.is_some_and(|(key, _)| key.key == address) {
                return Ok(HistoryInfo::NotWritten)
            }
            if rank < chunk.len() {
                Ok(HistoryInfo::InChangeset(chunk.select(rank) as u64))
            } else {
                Ok(HistoryInfo::InPlainState)
            }
        } else {
            Ok(HistoryInfo::NotWritten)
        }
=======
        self.history_info::<tables::AccountHistory, _>(
            history_key,
            |key| key.key == address,
            self.lowest_available_blocks.account_history_block_number,
        )
>>>>>>> 81e8ad4d
    }

    /// Lookup a storage key in the StorageHistory table
    pub fn storage_history_lookup(
        &self,
        address: Address,
        storage_key: StorageKey,
    ) -> Result<HistoryInfo> {
        if !self.lowest_available_blocks.is_storage_history_available(self.block_number) {
            return Err(ProviderError::StateAtBlockPruned(self.block_number).into())
        }

        // history key to search IntegerList of block number changesets.
        let history_key = StorageShardedKey::new(address, storage_key, self.block_number);
<<<<<<< HEAD
        let mut cursor = self.tx.cursor_read::<tables::StorageHistory>()?;

        if let Some(chunk) = cursor
            .seek(history_key)?
            .filter(|(key, _)| key.address == address && key.sharded_key.key == storage_key)
            .map(|x| x.1 .0)
        {
=======
        self.history_info::<tables::StorageHistory, _>(
            history_key,
            |key| key.address == address && key.sharded_key.key == storage_key,
            self.lowest_available_blocks.storage_history_block_number,
        )
    }

    fn history_info<T, K>(
        &self,
        key: K,
        key_filter: impl Fn(&K) -> bool,
        lowest_available_block_number: Option<BlockNumber>,
    ) -> Result<HistoryInfo>
    where
        T: Table<Key = K, Value = BlockNumberList>,
    {
        let mut cursor = self.tx.cursor_read::<T>()?;

        // Lookup the history chunk in the history index. If they key does not appear in the
        // index, the first chunk for the next key will be returned so we filter out chunks that
        // have a different key.
        if let Some(chunk) = cursor.seek(key)?.filter(|(key, _)| key_filter(key)).map(|x| x.1 .0) {
>>>>>>> 81e8ad4d
            let chunk = chunk.enable_rank();
            let rank = chunk.rank(self.block_number as usize);
<<<<<<< HEAD
            if rank == 0 &&
                !cursor.prev()?.is_some_and(|(key, _)| {
                    key.address == address && key.sharded_key.key == storage_key
                })
            {
                return Ok(HistoryInfo::NotWritten)
            }
            if rank < chunk.len() {
=======

            // If our block is before the first entry in the index chunk and this first entry
            // doesn't equal to our block, it might be before the first write ever. To check, we
            // look at the previous entry and check if the key is the same.
            // This check is worth it, the `cursor.prev()` check is rarely triggered (the if will
            // short-circuit) and when it passes we save a full seek into the changeset/plain state
            // table.
            if rank == 0 &&
                chunk.select(rank) as u64 != self.block_number &&
                !cursor.prev()?.is_some_and(|(key, _)| key_filter(&key))
            {
                if lowest_available_block_number.is_some() {
                    // The key may have been written, but due to pruning we may not have changesets
                    // and history, so we need to make a changeset lookup.
                    Ok(HistoryInfo::InChangeset(chunk.select(rank) as u64))
                } else {
                    // The key is written to, but only after our block.
                    Ok(HistoryInfo::NotYetWritten)
                }
            } else if rank < chunk.len() {
                // The chunk contains an entry for a write after our block, return it.
>>>>>>> 81e8ad4d
                Ok(HistoryInfo::InChangeset(chunk.select(rank) as u64))
            } else {
                Ok(HistoryInfo::InPlainState)
            }
        } else if lowest_available_block_number.is_some() {
            // The key may have been written, but due to pruning we may not have changesets and
            // history, so we need to make a plain state lookup.
            Ok(HistoryInfo::MaybeInPlainState)
        } else {
            Ok(HistoryInfo::NotWritten)
        }
    }
}

impl<'a, 'b, TX: DbTx<'a>> AccountReader for HistoricalStateProviderRef<'a, 'b, TX> {
    /// Get basic account information.
    fn basic_account(&self, address: Address) -> Result<Option<Account>> {
        match self.account_history_lookup(address)? {
            HistoryInfo::NotWritten => Ok(None),
            HistoryInfo::InChangeset(changeset_block_number) => Ok(self
                .tx
                .cursor_dup_read::<tables::AccountChangeSet>()?
                .seek_by_key_subkey(changeset_block_number, address)?
                .filter(|acc| acc.address == address)
                .ok_or(ProviderError::AccountChangesetNotFound {
                    block_number: changeset_block_number,
                    address,
                })?
                .info),
            HistoryInfo::InPlainState | HistoryInfo::MaybeInPlainState => {
                Ok(self.tx.get::<tables::PlainAccountState>(address)?)
            }
        }
    }
}

impl<'a, 'b, TX: DbTx<'a>> BlockHashReader for HistoricalStateProviderRef<'a, 'b, TX> {
    /// Get block hash by number.
    fn block_hash(&self, number: u64) -> Result<Option<H256>> {
        self.tx.get::<tables::CanonicalHeaders>(number).map_err(Into::into)
    }

    fn canonical_hashes_range(&self, start: BlockNumber, end: BlockNumber) -> Result<Vec<H256>> {
        let range = start..end;
        self.tx
            .cursor_read::<tables::CanonicalHeaders>()
            .map(|mut cursor| {
                cursor
                    .walk_range(range)?
                    .map(|result| result.map(|(_, hash)| hash).map_err(Into::into))
                    .collect::<Result<Vec<_>>>()
            })?
            .map_err(Into::into)
    }
}

impl<'a, 'b, TX: DbTx<'a>> StateRootProvider for HistoricalStateProviderRef<'a, 'b, TX> {
    fn state_root(&self, _post_state: PostState) -> Result<H256> {
        Err(ProviderError::StateRootNotAvailableForHistoricalBlock.into())
    }
}

impl<'a, 'b, TX: DbTx<'a>> StateProvider for HistoricalStateProviderRef<'a, 'b, TX> {
    /// Get storage.
    fn storage(&self, address: Address, storage_key: StorageKey) -> Result<Option<StorageValue>> {
        match self.storage_history_lookup(address, storage_key)? {
            HistoryInfo::NotWritten => Ok(None),
            HistoryInfo::InChangeset(changeset_block_number) => Ok(Some(
                self.tx
                    .cursor_dup_read::<tables::StorageChangeSet>()?
                    .seek_by_key_subkey((changeset_block_number, address).into(), storage_key)?
                    .filter(|entry| entry.key == storage_key)
                    .ok_or(ProviderError::StorageChangesetNotFound {
                        block_number: changeset_block_number,
                        address,
                        storage_key,
                    })?
                    .value,
            )),
            HistoryInfo::InPlainState | HistoryInfo::MaybeInPlainState => Ok(self
                .tx
                .cursor_dup_read::<tables::PlainStorageState>()?
                .seek_by_key_subkey(address, storage_key)?
                .filter(|entry| entry.key == storage_key)
                .map(|entry| entry.value)
                .or(Some(StorageValue::ZERO))),
        }
    }

    /// Get account code by its hash
    fn bytecode_by_hash(&self, code_hash: H256) -> Result<Option<Bytecode>> {
        self.tx.get::<tables::Bytecodes>(code_hash).map_err(Into::into)
    }

    /// Get account and storage proofs.
    fn proof(
        &self,
        _address: Address,
        _keys: &[H256],
    ) -> Result<(Vec<Bytes>, H256, Vec<Vec<Bytes>>)> {
        Err(ProviderError::StateRootNotAvailableForHistoricalBlock.into())
    }
}

/// State provider for a given block number.
/// For more detailed description, see [HistoricalStateProviderRef].
pub struct HistoricalStateProvider<'a, TX: DbTx<'a>> {
    /// Database transaction
    tx: TX,
    /// State at the block number is the main indexer of the state.
    block_number: BlockNumber,
    /// Lowest blocks at which different parts of the state are available.
    lowest_available_blocks: LowestAvailableBlocks,
    /// Phantom lifetime `'a`
    _phantom: PhantomData<&'a TX>,
}

impl<'a, TX: DbTx<'a>> HistoricalStateProvider<'a, TX> {
    /// Create new StateProvider for historical block number
    pub fn new(tx: TX, block_number: BlockNumber) -> Self {
        Self {
            tx,
            block_number,
            lowest_available_blocks: Default::default(),
            _phantom: PhantomData {},
        }
    }

    /// Set the lowest block number at which the account history is available.
    pub fn with_lowest_available_account_history_block_number(
        mut self,
        block_number: BlockNumber,
    ) -> Self {
        self.lowest_available_blocks.account_history_block_number = Some(block_number);
        self
    }

    /// Set the lowest block number at which the storage history is available.
    pub fn with_lowest_available_storage_history_block_number(
        mut self,
        block_number: BlockNumber,
    ) -> Self {
        self.lowest_available_blocks.storage_history_block_number = Some(block_number);
        self
    }

    /// Returns a new provider that takes the `TX` as reference
    #[inline(always)]
    fn as_ref<'b>(&'b self) -> HistoricalStateProviderRef<'a, 'b, TX> {
        HistoricalStateProviderRef::new_with_lowest_available_blocks(
            &self.tx,
            self.block_number,
            self.lowest_available_blocks,
        )
    }
}

// Delegates all provider impls to [HistoricalStateProviderRef]
delegate_provider_impls!(HistoricalStateProvider<'a, TX> where [TX: DbTx<'a>]);

/// Lowest blocks at which different parts of the state are available.
/// They may be [Some] if pruning is enabled.
#[derive(Default, Copy, Clone)]
pub struct LowestAvailableBlocks {
    /// Lowest block number at which the account history is available. It may not be available if
    /// [reth_primitives::PrunePart::AccountHistory] was pruned.
    /// [Option::None] means all history is available.
    pub account_history_block_number: Option<BlockNumber>,
    /// Lowest block number at which the storage history is available. It may not be available if
    /// [reth_primitives::PrunePart::StorageHistory] was pruned.
    /// [Option::None] means all history is available.
    pub storage_history_block_number: Option<BlockNumber>,
}

impl LowestAvailableBlocks {
    /// Check if account history is available at the provided block number, i.e. lowest available
    /// block number for account history is less than or equal to the provided block number.
    pub fn is_account_history_available(&self, at: BlockNumber) -> bool {
        self.account_history_block_number.map(|block_number| block_number <= at).unwrap_or(true)
    }

    /// Check if storage history is available at the provided block number, i.e. lowest available
    /// block number for storage history is less than or equal to the provided block number.
    pub fn is_storage_history_available(&self, at: BlockNumber) -> bool {
        self.storage_history_block_number.map(|block_number| block_number <= at).unwrap_or(true)
    }
}

#[cfg(test)]
mod tests {
    use crate::{
        providers::state::historical::{HistoryInfo, LowestAvailableBlocks},
        AccountReader, HistoricalStateProvider, HistoricalStateProviderRef, StateProvider,
    };
    use reth_db::{
        database::Database,
        models::{storage_sharded_key::StorageShardedKey, AccountBeforeTx, ShardedKey},
        tables,
        test_utils::create_test_rw_db,
        transaction::{DbTx, DbTxMut},
        BlockNumberList,
    };
    use reth_interfaces::provider::ProviderError;
    use reth_primitives::{hex_literal::hex, Account, StorageEntry, H160, H256, U256};

    const ADDRESS: H160 = H160(hex!("0000000000000000000000000000000000000001"));
    const HIGHER_ADDRESS: H160 = H160(hex!("0000000000000000000000000000000000000005"));
    const STORAGE: H256 =
        H256(hex!("0000000000000000000000000000000000000000000000000000000000000001"));

    fn assert_state_provider<T: StateProvider>() {}
    #[allow(unused)]
    fn assert_historical_state_provider<'txn, T: DbTx<'txn> + 'txn>() {
        assert_state_provider::<HistoricalStateProvider<'txn, T>>();
    }

    #[test]
    fn history_provider_get_account() {
        let db = create_test_rw_db();
        let tx = db.tx_mut().unwrap();

        tx.put::<tables::AccountHistory>(
            ShardedKey { key: ADDRESS, highest_block_number: 7 },
            BlockNumberList::new([1, 3, 7]).unwrap(),
        )
        .unwrap();
        tx.put::<tables::AccountHistory>(
            ShardedKey { key: ADDRESS, highest_block_number: u64::MAX },
            BlockNumberList::new([10, 15]).unwrap(),
        )
        .unwrap();
        tx.put::<tables::AccountHistory>(
            ShardedKey { key: HIGHER_ADDRESS, highest_block_number: u64::MAX },
            BlockNumberList::new([4]).unwrap(),
        )
        .unwrap();

        let acc_plain = Account { nonce: 100, balance: U256::ZERO, bytecode_hash: None };
        let acc_at15 = Account { nonce: 15, balance: U256::ZERO, bytecode_hash: None };
        let acc_at10 = Account { nonce: 10, balance: U256::ZERO, bytecode_hash: None };
        let acc_at7 = Account { nonce: 7, balance: U256::ZERO, bytecode_hash: None };
        let acc_at3 = Account { nonce: 3, balance: U256::ZERO, bytecode_hash: None };

        let higher_acc_plain = Account { nonce: 4, balance: U256::ZERO, bytecode_hash: None };

        // setup
        tx.put::<tables::AccountChangeSet>(1, AccountBeforeTx { address: ADDRESS, info: None })
            .unwrap();
        tx.put::<tables::AccountChangeSet>(
            3,
            AccountBeforeTx { address: ADDRESS, info: Some(acc_at3) },
        )
        .unwrap();
        tx.put::<tables::AccountChangeSet>(
            4,
            AccountBeforeTx { address: HIGHER_ADDRESS, info: None },
        )
        .unwrap();
        tx.put::<tables::AccountChangeSet>(
            7,
            AccountBeforeTx { address: ADDRESS, info: Some(acc_at7) },
        )
        .unwrap();
        tx.put::<tables::AccountChangeSet>(
            10,
            AccountBeforeTx { address: ADDRESS, info: Some(acc_at10) },
        )
        .unwrap();
        tx.put::<tables::AccountChangeSet>(
            15,
            AccountBeforeTx { address: ADDRESS, info: Some(acc_at15) },
        )
        .unwrap();

        // setup plain state
        tx.put::<tables::PlainAccountState>(ADDRESS, acc_plain).unwrap();
        tx.put::<tables::PlainAccountState>(HIGHER_ADDRESS, higher_acc_plain).unwrap();
        tx.commit().unwrap();

        let tx = db.tx().unwrap();

        // run
        assert_eq!(HistoricalStateProviderRef::new(&tx, 1).basic_account(ADDRESS), Ok(None));
        assert_eq!(
            HistoricalStateProviderRef::new(&tx, 2).basic_account(ADDRESS),
            Ok(Some(acc_at3))
        );
        assert_eq!(
            HistoricalStateProviderRef::new(&tx, 3).basic_account(ADDRESS),
            Ok(Some(acc_at3))
        );
        assert_eq!(
            HistoricalStateProviderRef::new(&tx, 4).basic_account(ADDRESS),
            Ok(Some(acc_at7))
        );
        assert_eq!(
            HistoricalStateProviderRef::new(&tx, 7).basic_account(ADDRESS),
            Ok(Some(acc_at7))
        );
        assert_eq!(
            HistoricalStateProviderRef::new(&tx, 9).basic_account(ADDRESS),
            Ok(Some(acc_at10))
        );
        assert_eq!(
            HistoricalStateProviderRef::new(&tx, 10).basic_account(ADDRESS),
            Ok(Some(acc_at10))
        );
        assert_eq!(
            HistoricalStateProviderRef::new(&tx, 11).basic_account(ADDRESS),
            Ok(Some(acc_at15))
        );
        assert_eq!(
            HistoricalStateProviderRef::new(&tx, 16).basic_account(ADDRESS),
            Ok(Some(acc_plain))
        );

        assert_eq!(HistoricalStateProviderRef::new(&tx, 1).basic_account(HIGHER_ADDRESS), Ok(None));
        assert_eq!(
            HistoricalStateProviderRef::new(&tx, 1000).basic_account(HIGHER_ADDRESS),
            Ok(Some(higher_acc_plain))
        );
    }

    #[test]
    fn history_provider_get_storage() {
        let db = create_test_rw_db();
        let tx = db.tx_mut().unwrap();

        tx.put::<tables::StorageHistory>(
            StorageShardedKey {
                address: ADDRESS,
                sharded_key: ShardedKey { key: STORAGE, highest_block_number: 7 },
            },
            BlockNumberList::new([3, 7]).unwrap(),
        )
        .unwrap();
        tx.put::<tables::StorageHistory>(
            StorageShardedKey {
                address: ADDRESS,
                sharded_key: ShardedKey { key: STORAGE, highest_block_number: u64::MAX },
            },
            BlockNumberList::new([10, 15]).unwrap(),
        )
        .unwrap();
        tx.put::<tables::StorageHistory>(
            StorageShardedKey {
                address: HIGHER_ADDRESS,
                sharded_key: ShardedKey { key: STORAGE, highest_block_number: u64::MAX },
            },
            BlockNumberList::new([4]).unwrap(),
        )
        .unwrap();

        let higher_entry_plain = StorageEntry { key: STORAGE, value: U256::from(1000) };
        let higher_entry_at4 = StorageEntry { key: STORAGE, value: U256::from(0) };
        let entry_plain = StorageEntry { key: STORAGE, value: U256::from(100) };
        let entry_at15 = StorageEntry { key: STORAGE, value: U256::from(15) };
        let entry_at10 = StorageEntry { key: STORAGE, value: U256::from(10) };
        let entry_at7 = StorageEntry { key: STORAGE, value: U256::from(7) };
        let entry_at3 = StorageEntry { key: STORAGE, value: U256::from(0) };

        // setup
        tx.put::<tables::StorageChangeSet>((3, ADDRESS).into(), entry_at3).unwrap();
        tx.put::<tables::StorageChangeSet>((4, HIGHER_ADDRESS).into(), higher_entry_at4).unwrap();
        tx.put::<tables::StorageChangeSet>((7, ADDRESS).into(), entry_at7).unwrap();
        tx.put::<tables::StorageChangeSet>((10, ADDRESS).into(), entry_at10).unwrap();
        tx.put::<tables::StorageChangeSet>((15, ADDRESS).into(), entry_at15).unwrap();

        // setup plain state
        tx.put::<tables::PlainStorageState>(ADDRESS, entry_plain).unwrap();
        tx.put::<tables::PlainStorageState>(HIGHER_ADDRESS, higher_entry_plain).unwrap();
        tx.commit().unwrap();

        let tx = db.tx().unwrap();

        // run
        assert_eq!(HistoricalStateProviderRef::new(&tx, 0).storage(ADDRESS, STORAGE), Ok(None));
        assert_eq!(
            HistoricalStateProviderRef::new(&tx, 3).storage(ADDRESS, STORAGE),
            Ok(Some(U256::ZERO))
        );
        assert_eq!(
            HistoricalStateProviderRef::new(&tx, 4).storage(ADDRESS, STORAGE),
            Ok(Some(entry_at7.value))
        );
        assert_eq!(
            HistoricalStateProviderRef::new(&tx, 7).storage(ADDRESS, STORAGE),
            Ok(Some(entry_at7.value))
        );
        assert_eq!(
            HistoricalStateProviderRef::new(&tx, 9).storage(ADDRESS, STORAGE),
            Ok(Some(entry_at10.value))
        );
        assert_eq!(
            HistoricalStateProviderRef::new(&tx, 10).storage(ADDRESS, STORAGE),
            Ok(Some(entry_at10.value))
        );
        assert_eq!(
            HistoricalStateProviderRef::new(&tx, 11).storage(ADDRESS, STORAGE),
            Ok(Some(entry_at15.value))
        );
        assert_eq!(
            HistoricalStateProviderRef::new(&tx, 16).storage(ADDRESS, STORAGE),
            Ok(Some(entry_plain.value))
        );
        assert_eq!(
            HistoricalStateProviderRef::new(&tx, 1).storage(HIGHER_ADDRESS, STORAGE),
            Ok(None)
        );
        assert_eq!(
            HistoricalStateProviderRef::new(&tx, 1000).storage(HIGHER_ADDRESS, STORAGE),
            Ok(Some(higher_entry_plain.value))
        );
    }

    #[test]
    fn history_provider_unavailable() {
        let db = create_test_rw_db();
        let tx = db.tx().unwrap();

        // provider block_number < lowest available block number,
        // i.e. state at provider block is pruned
        let provider = HistoricalStateProviderRef::new_with_lowest_available_blocks(
            &tx,
            2,
            LowestAvailableBlocks {
                account_history_block_number: Some(3),
                storage_history_block_number: Some(3),
            },
        );
        assert_eq!(
            provider.account_history_lookup(ADDRESS),
            Err(ProviderError::StateAtBlockPruned(provider.block_number).into())
        );
        assert_eq!(
            provider.storage_history_lookup(ADDRESS, STORAGE),
            Err(ProviderError::StateAtBlockPruned(provider.block_number).into())
        );

        // provider block_number == lowest available block number,
        // i.e. state at provider block is available
        let provider = HistoricalStateProviderRef::new_with_lowest_available_blocks(
            &tx,
            2,
            LowestAvailableBlocks {
                account_history_block_number: Some(2),
                storage_history_block_number: Some(2),
            },
        );
        assert_eq!(provider.account_history_lookup(ADDRESS), Ok(HistoryInfo::MaybeInPlainState));
        assert_eq!(
            provider.storage_history_lookup(ADDRESS, STORAGE),
            Ok(HistoryInfo::MaybeInPlainState)
        );

        // provider block_number == lowest available block number,
        // i.e. state at provider block is available
        let provider = HistoricalStateProviderRef::new_with_lowest_available_blocks(
            &tx,
            2,
            LowestAvailableBlocks {
                account_history_block_number: Some(1),
                storage_history_block_number: Some(1),
            },
        );
        assert_eq!(provider.account_history_lookup(ADDRESS), Ok(HistoryInfo::MaybeInPlainState));
        assert_eq!(
            provider.storage_history_lookup(ADDRESS, STORAGE),
            Ok(HistoryInfo::MaybeInPlainState)
        );
    }
}<|MERGE_RESOLUTION|>--- conflicted
+++ resolved
@@ -73,32 +73,11 @@
 
         // history key to search IntegerList of block number changesets.
         let history_key = ShardedKey::new(address, self.block_number);
-<<<<<<< HEAD
-        let mut cursor = self.tx.cursor_read::<tables::AccountHistory>()?;
-
-        if let Some(chunk) =
-            cursor.seek(history_key)?.filter(|(key, _)| key.key == address).map(|x| x.1 .0)
-        {
-            let chunk = chunk.enable_rank();
-            let rank = chunk.rank(self.block_number as usize);
-            if rank == 0 && !cursor.prev()?.is_some_and(|(key, _)| key.key == address) {
-                return Ok(HistoryInfo::NotWritten)
-            }
-            if rank < chunk.len() {
-                Ok(HistoryInfo::InChangeset(chunk.select(rank) as u64))
-            } else {
-                Ok(HistoryInfo::InPlainState)
-            }
-        } else {
-            Ok(HistoryInfo::NotWritten)
-        }
-=======
         self.history_info::<tables::AccountHistory, _>(
             history_key,
             |key| key.key == address,
             self.lowest_available_blocks.account_history_block_number,
         )
->>>>>>> 81e8ad4d
     }
 
     /// Lookup a storage key in the StorageHistory table
@@ -113,15 +92,6 @@
 
         // history key to search IntegerList of block number changesets.
         let history_key = StorageShardedKey::new(address, storage_key, self.block_number);
-<<<<<<< HEAD
-        let mut cursor = self.tx.cursor_read::<tables::StorageHistory>()?;
-
-        if let Some(chunk) = cursor
-            .seek(history_key)?
-            .filter(|(key, _)| key.address == address && key.sharded_key.key == storage_key)
-            .map(|x| x.1 .0)
-        {
-=======
         self.history_info::<tables::StorageHistory, _>(
             history_key,
             |key| key.address == address && key.sharded_key.key == storage_key,
@@ -144,19 +114,8 @@
         // index, the first chunk for the next key will be returned so we filter out chunks that
         // have a different key.
         if let Some(chunk) = cursor.seek(key)?.filter(|(key, _)| key_filter(key)).map(|x| x.1 .0) {
->>>>>>> 81e8ad4d
             let chunk = chunk.enable_rank();
             let rank = chunk.rank(self.block_number as usize);
-<<<<<<< HEAD
-            if rank == 0 &&
-                !cursor.prev()?.is_some_and(|(key, _)| {
-                    key.address == address && key.sharded_key.key == storage_key
-                })
-            {
-                return Ok(HistoryInfo::NotWritten)
-            }
-            if rank < chunk.len() {
-=======
 
             // If our block is before the first entry in the index chunk and this first entry
             // doesn't equal to our block, it might be before the first write ever. To check, we
@@ -178,7 +137,6 @@
                 }
             } else if rank < chunk.len() {
                 // The chunk contains an entry for a write after our block, return it.
->>>>>>> 81e8ad4d
                 Ok(HistoryInfo::InChangeset(chunk.select(rank) as u64))
             } else {
                 Ok(HistoryInfo::InPlainState)
