--- conflicted
+++ resolved
@@ -6,12 +6,7 @@
 };
 use alloy_rlp::{length_of_length, Decodable, Encodable};
 use bytes::{Buf, BufMut, BytesMut};
-<<<<<<< HEAD
-use reth_codecs::{add_arbitrary_tests, main_codec, Compact, CompactZstd};
-use reth_rlp::{length_of_length, Decodable, Encodable};
-=======
 use reth_codecs::{main_codec, Compact, CompactZstd};
->>>>>>> 3bf2c886
 use std::{
     cmp::Ordering,
     ops::{Deref, DerefMut},
@@ -265,7 +260,6 @@
                 let receipt_type = *buf.first().ok_or(alloy_rlp::Error::Custom(
                     "typed receipt cannot be decoded from an empty slice",
                 ))?;
-<<<<<<< HEAD
                 match receipt_type {
                     0x01 => {
                         buf.advance(1);
@@ -284,20 +278,7 @@
                         buf.advance(1);
                         Self::decode_receipt(buf, TxType::DEPOSIT)
                     }
-                    _ => Err(reth_rlp::DecodeError::Custom("invalid receipt type")),
-=======
-                if receipt_type == 0x01 {
-                    buf.advance(1);
-                    Self::decode_receipt(buf, TxType::EIP2930)
-                } else if receipt_type == 0x02 {
-                    buf.advance(1);
-                    Self::decode_receipt(buf, TxType::EIP1559)
-                } else if receipt_type == 0x03 {
-                    buf.advance(1);
-                    Self::decode_receipt(buf, TxType::EIP4844)
-                } else {
-                    Err(alloy_rlp::Error::Custom("invalid receipt type"))
->>>>>>> 3bf2c886
+                    _ => Err(alloy_rlp::Error::Custom("invalid receipt type")),
                 }
             }
             Ordering::Equal => {
