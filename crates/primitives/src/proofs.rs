//! Helper function for calculating Merkle proofs and hashes.

use crate::{
    constants::EMPTY_OMMER_ROOT_HASH,
    keccak256,
    trie::{HashBuilder, Nibbles},
<<<<<<< HEAD
    Address, GenesisAccount, Header, Log, Receipt, ReceiptWithBloom, ReceiptWithBloomRef,
    TransactionSigned, Withdrawal, B256,
=======
    Address, GenesisAccount, Header, ReceiptWithBloom, ReceiptWithBloomRef, TransactionSigned,
    Withdrawal, B256,
>>>>>>> 5d94aef8
};
use alloy_rlp::Encodable;
use bytes::{BufMut, BytesMut};
use itertools::Itertools;
use std::collections::HashMap;

/// Adjust the index of an item for rlp encoding.
pub const fn adjust_index_for_rlp(i: usize, len: usize) -> usize {
    if i > 0x7f {
        i
    } else if i == 0x7f || i + 1 == len {
        0
    } else {
        i + 1
    }
}

/// Compute a trie root of the collection of rlp encodable items.
pub fn ordered_trie_root<T: Encodable>(items: &[T]) -> B256 {
    ordered_trie_root_with_encoder(items, |item, buf| item.encode(buf))
}

/// Compute a trie root of the collection of items with a custom encoder.
pub fn ordered_trie_root_with_encoder<T, F>(items: &[T], mut encode: F) -> B256
where
    F: FnMut(&T, &mut dyn BufMut),
{
    let mut index_buffer = BytesMut::new();
    let mut value_buffer = BytesMut::new();

    let mut hb = HashBuilder::default();
    let items_len = items.len();
    for i in 0..items_len {
        let index = adjust_index_for_rlp(i, items_len);

        index_buffer.clear();
        index.encode(&mut index_buffer);

        value_buffer.clear();
        encode(&items[index], &mut value_buffer);

        hb.add_leaf(Nibbles::unpack(&index_buffer), &value_buffer);
    }

    hb.root()
}

/// Calculate a transaction root.
///
/// `(rlp(index), encoded(tx))` pairs.
pub fn calculate_transaction_root<T>(transactions: &[T]) -> B256
where
    T: AsRef<TransactionSigned>,
{
    ordered_trie_root_with_encoder(transactions, |tx: &T, buf| tx.as_ref().encode_inner(buf, false))
}

/// Calculates the root hash of the withdrawals.
pub fn calculate_withdrawals_root(withdrawals: &[Withdrawal]) -> B256 {
    ordered_trie_root(withdrawals)
}

/// Calculates the receipt root for a header.
pub fn calculate_receipt_root(receipts: &[ReceiptWithBloom]) -> B256 {
    #[cfg(feature = "optimism")]
    {
        // There is a minor bug in op-geth and op-erigon where in the Regolith hardfork,
        // the receipt root calculation does not include the deposit nonce in the receipt
        // encoding. This will be fixd in the next hardfork, however for now, we must strip
        // the deposit nonce from the receipts before calculating the receipt root.
        let receipts = receipts
            .iter()
            .map(|r| {
                let mut r = r.clone();
                r.receipt.deposit_nonce = None;
                r
            })
            .collect::<Vec<_>>();

        ordered_trie_root_with_encoder(receipts.as_slice(), |r, buf| r.encode_inner(buf, false))
    }

    #[cfg(not(feature = "optimism"))]
    ordered_trie_root_with_encoder(receipts, |r, buf| r.encode_inner(buf, false))
}

/// Calculates the receipt root for a header for the reference type of [ReceiptWithBloom].
///
/// NOTE: Prefer [calculate_receipt_root] if you have log blooms memoized.
pub fn calculate_receipt_root_ref(receipts: &[&Receipt]) -> B256 {
    #[cfg(feature = "optimism")]
    {
        // There is a minor bug in op-geth and op-erigon where in the Regolith hardfork,
        // the receipt root calculation does not include the deposit nonce in the receipt
        // encoding. This will be fixd in the next hardfork, however for now, we must strip
        // the deposit nonce from the receipts before calculating the receipt root.
        let receipts = receipts
            .iter()
            .map(|r| {
                let mut r = (*r).clone();
                r.deposit_nonce = None;
                r
            })
            .collect::<Vec<_>>();

        ordered_trie_root_with_encoder(&receipts, |r, buf| {
            ReceiptWithBloomRef::from(r).encode_inner(buf, false)
        })
    }

    #[cfg(not(feature = "optimism"))]
    ordered_trie_root_with_encoder(receipts, |r, buf| {
        ReceiptWithBloomRef::from(*r).encode_inner(buf, false)
    })
}

/// Calculates the root hash for ommer/uncle headers.
pub fn calculate_ommers_root(ommers: &[Header]) -> B256 {
    // Check if `ommers` list is empty
    if ommers.is_empty() {
        return EMPTY_OMMER_ROOT_HASH
    }
    // RLP Encode
    let mut ommers_rlp = Vec::new();
    alloy_rlp::encode_list(ommers, &mut ommers_rlp);
    keccak256(ommers_rlp)
}

/// Calculates the root hash for the state, this corresponds to [geth's
/// `deriveHash`](https://github.com/ethereum/go-ethereum/blob/6c149fd4ad063f7c24d726a73bc0546badd1bc73/core/genesis.go#L119).
pub fn genesis_state_root(genesis_alloc: &HashMap<Address, GenesisAccount>) -> B256 {
    let accounts_with_sorted_hashed_keys = genesis_alloc
        .iter()
        .map(|(address, account)| (keccak256(address), account))
        .sorted_by_key(|(key, _)| *key);

    let mut hb = HashBuilder::default();
    let mut account_rlp_buf = Vec::new();
    for (hashed_key, account) in accounts_with_sorted_hashed_keys {
        account_rlp_buf.clear();
        account.encode(&mut account_rlp_buf);
        hb.add_leaf(Nibbles::unpack(hashed_key), &account_rlp_buf);
    }

    hb.root()
}

/// Implementation of hasher using our keccak256 hashing function
/// for compatibility with `triehash` crate.
#[cfg(any(test, feature = "test-utils"))]
pub mod triehash {
    use super::{keccak256, B256};
    use hash_db::Hasher;
    use plain_hasher::PlainHasher;

    /// A [Hasher] that calculates a keccak256 hash of the given data.
    #[derive(Default, Debug, Clone, PartialEq, Eq)]
    #[non_exhaustive]
    pub struct KeccakHasher;

    #[cfg(any(test, feature = "test-utils"))]
    impl Hasher for KeccakHasher {
        type Out = B256;
        type StdHasher = PlainHasher;

        const LENGTH: usize = 32;

        fn hash(x: &[u8]) -> Self::Out {
            keccak256(x)
        }
    }
}

#[cfg(test)]
mod tests {
    use super::*;
    use crate::{
<<<<<<< HEAD
        bloom,
        hex_literal::hex,
        proofs::{calculate_receipt_root, calculate_transaction_root, genesis_state_root},
        Address, Block, GenesisAccount, Log, Receipt, ReceiptWithBloom, TxType, B256, GOERLI,
=======
        b256, bloom, constants::EMPTY_ROOT_HASH, hex, Block, Log, Receipt, TxType, B256, GOERLI,
>>>>>>> 5d94aef8
        HOLESKY, MAINNET, SEPOLIA, U256,
    };
    use alloy_rlp::Decodable;

    #[test]
    fn check_transaction_root() {
        let data = &hex!("f90262f901f9a092230ce5476ae868e98c7979cfc165a93f8b6ad1922acf2df62e340916efd49da01dcc4de8dec75d7aab85b567b6ccd41ad312451b948a7413f0a142fd40d49347942adc25665018aa1fe0e6bc666dac8fc2697ff9baa02307107a867056ca33b5087e77c4174f47625e48fb49f1c70ced34890ddd88f3a08151d548273f6683169524b66ca9fe338b9ce42bc3540046c828fd939ae23bcba0c598f69a5674cae9337261b669970e24abc0b46e6d284372a239ec8ccbf20b0ab901000000000000000000000000000000000000000000000000000000000000000000000000000000000000000000000000000000000000000000000000000000000000000000000000000000000000000000000000000000000000000000000000000000000000000000000000000000000000000000000000000000000000000000000000000000000000000000000000000000000000000000000000000000000000000000000000000000000000000000000000000000000000000000000000000000000000000000000000000000000000000000000000000000000000000000000000000000000000000000000000000000000000000000000000000000000083020000018502540be40082a8618203e800a00000000000000000000000000000000000000000000000000000000000000000880000000000000000f863f861800a8405f5e10094100000000000000000000000000000000000000080801ba07e09e26678ed4fac08a249ebe8ed680bf9051a5e14ad223e4b2b9d26e0208f37a05f6e3f188e3e6eab7d7d3b6568f5eac7d687b08d307d3154ccd8c87b4630509bc0");
        let block_rlp = &mut data.as_slice();
        let block: Block = Block::decode(block_rlp).unwrap();

        let tx_root = calculate_transaction_root(&block.body);
        assert_eq!(block.transactions_root, tx_root, "Must be the same");
    }

    /// Tests that the receipt root is computed correctly for the regolith block.
    /// This was implemented due to a minor bug in op-geth and op-erigon where in
    /// the Regolith hardfork, the receipt root calculation does not include the
    /// deposit nonce in the receipt encoding.
    /// To fix this an op-reth patch was applied to the receipt root calculation
    /// to strip the deposit nonce from each receipt before calculating the root.
    #[cfg(feature = "optimism")]
    #[test]
    fn check_optimism_receipt_root() {
        use reth_primitives::{Bloom, Bytes};

        let receipts = vec![
            // 0xb0d6ee650637911394396d81172bd1c637d568ed1fbddab0daddfca399c58b53
            ReceiptWithBloom {
                receipt: Receipt {
                    tx_type: TxType::DEPOSIT,
                    success: true,
                    cumulative_gas_used: 46913,
                    logs: vec![],
                    #[cfg(feature = "optimism")]
                    deposit_nonce: Some(4012991u64),
                },
                bloom: Bloom(hex!("00000000000000000000000000000000000000000000000000000000000000000000000000000000000000000000000000000000000000000000000000000000000000000000000000000000000000000000000000000000000000000000000000000000000000000000000000000000000000000000000000000000000000000000000000000000000000000000000000000000000000000000000000000000000000000000000000000000000000000000000000000000000000000000000000000000000000000000000000000000000000000000000000000000000000000000000000000000000000000000000000000000000000000000000000000000").into()),
            },
            // 0x2f433586bae30573c393adfa02bc81d2a1888a3d6c9869f473fb57245166bd9a
            ReceiptWithBloom {
                receipt: Receipt {
                    tx_type: TxType::EIP1559,
                    success: true,
                    cumulative_gas_used: 118083,
                    logs: vec![
                        Log {
                            address: hex!("ddb6dcce6b794415145eb5caa6cd335aeda9c272").into(),
                            topics: vec![
b256!("c3d58168c5ae7397731d063d5bbf3d657854427343f4c083240f7aacaa2d0f62"),
b256!("000000000000000000000000c498902843af527e674846bb7edefa8ad62b8fb9"),
b256!("000000000000000000000000c498902843af527e674846bb7edefa8ad62b8fb9"),
b256!("0000000000000000000000000000000000000000000000000000000000000000"),
                            ],
                            data: Bytes::from_static(&hex!("00000000000000000000000000000000000000000000000000000000000000020000000000000000000000000000000000000000000000000000000000000001")),
                        },
                        Log {
                            address: hex!("ddb6dcce6b794415145eb5caa6cd335aeda9c272").into(),
                            topics: vec![
b256!("c3d58168c5ae7397731d063d5bbf3d657854427343f4c083240f7aacaa2d0f62"),
b256!("000000000000000000000000c498902843af527e674846bb7edefa8ad62b8fb9"),
b256!("0000000000000000000000000000000000000000000000000000000000000000"),
b256!("000000000000000000000000c498902843af527e674846bb7edefa8ad62b8fb9"),
                            ],
                            data: Bytes::from_static(&hex!("00000000000000000000000000000000000000000000000000000000000000030000000000000000000000000000000000000000000000000000000000000001")),
                        },
                        Log {
                            address: hex!("ddb6dcce6b794415145eb5caa6cd335aeda9c272").into(),
                            topics: vec![
b256!("0eb774bb9698a73583fe07b6972cf2dcc08d1d97581a22861f45feb86b395820"),
b256!("000000000000000000000000c498902843af527e674846bb7edefa8ad62b8fb9"),
b256!("000000000000000000000000c498902843af527e674846bb7edefa8ad62b8fb9"),
                            ],
data: Bytes::from_static(&hex!("0000000000000000000000000000000000000000000000000000000000000003")),
                        },
                    ],
                    #[cfg(feature = "optimism")]
                    deposit_nonce: None,
                },
                bloom: Bloom(hex!("00001000000000000000000000000000000000000000000000000000000000000020000000000000000000000000000000000000000000000000000000002000000000000000000000000000000000000000000000000000000000000000000000000000020000000000000000000800000000000000000000000000000000000000000000000000000000000000000000800000000000000000000000000000000000000000000000000000000040000000000004000000000080000000000000000000000000000000000000000000000000000008000000000000080020000000000000000000000000002000000000000000000000000000080000010000").into()),
            },
            // 0x6c33676e8f6077f46a62eabab70bc6d1b1b18a624b0739086d77093a1ecf8266
            ReceiptWithBloom {
                receipt: Receipt {
                    tx_type: TxType::EIP1559,
                    success: true,
                    cumulative_gas_used: 189253,
                    logs: vec![
                        Log {
                            address: hex!("ddb6dcce6b794415145eb5caa6cd335aeda9c272").into(),
                            topics: vec![
b256!("c3d58168c5ae7397731d063d5bbf3d657854427343f4c083240f7aacaa2d0f62"),
b256!("0000000000000000000000009d521a04bee134ff8136d2ec957e5bc8c50394ec"),
b256!("0000000000000000000000009d521a04bee134ff8136d2ec957e5bc8c50394ec"),
b256!("0000000000000000000000000000000000000000000000000000000000000000"),
                            ],
                            data: Bytes::from_static(&hex!("00000000000000000000000000000000000000000000000000000000000000020000000000000000000000000000000000000000000000000000000000000001")),
                        },
                        Log {
                            address: hex!("ddb6dcce6b794415145eb5caa6cd335aeda9c272").into(),
                            topics: vec![
b256!("c3d58168c5ae7397731d063d5bbf3d657854427343f4c083240f7aacaa2d0f62"),
b256!("0000000000000000000000009d521a04bee134ff8136d2ec957e5bc8c50394ec"),
b256!("0000000000000000000000000000000000000000000000000000000000000000"),
b256!("0000000000000000000000009d521a04bee134ff8136d2ec957e5bc8c50394ec"),
                            ],
                            data: Bytes::from_static(&hex!("00000000000000000000000000000000000000000000000000000000000000030000000000000000000000000000000000000000000000000000000000000001")),
                        },
                        Log {
                            address: hex!("ddb6dcce6b794415145eb5caa6cd335aeda9c272").into(),
                            topics: vec![
b256!("0eb774bb9698a73583fe07b6972cf2dcc08d1d97581a22861f45feb86b395820"),
b256!("0000000000000000000000009d521a04bee134ff8136d2ec957e5bc8c50394ec"),
b256!("0000000000000000000000009d521a04bee134ff8136d2ec957e5bc8c50394ec"),
                            ],
data: Bytes::from_static(&hex!("0000000000000000000000000000000000000000000000000000000000000003")),
                        },
                    ],
                    #[cfg(feature = "optimism")]
                    deposit_nonce: None,
                },
                bloom: Bloom(hex!("00000000000000000000200000000000000000000000000000000000000000000020000000000000000000000000000000000000000000000000000000002000000000020000000000000000000000000000000000000000000000000000000000000000020000000000000000000800000000000000000000000000000000000000000000000000000000000000000000000000000000000010000000000000000000000000000000000000000040000000000004000000000080000000000000000000000000000000000000000000000000000008000000000000080020000000000000000000000000002000000000000000000000000000080000000000").into()),
            },
            // 0x4d3ecbef04ba7ce7f5ab55be0c61978ca97c117d7da448ed9771d4ff0c720a3f
            ReceiptWithBloom {
                receipt: Receipt {
                    tx_type: TxType::EIP1559,
                    success: true,
                    cumulative_gas_used: 346969,
                    logs: vec![
                        Log {
                            address: hex!("4200000000000000000000000000000000000006").into(),
                            topics: vec![
b256!("ddf252ad1be2c89b69c2b068fc378daa952ba7f163c4a11628f55a4df523b3ef"),
b256!("000000000000000000000000c3feb4ef4c2a5af77add15c95bd98f6b43640cc8"),
b256!("0000000000000000000000002992607c1614484fe6d865088e5c048f0650afd4"),
                            ],
data: Bytes::from_static(&hex!("0000000000000000000000000000000000000000000000000018de76816d8000")),
                        },
                        Log {
                            address: hex!("cf8e7e6b26f407dee615fc4db18bf829e7aa8c09").into(),
                            topics: vec![
b256!("ddf252ad1be2c89b69c2b068fc378daa952ba7f163c4a11628f55a4df523b3ef"),
b256!("0000000000000000000000002992607c1614484fe6d865088e5c048f0650afd4"),
b256!("0000000000000000000000008dbffe4c8bf3caf5deae3a99b50cfcf3648cbc09"),
                            ],
data: Bytes::from_static(&hex!("000000000000000000000000000000000000000000000002d24d8e9ac1aa79e2")),
                        },
                        Log {
                            address: hex!("2992607c1614484fe6d865088e5c048f0650afd4").into(),
                            topics: vec![
b256!("1c411e9a96e071241c2f21f7726b17ae89e3cab4c78be50e062b03a9fffbbad1"),
                            ],
                            data: Bytes::from_static(&hex!("000000000000000000000000000000000000000000000009bd50642785c15736000000000000000000000000000000000000000000011bb7ac324f724a29bbbf")),
                        },
                        Log {
                            address: hex!("2992607c1614484fe6d865088e5c048f0650afd4").into(),
                            topics: vec![
b256!("d78ad95fa46c994b6551d0da85fc275fe613ce37657fb8d5e3d130840159d822"),
b256!("00000000000000000000000029843613c7211d014f5dd5718cf32bcd314914cb"),
b256!("0000000000000000000000008dbffe4c8bf3caf5deae3a99b50cfcf3648cbc09"),
                            ],
                            data: Bytes::from_static(&hex!("0000000000000000000000000000000000000000000000000018de76816d800000000000000000000000000000000000000000000000000000000000000000000000000000000000000000000000000000000000000000000000000000000000000000000000000000000000000000000000000000000002d24d8e9ac1aa79e2")),
                        },
                        Log {
                            address: hex!("6d0f8d488b669aa9ba2d0f0b7b75a88bf5051cd3").into(),
                            topics: vec![
b256!("ddf252ad1be2c89b69c2b068fc378daa952ba7f163c4a11628f55a4df523b3ef"),
b256!("0000000000000000000000008dbffe4c8bf3caf5deae3a99b50cfcf3648cbc09"),
b256!("000000000000000000000000c3feb4ef4c2a5af77add15c95bd98f6b43640cc8"),
                            ],
                            data: Bytes::from_static(&hex!("00000000000000000000000000000000000000000000000014bc73062aea8093")),
                        },
                        Log {
                            address: hex!("8dbffe4c8bf3caf5deae3a99b50cfcf3648cbc09").into(),
                            topics: vec![
b256!("1c411e9a96e071241c2f21f7726b17ae89e3cab4c78be50e062b03a9fffbbad1"),
                            ],
                            data: Bytes::from_static(&hex!("00000000000000000000000000000000000000000000002f122cfadc1ca82a35000000000000000000000000000000000000000000000665879dc0609945d6d1")),
                        },
                        Log {
                            address: hex!("8dbffe4c8bf3caf5deae3a99b50cfcf3648cbc09").into(),
                            topics: vec![
b256!("d78ad95fa46c994b6551d0da85fc275fe613ce37657fb8d5e3d130840159d822"),
b256!("00000000000000000000000029843613c7211d014f5dd5718cf32bcd314914cb"),
b256!("000000000000000000000000c3feb4ef4c2a5af77add15c95bd98f6b43640cc8"),
                            ],
                            data: Bytes::from_static(&hex!("0000000000000000000000000000000000000000000000000000000000000000000000000000000000000000000000000000000000000002d24d8e9ac1aa79e200000000000000000000000000000000000000000000000014bc73062aea80930000000000000000000000000000000000000000000000000000000000000000")),
                        },
                    ],
                    #[cfg(feature = "optimism")]
                    deposit_nonce: None,
                },
                bloom: Bloom(hex!("00200000000000000000000080000000000000000000000000040000100004000000000000000000000000100000000000000000000000000000100000000000000000000000000002000008000000200000000200000000020000000000000040000000000000000400000200000000000000000000000000000010000000000400000000010400000000000000000000000000002000c80000004080002000000000000000400200000000800000000000000000000000000000000000000000000002000000000000000000000000000000000100001000000000000000000000002000000000000000000000010000000000000000000000800000800000").into()),
            },
            // 0xf738af5eb00ba23dbc1be2dbce41dbc0180f0085b7fb46646e90bf737af90351
            ReceiptWithBloom {
                receipt: Receipt {
                    tx_type: TxType::EIP1559,
                    success: true,
                    cumulative_gas_used: 623249,
                    logs: vec![
                        Log {
                            address: hex!("ac6564f3718837caadd42eed742d75c12b90a052").into(),
                            topics: vec![
b256!("ddf252ad1be2c89b69c2b068fc378daa952ba7f163c4a11628f55a4df523b3ef"),
b256!("0000000000000000000000000000000000000000000000000000000000000000"),
b256!("000000000000000000000000a4fa7f3fbf0677f254ebdb1646146864c305b76e"),
b256!("000000000000000000000000000000000000000000000000000000000011a1d3"),
                            ],
                            data: Default::default(),
                        },
                        Log {
                            address: hex!("ac6564f3718837caadd42eed742d75c12b90a052").into(),
                            topics: vec![
b256!("9d89e36eadf856db0ad9ffb5a569e07f95634dddd9501141ecf04820484ad0dc"),
b256!("000000000000000000000000a4fa7f3fbf0677f254ebdb1646146864c305b76e"),
b256!("000000000000000000000000000000000000000000000000000000000011a1d3"),
                            ],
                            data: Bytes::from_static(&hex!("00000000000000000000000000000000000000000000000000000000000000200000000000000000000000000000000000000000000000000000000000000037697066733a2f2f516d515141646b33736538396b47716577395256567a316b68643548375562476d4d4a485a62566f386a6d346f4a2f30000000000000000000")),
                        },
                         Log {
                            address: hex!("ac6564f3718837caadd42eed742d75c12b90a052").into(),
                            topics: vec![
b256!("110d160a1bedeea919a88fbc4b2a9fb61b7e664084391b6ca2740db66fef80fe"),
b256!("00000000000000000000000084d47f6eea8f8d87910448325519d1bb45c2972a"),
b256!("000000000000000000000000a4fa7f3fbf0677f254ebdb1646146864c305b76e"),
b256!("000000000000000000000000000000000000000000000000000000000011a1d3"),
                            ],
                            data: Bytes::from_static(&hex!("0000000000000000000000000000000000000000000000000000000000000020000000000000000000000000a4fa7f3fbf0677f254ebdb1646146864c305b76e00000000000000000000000000000000000000000000000000000000000000000000000000000000000000000000000000000000000000000000000000000000000000000000000000000000000000000000000000000000000000000000000000000000000000000000000000000000000000000000000000000000000001400000000000000000000000000000000000000000000000000000000000000000000000000000000000000000eeeeeeeeeeeeeeeeeeeeeeeeeeeeeeeeeeeeeeee0000000000000000000000000000000000000000000000000000000000000000000000000000000000000000000000000000000000000000000000007717500762343034303661353035646234633961386163316433306335633332303265370000000000000000000000000000000000000000000000000000000000000037697066733a2f2f516d515141646b33736538396b47716577395256567a316b68643548375562476d4d4a485a62566f386a6d346f4a2f30000000000000000000")),
                        },
                    ],
                    #[cfg(feature = "optimism")]
                    deposit_nonce: None,
                },
                bloom: Bloom(hex!("00000000000000000000000000000000400000000000000000000000000000000000004000000000000001000000000000000002000000000100000000000000000000000000000000000008000000000000000000000000000000000000000004000000020000000000000000000800000000000000000000000010200100200008000002000000000000000000800000000000000000000002000000000000000000000000000000080000000000000000000000004000000000000000000000000002000000000000000000000000000000000000200000000000000020002000000000000000002000000000000000000000000000000000000000000000").into()),
            },
        ];
        let root = calculate_receipt_root(&receipts);
        assert_eq!(root, b256!("e255fed45eae7ede0556fe4fabc77b0d294d18781a5a581cab09127bc4cd9ffb"))
    }

    #[test]
    fn check_receipt_root() {
        let logs = vec![Log { address: Address::ZERO, topics: vec![], data: Default::default() }];
        let bloom = bloom!("00000000000000000000000000000000000000000000000000000000000000000000000000000000000000000000000000000000000000000000000000000000000000000000000000000000000000000000000000000000000000000000000000000000000000000000000000000000000000000000000000000000000000000000000000000000000000000000000000000000000000000000000000000000000000000000000000000000000000000000000000000000000000000000000000000000000000000000000000000000000000000000000000000000000000000000000000000000000000000000000000000000000000000000000000000001");
        let receipt = ReceiptWithBloom {
            receipt: Receipt {
                tx_type: TxType::EIP2930,
                success: true,
                cumulative_gas_used: 102068,
                logs,
                #[cfg(feature = "optimism")]
                deposit_nonce: None,
            },
            bloom,
        };
        let receipt = vec![receipt];
        let root = calculate_receipt_root(&receipt);
        assert_eq!(root, b256!("fe70ae4a136d98944951b2123859698d59ad251a381abc9960fa81cae3d0d4a0"));
    }

    #[test]
    fn check_withdrawals_root() {
        // Single withdrawal, amount 0
        // https://github.com/ethereum/tests/blob/9760400e667eba241265016b02644ef62ab55de2/BlockchainTests/EIPTests/bc4895-withdrawals/amountIs0.json
        let data = &hex!("f90238f90219a0151934ad9b654c50197f37018ee5ee9bb922dec0a1b5e24a6d679cb111cdb107a01dcc4de8dec75d7aab85b567b6ccd41ad312451b948a7413f0a142fd40d49347942adc25665018aa1fe0e6bc666dac8fc2697ff9baa0046119afb1ab36aaa8f66088677ed96cd62762f6d3e65642898e189fbe702d51a056e81f171bcc55a6ff8345e692c0f86e5b48e01b996cadc001622fb5e363b421a056e81f171bcc55a6ff8345e692c0f86e5b48e01b996cadc001622fb5e363b421b90100000000000000000000000000000000000000000000000000000000000000000000000000000000000000000000000000000000000000000000000000000000000000000000000000000000000000000000000000000000000000000000000000000000000000000000000000000000000000000000000000000000000000000000000000000000000000000000000000000000000000000000000000000000000000000000000000000000000000000000000000000000000000000000000000000000000000000000000000000000000000000000000000000000000000000000000000000000000000000000000000000000000000000000000000000000008001887fffffffffffffff8082079e42a056e81f171bcc55a6ff8345e692c0f86e5b48e01b996cadc001622fb5e363b42188000000000000000009a048a703da164234812273ea083e4ec3d09d028300cd325b46a6a75402e5a7ab95c0c0d9d8808094c94f5374fce5edbc8e2a8697c15331677e6ebf0b80");
        let block: Block = Block::decode(&mut data.as_slice()).unwrap();
        assert!(block.withdrawals.is_some());
        let withdrawals = block.withdrawals.as_ref().unwrap();
        assert_eq!(withdrawals.len(), 1);
        let withdrawals_root = calculate_withdrawals_root(withdrawals);
        assert_eq!(block.withdrawals_root, Some(withdrawals_root));

        // 4 withdrawals, identical indices
        // https://github.com/ethereum/tests/blob/9760400e667eba241265016b02644ef62ab55de2/BlockchainTests/EIPTests/bc4895-withdrawals/twoIdenticalIndex.json
        let data = &hex!("f9028cf90219a0151934ad9b654c50197f37018ee5ee9bb922dec0a1b5e24a6d679cb111cdb107a01dcc4de8dec75d7aab85b567b6ccd41ad312451b948a7413f0a142fd40d49347942adc25665018aa1fe0e6bc666dac8fc2697ff9baa0ccf7b62d616c2ad7af862d67b9dcd2119a90cebbff8c3cd1e5d7fc99f8755774a056e81f171bcc55a6ff8345e692c0f86e5b48e01b996cadc001622fb5e363b421a056e81f171bcc55a6ff8345e692c0f86e5b48e01b996cadc001622fb5e363b421b90100000000000000000000000000000000000000000000000000000000000000000000000000000000000000000000000000000000000000000000000000000000000000000000000000000000000000000000000000000000000000000000000000000000000000000000000000000000000000000000000000000000000000000000000000000000000000000000000000000000000000000000000000000000000000000000000000000000000000000000000000000000000000000000000000000000000000000000000000000000000000000000000000000000000000000000000000000000000000000000000000000000000000000000000000000000008001887fffffffffffffff8082079e42a056e81f171bcc55a6ff8345e692c0f86e5b48e01b996cadc001622fb5e363b42188000000000000000009a0a95b9a7b58a6b3cb4001eb0be67951c5517141cb0183a255b5cae027a7b10b36c0c0f86cda808094c94f5374fce5edbc8e2a8697c15331677e6ebf0b822710da028094c94f5374fce5edbc8e2a8697c15331677e6ebf0b822710da018094c94f5374fce5edbc8e2a8697c15331677e6ebf0b822710da028094c94f5374fce5edbc8e2a8697c15331677e6ebf0b822710");
        let block: Block = Block::decode(&mut data.as_slice()).unwrap();
        assert!(block.withdrawals.is_some());
        let withdrawals = block.withdrawals.as_ref().unwrap();
        assert_eq!(withdrawals.len(), 4);
        let withdrawals_root = calculate_withdrawals_root(withdrawals);
        assert_eq!(block.withdrawals_root, Some(withdrawals_root));
    }

    #[test]
    fn check_empty_state_root() {
        let genesis_alloc = HashMap::new();
        let root = genesis_state_root(&genesis_alloc);
        assert_eq!(root, EMPTY_ROOT_HASH);
    }

    #[test]
    fn test_simple_account_state_root() {
        // each fixture specifies an address and expected root hash - the address is initialized
        // with a maximum balance, and is the only account in the state.
        // these test cases are generated by using geth with a custom genesis.json (with a single
        // account that has max balance)
        let fixtures: Vec<(Address, B256)> = vec![
            (
                hex!("9fe4abd71ad081f091bd06dd1c16f7e92927561e").into(),
                hex!("4b35be4231841d212ce2fa43aedbddeadd6eb7d420195664f9f0d55629db8c32").into(),
            ),
            (
                hex!("c2ba9d87f8be0ade00c60d3656c1188e008fbfa2").into(),
                hex!("e1389256c47d63df8856d7729dec9dc2dae074a7f0cbc49acad1cf7b29f7fe94").into(),
            ),
        ];

        for (test_addr, expected_root) in fixtures {
            let mut genesis_alloc = HashMap::new();
            genesis_alloc.insert(
                test_addr,
                GenesisAccount { nonce: None, balance: U256::MAX, code: None, storage: None },
            );
            let root = genesis_state_root(&genesis_alloc);

            assert_eq!(root, expected_root);
        }
    }

    #[test]
    fn test_chain_state_roots() {
        let expected_mainnet_state_root =
            b256!("d7f8974fb5ac78d9ac099b9ad5018bedc2ce0a72dad1827a1709da30580f0544");
        let calculated_mainnet_state_root = genesis_state_root(&MAINNET.genesis.alloc);
        assert_eq!(
            expected_mainnet_state_root, calculated_mainnet_state_root,
            "mainnet state root mismatch"
        );

        let expected_goerli_state_root =
            b256!("5d6cded585e73c4e322c30c2f782a336316f17dd85a4863b9d838d2d4b8b3008");
        let calculated_goerli_state_root = genesis_state_root(&GOERLI.genesis.alloc);
        assert_eq!(
            expected_goerli_state_root, calculated_goerli_state_root,
            "goerli state root mismatch"
        );

        let expected_sepolia_state_root =
            b256!("5eb6e371a698b8d68f665192350ffcecbbbf322916f4b51bd79bb6887da3f494");
        let calculated_sepolia_state_root = genesis_state_root(&SEPOLIA.genesis.alloc);
        assert_eq!(
            expected_sepolia_state_root, calculated_sepolia_state_root,
            "sepolia state root mismatch"
        );

        let expected_holesky_state_root =
            b256!("69d8c9d72f6fa4ad42d4702b433707212f90db395eb54dc20bc85de253788783");
        let calculated_holesky_state_root = genesis_state_root(&HOLESKY.genesis.alloc);
        assert_eq!(
            expected_holesky_state_root, calculated_holesky_state_root,
            "holesky state root mismatch"
        );
    }
}<|MERGE_RESOLUTION|>--- conflicted
+++ resolved
@@ -4,13 +4,8 @@
     constants::EMPTY_OMMER_ROOT_HASH,
     keccak256,
     trie::{HashBuilder, Nibbles},
-<<<<<<< HEAD
     Address, GenesisAccount, Header, Log, Receipt, ReceiptWithBloom, ReceiptWithBloomRef,
     TransactionSigned, Withdrawal, B256,
-=======
-    Address, GenesisAccount, Header, ReceiptWithBloom, ReceiptWithBloomRef, TransactionSigned,
-    Withdrawal, B256,
->>>>>>> 5d94aef8
 };
 use alloy_rlp::Encodable;
 use bytes::{BufMut, BytesMut};
@@ -188,14 +183,10 @@
 mod tests {
     use super::*;
     use crate::{
-<<<<<<< HEAD
         bloom,
         hex_literal::hex,
         proofs::{calculate_receipt_root, calculate_transaction_root, genesis_state_root},
         Address, Block, GenesisAccount, Log, Receipt, ReceiptWithBloom, TxType, B256, GOERLI,
-=======
-        b256, bloom, constants::EMPTY_ROOT_HASH, hex, Block, Log, Receipt, TxType, B256, GOERLI,
->>>>>>> 5d94aef8
         HOLESKY, MAINNET, SEPOLIA, U256,
     };
     use alloy_rlp::Decodable;
