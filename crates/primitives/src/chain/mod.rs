use crate::{
    net::{goerli_nodes, mainnet_nodes, sepolia_nodes},
    NodeRecord, U256, U64,
};
use reth_codecs::add_arbitrary_tests;
use reth_rlp::{Decodable, Encodable};
use serde::{Deserialize, Serialize};
use std::{fmt, str::FromStr};

// The chain spec module.
mod spec;
pub use spec::{
    AllGenesisFormats, ChainSpec, ChainSpecBuilder, DisplayHardforks, ForkCondition,
    ForkTimestamps, DEV, GOERLI, MAINNET, SEPOLIA,
};

#[cfg(feature = "optimism")]
pub use spec::OP_GOERLI;

// The chain info module.
mod info;
pub use info::ChainInfo;

/// Either a named or chain id or the actual id value
#[add_arbitrary_tests(rlp)]
#[derive(Debug, Clone, Copy, PartialEq, Eq, Hash, Serialize, Deserialize)]
pub enum Chain {
    /// Contains a known chain
    Named(ethers_core::types::Chain),
    /// Contains the id of a chain
    Id(u64),
}

impl Chain {
    /// Returns the mainnet chain.
    pub const fn mainnet() -> Self {
        Chain::Named(ethers_core::types::Chain::Mainnet)
    }

    /// Returns the goerli chain.
    pub const fn goerli() -> Self {
        Chain::Named(ethers_core::types::Chain::Goerli)
    }

    /// Returns the sepolia chain.
    pub const fn sepolia() -> Self {
        Chain::Named(ethers_core::types::Chain::Sepolia)
    }

    /// Returns the optimism goerli chain.
    #[cfg(feature = "optimism")]
    pub const fn optimism_goerli() -> Self {
        Chain::Named(ethers_core::types::Chain::OptimismGoerli)
    }

    /// Returns the optimism mainnet chain.
    #[cfg(feature = "optimism")]
    pub const fn optimism_mainnet() -> Self {
        Chain::Named(ethers_core::types::Chain::Optimism)
    }

<<<<<<< HEAD
=======
    /// Returns the dev chain.
    pub const fn dev() -> Self {
        Chain::Named(ethers_core::types::Chain::Dev)
    }

>>>>>>> 49420f5b
    /// The id of the chain
    pub fn id(&self) -> u64 {
        match self {
            Chain::Named(chain) => *chain as u64,
            Chain::Id(id) => *id,
        }
    }

    /// Helper function for checking if a chainid corresponds to a legacy chainid
    /// without eip1559
    pub fn is_legacy(&self) -> bool {
        match self {
            Chain::Named(c) => c.is_legacy(),
            Chain::Id(_) => false,
        }
    }

    /// Returns the address of the public DNS node list for the given chain.
    ///
    /// See also <https://github.com/ethereum/discv4-dns-lists>
    pub fn public_dns_network_protocol(self) -> Option<String> {
        use ethers_core::types::Chain::*;
        const DNS_PREFIX: &str = "enrtree://AKA3AM6LPBYEUDMVNU3BSVQJ5AD45Y7YPOHJLEF6W26QOE4VTUDPE@";

        let named: ethers_core::types::Chain = self.try_into().ok()?;

        if matches!(named, Mainnet | Goerli | Sepolia | Ropsten | Rinkeby) {
            return Some(format!("{DNS_PREFIX}all.{}.ethdisco.net", named.as_ref().to_lowercase()))
        }
        None
    }

    /// Returns bootnodes for the given chain.
    pub fn bootnodes(self) -> Option<Vec<NodeRecord>> {
        use ethers_core::types::Chain::*;
        match self.try_into().ok()? {
            Mainnet => Some(mainnet_nodes()),
            Goerli => Some(goerli_nodes()),
            Sepolia => Some(sepolia_nodes()),
            _ => None,
        }
    }
}

impl fmt::Display for Chain {
    fn fmt(&self, f: &mut fmt::Formatter<'_>) -> fmt::Result {
        match self {
            Chain::Named(chain) => chain.fmt(f),
            Chain::Id(id) => {
                if let Ok(chain) = ethers_core::types::Chain::try_from(*id) {
                    chain.fmt(f)
                } else {
                    id.fmt(f)
                }
            }
        }
    }
}

impl From<ethers_core::types::Chain> for Chain {
    fn from(id: ethers_core::types::Chain) -> Self {
        Chain::Named(id)
    }
}

impl From<u64> for Chain {
    fn from(id: u64) -> Self {
        ethers_core::types::Chain::try_from(id).map(Chain::Named).unwrap_or_else(|_| Chain::Id(id))
    }
}

impl From<U256> for Chain {
    fn from(id: U256) -> Self {
        id.to::<u64>().into()
    }
}

impl From<Chain> for u64 {
    fn from(c: Chain) -> Self {
        match c {
            Chain::Named(c) => c as u64,
            Chain::Id(id) => id,
        }
    }
}

impl From<Chain> for U64 {
    fn from(c: Chain) -> Self {
        u64::from(c).into()
    }
}

impl From<Chain> for U256 {
    fn from(c: Chain) -> Self {
        U256::from(u64::from(c))
    }
}

impl TryFrom<Chain> for ethers_core::types::Chain {
    type Error = <ethers_core::types::Chain as TryFrom<u64>>::Error;

    fn try_from(chain: Chain) -> Result<Self, Self::Error> {
        match chain {
            Chain::Named(chain) => Ok(chain),
            Chain::Id(id) => id.try_into(),
        }
    }
}

impl FromStr for Chain {
    type Err = String;

    fn from_str(s: &str) -> Result<Self, Self::Err> {
        if let Ok(chain) = ethers_core::types::Chain::from_str(s) {
            Ok(Chain::Named(chain))
        } else {
            s.parse::<u64>()
                .map(Chain::Id)
                .map_err(|_| format!("Expected known chain or integer, found: {s}"))
        }
    }
}

impl Encodable for Chain {
    fn encode(&self, out: &mut dyn reth_rlp::BufMut) {
        match self {
            Self::Named(chain) => u64::from(*chain).encode(out),
            Self::Id(id) => id.encode(out),
        }
    }
    fn length(&self) -> usize {
        match self {
            Self::Named(chain) => u64::from(*chain).length(),
            Self::Id(id) => id.length(),
        }
    }
}

impl Decodable for Chain {
    fn decode(buf: &mut &[u8]) -> Result<Self, reth_rlp::DecodeError> {
        Ok(u64::decode(buf)?.into())
    }
}

impl Default for Chain {
    fn default() -> Self {
        ethers_core::types::Chain::Mainnet.into()
    }
}

#[cfg(any(test, feature = "arbitrary"))]
impl<'a> arbitrary::Arbitrary<'a> for Chain {
    fn arbitrary(u: &mut arbitrary::Unstructured<'a>) -> arbitrary::Result<Self> {
        if u.ratio(1, 2)? {
            let chain = u.int_in_range(0..=(ethers_core::types::Chain::COUNT - 1))?;

            return Ok(Chain::Named(ethers_core::types::Chain::iter().nth(chain).expect("in range")))
        }

        Ok(Self::Id(u64::arbitrary(u)?))
    }
}

#[cfg(any(test, feature = "arbitrary"))]
use strum::{EnumCount, IntoEnumIterator};

#[cfg(any(test, feature = "arbitrary"))]
use proptest::{
    arbitrary::ParamsFor,
    prelude::{any, Strategy},
    sample::Selector,
    strategy::BoxedStrategy,
};

#[cfg(any(test, feature = "arbitrary"))]
impl proptest::arbitrary::Arbitrary for Chain {
    type Parameters = ParamsFor<u32>;
    fn arbitrary_with(_: Self::Parameters) -> Self::Strategy {
        let named = any::<Selector>()
            .prop_map(move |sel| Chain::Named(sel.select(ethers_core::types::Chain::iter())));
        let id = any::<u64>().prop_map(Chain::from);
        proptest::strategy::Union::new_weighted(vec![(50, named.boxed()), (50, id.boxed())]).boxed()
    }

    type Strategy = BoxedStrategy<Chain>;
}

#[cfg(test)]
mod tests {
    use super::*;

    #[test]
    fn test_id() {
        let chain = Chain::Id(1234);
        assert_eq!(chain.id(), 1234);
    }

    #[test]
    fn test_named_id() {
        let chain = Chain::Named(ethers_core::types::Chain::Goerli);
        assert_eq!(chain.id(), 5);
    }

    #[test]
    fn test_optimism_chain() {
        let chain = Chain::Named(ethers_core::types::Chain::Optimism);
        assert!(!chain.is_legacy());
    }

    #[test]
    fn test_legacy_named_chain() {
        let chain = Chain::Named(ethers_core::types::Chain::BinanceSmartChain);
        assert!(chain.is_legacy());
    }

    #[test]
    fn test_not_legacy_named_chain() {
        let chain = Chain::Named(ethers_core::types::Chain::Mainnet);
        assert!(!chain.is_legacy());
    }

    #[test]
    fn test_not_legacy_id_chain() {
        let chain = Chain::Id(1234);
        assert!(!chain.is_legacy());
    }

    #[test]
    fn test_display_named_chain() {
        let chain = Chain::Named(ethers_core::types::Chain::Mainnet);
        assert_eq!(format!("{chain}"), "mainnet");
    }

    #[test]
    fn test_display_id_chain() {
        let chain = Chain::Id(1234);
        assert_eq!(format!("{chain}"), "1234");
    }

    #[test]
    fn test_from_u256() {
        let n = U256::from(1234);
        let chain = Chain::from(n);
        let expected = Chain::Id(1234);

        assert_eq!(chain, expected);
    }

    #[test]
    fn test_into_u256() {
        let chain = Chain::Named(ethers_core::types::Chain::Goerli);
        let n: U256 = chain.into();
        let expected = U256::from(5);

        assert_eq!(n, expected);
    }

    #[test]
    #[allow(non_snake_case)]
    fn test_into_U64() {
        let chain = Chain::Named(ethers_core::types::Chain::Goerli);
        let n: U64 = chain.into();
        let expected = U64::from(5);

        assert_eq!(n, expected);
    }

    #[test]
    fn test_from_str_named_chain() {
        let result = Chain::from_str("mainnet");
        let expected = Chain::Named(ethers_core::types::Chain::Mainnet);

        assert!(result.is_ok());
        assert_eq!(result.unwrap(), expected);
    }

    #[test]
    fn test_from_str_named_chain_error() {
        let result = Chain::from_str("chain");

        assert!(result.is_err());
    }

    #[test]
    fn test_from_str_id_chain() {
        let result = Chain::from_str("1234");
        let expected = Chain::Id(1234);

        assert!(result.is_ok());
        assert_eq!(result.unwrap(), expected);
    }

    #[test]
    fn test_default() {
        let default = Chain::default();
        let expected = Chain::Named(ethers_core::types::Chain::Mainnet);

        assert_eq!(default, expected);
    }

    #[test]
    fn test_id_chain_encodable_length() {
        let chain = Chain::Id(1234);

        assert_eq!(chain.length(), 3);
    }

    #[test]
    fn test_dns_network() {
        let s = "enrtree://AKA3AM6LPBYEUDMVNU3BSVQJ5AD45Y7YPOHJLEF6W26QOE4VTUDPE@all.mainnet.ethdisco.net";
        let chain: Chain = ethers_core::types::Chain::Mainnet.into();
        assert_eq!(s, chain.public_dns_network_protocol().unwrap().as_str());
    }
}<|MERGE_RESOLUTION|>--- conflicted
+++ resolved
@@ -59,14 +59,11 @@
         Chain::Named(ethers_core::types::Chain::Optimism)
     }
 
-<<<<<<< HEAD
-=======
     /// Returns the dev chain.
     pub const fn dev() -> Self {
         Chain::Named(ethers_core::types::Chain::Dev)
     }
 
->>>>>>> 49420f5b
     /// The id of the chain
     pub fn id(&self) -> u64 {
         match self {
