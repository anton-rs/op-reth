--- conflicted
+++ resolved
@@ -136,8 +136,6 @@
     .into()
 });
 
-<<<<<<< HEAD
-=======
 /// Dev testnet specification
 ///
 /// Includes 20 prefunded accounts with 10_000 ETH each derived from mnemonic "test test test test
@@ -175,7 +173,6 @@
     .into()
 });
 
->>>>>>> 49420f5b
 /// The Optimism Goerli spec
 #[cfg(feature = "optimism")]
 pub static OP_GOERLI: Lazy<Arc<ChainSpec>> = Lazy::new(|| {
@@ -187,11 +184,7 @@
             "c1fc15cd51159b1f1e5cbc4b82e85c1447ddfa33c52cf1d98d14fba0d6354be1"
         ))),
         fork_timestamps: ForkTimestamps::default(), // TODO(clabby): update this
-<<<<<<< HEAD
-        paris_block_and_final_difficulty: None,     // TODO(clabby): update this
-=======
         paris_block_and_final_difficulty: Some((0, U256::from(0))),
->>>>>>> 49420f5b
         hardforks: BTreeMap::from([
             (Hardfork::Byzantium, ForkCondition::Block(0)),
             (Hardfork::Constantinople, ForkCondition::Block(0)),
@@ -200,14 +193,10 @@
             (Hardfork::MuirGlacier, ForkCondition::Block(0)),
             (Hardfork::Berlin, ForkCondition::Block(0)),
             (Hardfork::London, ForkCondition::Block(0)),
-<<<<<<< HEAD
-            (Hardfork::Paris, ForkCondition::Block(0)),
-=======
             (
                 Hardfork::Paris,
                 ForkCondition::TTD { fork_block: Some(0), total_difficulty: U256::from(0) },
             ),
->>>>>>> 49420f5b
             (Hardfork::Regolith, ForkCondition::Timestamp(1679079600)),
         ]),
         optimism: Some(OptimismConfig { eip_1559_elasticity: 10, eip_1559_denominator: 50 }),
@@ -1317,12 +1306,6 @@
         );
     }
 
-<<<<<<< HEAD
-    #[cfg(feature = "optimism")]
-    #[test]
-    fn optimism_goerli_forkids() {
-        // TODO
-=======
     #[test]
     fn dev_forkids() {
         test_fork_ids(
@@ -1337,19 +1320,11 @@
     #[cfg(feature = "optimism")]
     #[test]
     fn optimism_goerli_forkids() {
->>>>>>> 49420f5b
         test_fork_ids(
             &OP_GOERLI,
             &[
                 (
                     Head { number: 0, ..Default::default() },
-<<<<<<< HEAD
-                    ForkId { hash: ForkHash([0x00, 0x00, 0x00, 0x00]), next: 4061224 },
-                ),
-                (
-                    Head { number: 4061224, ..Default::default() },
-                    ForkId { hash: ForkHash([0x00, 0x00, 0x00, 0x00]), next: 0 },
-=======
                     ForkId { hash: ForkHash([0x6d, 0x63, 0x76, 0xbe]), next: 1679079600 },
                 ),
                 (
@@ -1359,7 +1334,6 @@
                 (
                     Head { number: 4061224, timestamp: 1679079600, ..Default::default() },
                     ForkId { hash: ForkHash([0x8e, 0x32, 0xcc, 0x21]), next: 0 },
->>>>>>> 49420f5b
                 ),
             ],
         );
