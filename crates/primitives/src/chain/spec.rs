--- conflicted
+++ resolved
@@ -663,16 +663,10 @@
         AllGenesisFormats, Chain, ChainSpec, ChainSpecBuilder, ForkCondition, ForkHash, ForkId,
         Genesis, Hardfork, Head, GOERLI, H256, MAINNET, SEPOLIA, U256,
     };
-<<<<<<< HEAD
 
     #[cfg(feature = "optimism")]
     use crate::OP_GOERLI;
 
-=======
-    use bytes::BytesMut;
-    use ethers_core::types as EtherType;
-    use reth_rlp::Encodable;
->>>>>>> a59806f4
     fn test_fork_ids(spec: &ChainSpec, cases: &[(Head, ForkId)]) {
         for (block, expected_id) in cases {
             let computed_id = spec.fork_id(block);
