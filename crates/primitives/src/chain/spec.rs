use crate::{
    constants::{
        EIP1559_DEFAULT_BASE_FEE_MAX_CHANGE_DENOMINATOR, EIP1559_DEFAULT_ELASTICITY_MULTIPLIER,
        EIP1559_INITIAL_BASE_FEE, EMPTY_WITHDRAWALS,
    },
    forkid::ForkFilterKey,
    header::Head,
    proofs::genesis_state_root,
    Address, BlockNumber, Chain, ForkFilter, ForkHash, ForkId, Genesis, Hardfork, Header,
    SealedHeader, H160, H256, U256,
};
use hex_literal::hex;
use once_cell::sync::Lazy;
use serde::{Deserialize, Serialize};
use std::{
    collections::BTreeMap,
    fmt::{Display, Formatter},
    sync::Arc,
};

/// The Ethereum mainnet spec
pub static MAINNET: Lazy<Arc<ChainSpec>> = Lazy::new(|| {
    ChainSpec {
        chain: Chain::mainnet(),
        genesis: serde_json::from_str(include_str!("../../res/genesis/mainnet.json"))
            .expect("Can't deserialize Mainnet genesis json"),
        genesis_hash: Some(H256(hex!(
            "d4e56740f876aef8c010b86a40d5f56745a118d0906a34e69aec8c0db1cb8fa3"
        ))),
        // <https://etherscan.io/block/15537394>
        paris_block_and_final_difficulty: Some((
            15537394,
            U256::from(58_750_003_716_598_352_816_469u128),
        )),
        fork_timestamps: ForkTimestamps::default().shanghai(1681338455),
        hardforks: BTreeMap::from([
            (Hardfork::Frontier, ForkCondition::Block(0)),
            (Hardfork::Homestead, ForkCondition::Block(1150000)),
            (Hardfork::Dao, ForkCondition::Block(1920000)),
            (Hardfork::Tangerine, ForkCondition::Block(2463000)),
            (Hardfork::SpuriousDragon, ForkCondition::Block(2675000)),
            (Hardfork::Byzantium, ForkCondition::Block(4370000)),
            (Hardfork::Constantinople, ForkCondition::Block(7280000)),
            (Hardfork::Petersburg, ForkCondition::Block(7280000)),
            (Hardfork::Istanbul, ForkCondition::Block(9069000)),
            (Hardfork::MuirGlacier, ForkCondition::Block(9200000)),
            (Hardfork::Berlin, ForkCondition::Block(12244000)),
            (Hardfork::London, ForkCondition::Block(12965000)),
            (Hardfork::ArrowGlacier, ForkCondition::Block(13773000)),
            (Hardfork::GrayGlacier, ForkCondition::Block(15050000)),
            (
                Hardfork::Paris,
                ForkCondition::TTD {
                    fork_block: None,
                    total_difficulty: U256::from(58_750_000_000_000_000_000_000_u128),
                },
            ),
            (Hardfork::Shanghai, ForkCondition::Timestamp(1681338455)),
        ]),
        // https://etherscan.io/tx/0xe75fb554e433e03763a1560646ee22dcb74e5274b34c5ad644e7c0f619a7e1d0
        deposit_contract: Some(DepositContract::new(
            H160(hex!("00000000219ab540356cbb839cbe05303d7705fa")),
            11052984,
            H256(hex!("649bbc62d0e31342afea4e5cd82d4049e7e1ee912fc0889aa790803be39038c5")),
        )),
<<<<<<< HEAD
        #[cfg(feature = "optimism")]
        optimism: None,
=======
        ..Default::default()
>>>>>>> b823cc01
    }
    .into()
});

/// The Goerli spec
pub static GOERLI: Lazy<Arc<ChainSpec>> = Lazy::new(|| {
    ChainSpec {
        chain: Chain::goerli(),
        genesis: serde_json::from_str(include_str!("../../res/genesis/goerli.json"))
            .expect("Can't deserialize Goerli genesis json"),
        genesis_hash: Some(H256(hex!(
            "bf7e331f7f7c1dd2e05159666b3bf8bc7a8a3a9eb1d518969eab529dd9b88c1a"
        ))),
        // <https://goerli.etherscan.io/block/7382818>
        paris_block_and_final_difficulty: Some((7382818, U256::from(10_790_000))),
        fork_timestamps: ForkTimestamps::default().shanghai(1678832736),
        hardforks: BTreeMap::from([
            (Hardfork::Frontier, ForkCondition::Block(0)),
            (Hardfork::Homestead, ForkCondition::Block(0)),
            (Hardfork::Dao, ForkCondition::Block(0)),
            (Hardfork::Tangerine, ForkCondition::Block(0)),
            (Hardfork::SpuriousDragon, ForkCondition::Block(0)),
            (Hardfork::Byzantium, ForkCondition::Block(0)),
            (Hardfork::Constantinople, ForkCondition::Block(0)),
            (Hardfork::Petersburg, ForkCondition::Block(0)),
            (Hardfork::Istanbul, ForkCondition::Block(1561651)),
            (Hardfork::Berlin, ForkCondition::Block(4460644)),
            (Hardfork::London, ForkCondition::Block(5062605)),
            (
                Hardfork::Paris,
                ForkCondition::TTD { fork_block: None, total_difficulty: U256::from(10_790_000) },
            ),
            (Hardfork::Shanghai, ForkCondition::Timestamp(1678832736)),
        ]),
        // https://goerli.etherscan.io/tx/0xa3c07dc59bfdb1bfc2d50920fed2ef2c1c4e0a09fe2325dbc14e07702f965a78
        deposit_contract: Some(DepositContract::new(
            H160(hex!("ff50ed3d0ec03ac01d4c79aad74928bff48a7b2b")),
            4367322,
            H256(hex!("649bbc62d0e31342afea4e5cd82d4049e7e1ee912fc0889aa790803be39038c5")),
        )),
<<<<<<< HEAD
        #[cfg(feature = "optimism")]
        optimism: None,
=======
        ..Default::default()
>>>>>>> b823cc01
    }
    .into()
});

/// The Sepolia spec
pub static SEPOLIA: Lazy<Arc<ChainSpec>> = Lazy::new(|| {
    ChainSpec {
        chain: Chain::sepolia(),
        genesis: serde_json::from_str(include_str!("../../res/genesis/sepolia.json"))
            .expect("Can't deserialize Sepolia genesis json"),
        genesis_hash: Some(H256(hex!(
            "25a5cc106eea7138acab33231d7160d69cb777ee0c2c553fcddf5138993e6dd9"
        ))),
        // <https://sepolia.etherscan.io/block/1450409>
        paris_block_and_final_difficulty: Some((1450409, U256::from(17_000_018_015_853_232u128))),
        fork_timestamps: ForkTimestamps::default().shanghai(1677557088),
        hardforks: BTreeMap::from([
            (Hardfork::Frontier, ForkCondition::Block(0)),
            (Hardfork::Homestead, ForkCondition::Block(0)),
            (Hardfork::Dao, ForkCondition::Block(0)),
            (Hardfork::Tangerine, ForkCondition::Block(0)),
            (Hardfork::SpuriousDragon, ForkCondition::Block(0)),
            (Hardfork::Byzantium, ForkCondition::Block(0)),
            (Hardfork::Constantinople, ForkCondition::Block(0)),
            (Hardfork::Petersburg, ForkCondition::Block(0)),
            (Hardfork::Istanbul, ForkCondition::Block(0)),
            (Hardfork::MuirGlacier, ForkCondition::Block(0)),
            (Hardfork::Berlin, ForkCondition::Block(0)),
            (Hardfork::London, ForkCondition::Block(0)),
            (
                Hardfork::Paris,
                ForkCondition::TTD {
                    fork_block: Some(1735371),
                    total_difficulty: U256::from(17_000_000_000_000_000u64),
                },
            ),
            (Hardfork::Shanghai, ForkCondition::Timestamp(1677557088)),
        ]),
        // https://sepolia.etherscan.io/tx/0x025ecbf81a2f1220da6285d1701dc89fb5a956b62562ee922e1a9efd73eb4b14
        deposit_contract: Some(DepositContract::new(
            H160(hex!("7f02c3e3c98b133055b8b348b2ac625669ed295d")),
            1273020,
            H256(hex!("649bbc62d0e31342afea4e5cd82d4049e7e1ee912fc0889aa790803be39038c5")),
        )),
<<<<<<< HEAD
        #[cfg(feature = "optimism")]
        optimism: None,
=======
        ..Default::default()
>>>>>>> b823cc01
    }
    .into()
});

/// Dev testnet specification
///
/// Includes 20 prefunded accounts with 10_000 ETH each derived from mnemonic "test test test test
/// test test test test test test test junk".
pub static DEV: Lazy<Arc<ChainSpec>> = Lazy::new(|| {
    ChainSpec {
        chain: Chain::dev(),
        genesis: serde_json::from_str(include_str!("../../res/genesis/dev.json"))
            .expect("Can't deserialize Dev testnet genesis json"),
        genesis_hash: Some(H256(hex!(
            "2f980576711e3617a5e4d83dd539548ec0f7792007d505a3d2e9674833af2d7c"
        ))),
        paris_block_and_final_difficulty: Some((0, U256::from(0))),
        fork_timestamps: ForkTimestamps::default().shanghai(0),
        hardforks: BTreeMap::from([
            (Hardfork::Frontier, ForkCondition::Block(0)),
            (Hardfork::Homestead, ForkCondition::Block(0)),
            (Hardfork::Dao, ForkCondition::Block(0)),
            (Hardfork::Tangerine, ForkCondition::Block(0)),
            (Hardfork::SpuriousDragon, ForkCondition::Block(0)),
            (Hardfork::Byzantium, ForkCondition::Block(0)),
            (Hardfork::Constantinople, ForkCondition::Block(0)),
            (Hardfork::Petersburg, ForkCondition::Block(0)),
            (Hardfork::Istanbul, ForkCondition::Block(0)),
            (Hardfork::MuirGlacier, ForkCondition::Block(0)),
            (Hardfork::Berlin, ForkCondition::Block(0)),
            (Hardfork::London, ForkCondition::Block(0)),
            (
                Hardfork::Paris,
                ForkCondition::TTD { fork_block: Some(0), total_difficulty: U256::from(0) },
            ),
            (Hardfork::Shanghai, ForkCondition::Timestamp(0)),
        ]),
<<<<<<< HEAD
         deposit_contract: None, // TODO: do we even have?
        #[cfg(feature = "optimism")]
        optimism: None,
    }
    .into()
});

/// The Optimism Goerli spec
#[cfg(feature = "optimism")]
pub static OP_GOERLI: Lazy<Arc<ChainSpec>> = Lazy::new(|| {
    ChainSpec {
        chain: Chain::optimism_goerli(),
        genesis: serde_json::from_str(include_str!("../../res/genesis/goerli_op.json"))
            .expect("Can't deserialize Optimism Goerli genesis json"),
        genesis_hash: Some(H256(hex!(
            "c1fc15cd51159b1f1e5cbc4b82e85c1447ddfa33c52cf1d98d14fba0d6354be1"
        ))),
        fork_timestamps: ForkTimestamps::default(), // TODO(clabby): update this
        paris_block_and_final_difficulty: Some((0, U256::from(0))),
        hardforks: BTreeMap::from([
            (Hardfork::Byzantium, ForkCondition::Block(0)),
            (Hardfork::Constantinople, ForkCondition::Block(0)),
            (Hardfork::Petersburg, ForkCondition::Block(0)),
            (Hardfork::Istanbul, ForkCondition::Block(0)),
            (Hardfork::MuirGlacier, ForkCondition::Block(0)),
            (Hardfork::Berlin, ForkCondition::Block(0)),
            (Hardfork::London, ForkCondition::Block(0)),
            (
                Hardfork::Paris,
                ForkCondition::TTD { fork_block: Some(0), total_difficulty: U256::from(0) },
            ),
            (Hardfork::Regolith, ForkCondition::Timestamp(1679079600)),
        ]),
        deposit_contract: None,
        optimism: Some(OptimismConfig { eip_1559_elasticity: 10, eip_1559_denominator: 50 }),
=======
        deposit_contract: None, // TODO: do we even have?
        ..Default::default()
>>>>>>> b823cc01
    }
    .into()
});

/// BaseFeeParams contains the config parameters that control block base fee computation
#[derive(Serialize, Deserialize, Debug, Copy, Clone, PartialEq, Eq)]
pub struct BaseFeeParams {
    /// The base_fee_max_change_denominator from EIP-1559
    pub max_change_denominator: u64,
    /// The elasticity multiplier from EIP-1559
    pub elasticity_multiplier: u64,
}

impl BaseFeeParams {
    /// Get the base fee parameters for ethereum mainnet
    pub const fn ethereum() -> BaseFeeParams {
        BaseFeeParams {
            max_change_denominator: EIP1559_DEFAULT_BASE_FEE_MAX_CHANGE_DENOMINATOR,
            elasticity_multiplier: EIP1559_DEFAULT_ELASTICITY_MULTIPLIER,
        }
    }
}

/// An Ethereum chain specification.
///
/// A chain specification describes:
///
/// - Meta-information about the chain (the chain ID)
/// - The genesis block of the chain ([`Genesis`])
/// - What hardforks are activated, and under which conditions
#[derive(Serialize, Deserialize, Debug, Clone)]
pub struct ChainSpec {
    /// The chain ID
    pub chain: Chain,

    /// The hash of the genesis block.
    ///
    /// This acts as a small cache for known chains. If the chain is known, then the genesis hash
    /// is also known ahead of time, and this will be `Some`.
    #[serde(skip, default)]
    pub genesis_hash: Option<H256>,

    /// The genesis block
    pub genesis: Genesis,

    /// The block at which [Hardfork::Paris] was activated and the final difficulty at this block.
    #[serde(skip, default)]
    pub paris_block_and_final_difficulty: Option<(u64, U256)>,

    /// Timestamps of various hardforks
    ///
    /// This caches entries in `hardforks` map
    #[serde(skip, default)]
    pub fork_timestamps: ForkTimestamps,

    /// The active hard forks and their activation conditions
    pub hardforks: BTreeMap<Hardfork, ForkCondition>,

    /// The deposit contract deployed for PoS.
    #[serde(skip, default)]
    pub deposit_contract: Option<DepositContract>,

<<<<<<< HEAD
    /// Optimism configuration
    #[cfg(feature = "optimism")]
    pub optimism: Option<OptimismConfig>,
}

/// Optimism configuration.
#[cfg(feature = "optimism")]
#[derive(Serialize, Deserialize, Debug, Clone)]
pub struct OptimismConfig {
    /// Elasticity multiplier as defined in [EIP-1559](https://eips.ethereum.org/EIPS/eip-1559)
    pub eip_1559_elasticity: u64,
    /// Base fee max change denominator as defined in [EIP-1559](https://eips.ethereum.org/EIPS/eip-1559)
    pub eip_1559_denominator: u64,
=======
    /// The parameters that configure how a block's base fee is computed
    pub base_fee_params: BaseFeeParams,
}

impl Default for ChainSpec {
    fn default() -> ChainSpec {
        ChainSpec {
            chain: Default::default(),
            genesis_hash: Default::default(),
            genesis: Default::default(),
            paris_block_and_final_difficulty: Default::default(),
            fork_timestamps: Default::default(),
            hardforks: Default::default(),
            deposit_contract: Default::default(),
            base_fee_params: BaseFeeParams::ethereum(),
        }
    }
>>>>>>> b823cc01
}

impl ChainSpec {
    /// Get information about the chain itself
    pub fn chain(&self) -> Chain {
        self.chain
    }

    /// Get the genesis block specification.
    ///
    /// To get the header for the genesis block, use [`Self::genesis_header`] instead.
    pub fn genesis(&self) -> &Genesis {
        &self.genesis
    }

    /// Get the header for the genesis block.
    pub fn genesis_header(&self) -> Header {
        // If London is activated at genesis, we set the initial base fee as per EIP-1559.
        let base_fee_per_gas = self.initial_base_fee();

        // If shanghai is activated, initialize the header with an empty withdrawals hash, and
        // empty withdrawals list.
        let withdrawals_root =
            (self.fork(Hardfork::Shanghai).active_at_timestamp(self.genesis.timestamp))
                .then_some(EMPTY_WITHDRAWALS);

        Header {
            gas_limit: self.genesis.gas_limit,
            difficulty: self.genesis.difficulty,
            nonce: self.genesis.nonce,
            extra_data: self.genesis.extra_data.clone(),
            state_root: genesis_state_root(&self.genesis.alloc),
            timestamp: self.genesis.timestamp,
            mix_hash: self.genesis.mix_hash,
            beneficiary: self.genesis.coinbase,
            base_fee_per_gas,
            withdrawals_root,
            ..Default::default()
        }
    }

    /// Get the sealed header for the genesis block.
    pub fn sealed_genesis_header(&self) -> SealedHeader {
        SealedHeader { header: self.genesis_header(), hash: self.genesis_hash() }
    }

    /// Get the initial base fee of the genesis block.
    pub fn initial_base_fee(&self) -> Option<u64> {
        // If London is activated at genesis, we set the initial base fee as per EIP-1559.
        (self.fork(Hardfork::London).active_at_block(0)).then_some(EIP1559_INITIAL_BASE_FEE)
    }

    /// Get the hash of the genesis block.
    pub fn genesis_hash(&self) -> H256 {
        if let Some(hash) = self.genesis_hash {
            hash
        } else {
            self.genesis_header().hash_slow()
        }
    }

    /// Returns the final total difficulty if the given block number is after the Paris hardfork.
    ///
    /// Note: technically this would also be valid for the block before the paris upgrade, but this
    /// edge case is omitted here.
    pub fn final_paris_total_difficulty(&self, block_number: u64) -> Option<U256> {
        self.paris_block_and_final_difficulty.and_then(|(activated_at, final_difficulty)| {
            if block_number >= activated_at {
                Some(final_difficulty)
            } else {
                None
            }
        })
    }

    /// Returns the forks in this specification and their activation conditions.
    pub fn hardforks(&self) -> &BTreeMap<Hardfork, ForkCondition> {
        &self.hardforks
    }

    /// Get the fork condition for the given fork.
    pub fn fork(&self, fork: Hardfork) -> ForkCondition {
        self.hardforks.get(&fork).copied().unwrap_or(ForkCondition::Never)
    }

    /// Get an iterator of all hardforks with their respective activation conditions.
    pub fn forks_iter(&self) -> impl Iterator<Item = (Hardfork, ForkCondition)> + '_ {
        self.hardforks.iter().map(|(f, b)| (*f, *b))
    }

    /// Convenience method to check if a fork is active at a given timestamp.
    #[inline]
    pub fn is_fork_active_at_timestamp(&self, fork: Hardfork, timestamp: u64) -> bool {
        self.fork(fork).active_at_timestamp(timestamp)
    }

    /// Convenience method to check if [Hardfork::Shanghai] is active at a given timestamp.
    #[inline]
    pub fn is_shanghai_activated_at_timestamp(&self, timestamp: u64) -> bool {
        self.fork_timestamps
            .shanghai
            .map(|shanghai| timestamp >= shanghai)
            .unwrap_or_else(|| self.is_fork_active_at_timestamp(Hardfork::Shanghai, timestamp))
    }

    /// Creates a [`ForkFilter`](crate::ForkFilter) for the block described by [Head].
    pub fn fork_filter(&self, head: Head) -> ForkFilter {
        let forks = self.forks_iter().filter_map(|(_, condition)| {
            // We filter out TTD-based forks w/o a pre-known block since those do not show up in the
            // fork filter.
            Some(match condition {
                ForkCondition::Block(block) => ForkFilterKey::Block(block),
                ForkCondition::Timestamp(time) => ForkFilterKey::Time(time),
                ForkCondition::TTD { fork_block: Some(block), .. } => ForkFilterKey::Block(block),
                _ => return None,
            })
        });

        ForkFilter::new(head, self.genesis_hash(), forks)
    }

    /// Compute the [`ForkId`] for the given [`Head`] folowing eip-6122 spec
    pub fn fork_id(&self, head: &Head) -> ForkId {
        let mut forkhash = ForkHash::from(self.genesis_hash());
        let mut current_applied = 0;

        // handle all block forks before handling timestamp based forks. see: https://eips.ethereum.org/EIPS/eip-6122
        for (_, cond) in self.forks_iter() {
            // handle block based forks and the sepolia merge netsplit block edge case (TTD
            // ForkCondition with Some(block))
            if let ForkCondition::Block(block) |
            ForkCondition::TTD { fork_block: Some(block), .. } = cond
            {
                if cond.active_at_head(head) {
                    if block != current_applied {
                        forkhash += block;
                        current_applied = block;
                    }
                } else {
                    // we can return here because this block fork is not active, so we set the
                    // `next` value
                    return ForkId { hash: forkhash, next: block }
                }
            }
        }

        // timestamp are ALWAYS applied after the merge.
        for (_, cond) in self.forks_iter() {
            if let ForkCondition::Timestamp(timestamp) = cond {
                if cond.active_at_head(head) {
                    if timestamp != current_applied {
                        forkhash += timestamp;
                        current_applied = timestamp;
                    }
                } else {
                    // can safely return here because we have already handled all block forks and
                    // have handled all active timestamp forks, and set the next value to the
                    // timestamp that is known but not active yet
                    return ForkId { hash: forkhash, next: timestamp }
                }
            }
        }

        ForkId { hash: forkhash, next: 0 }
    }

    /// Build a chainspec using [`ChainSpecBuilder`]
    pub fn builder() -> ChainSpecBuilder {
        ChainSpecBuilder::default()
    }
}

impl From<Genesis> for ChainSpec {
    fn from(genesis: Genesis) -> Self {
        // Block-based hardforks
        let hardfork_opts = vec![
            (Hardfork::Homestead, genesis.config.homestead_block),
            (Hardfork::Dao, genesis.config.dao_fork_block),
            (Hardfork::Tangerine, genesis.config.eip150_block),
            (Hardfork::SpuriousDragon, genesis.config.eip155_block),
            (Hardfork::Byzantium, genesis.config.byzantium_block),
            (Hardfork::Constantinople, genesis.config.constantinople_block),
            (Hardfork::Petersburg, genesis.config.petersburg_block),
            (Hardfork::Istanbul, genesis.config.istanbul_block),
            (Hardfork::MuirGlacier, genesis.config.muir_glacier_block),
            (Hardfork::Berlin, genesis.config.berlin_block),
            (Hardfork::London, genesis.config.london_block),
            (Hardfork::ArrowGlacier, genesis.config.arrow_glacier_block),
            (Hardfork::GrayGlacier, genesis.config.gray_glacier_block),
        ];
        let mut hardforks = hardfork_opts
            .iter()
            .filter_map(|(hardfork, opt)| opt.map(|block| (*hardfork, ForkCondition::Block(block))))
            .collect::<BTreeMap<_, _>>();

        // Paris
        if let Some(ttd) = genesis.config.terminal_total_difficulty {
            hardforks.insert(
                Hardfork::Paris,
                ForkCondition::TTD {
                    total_difficulty: ttd,
                    fork_block: genesis.config.merge_netsplit_block,
                },
            );
        }

        // Time-based hardforks
        let time_hardforks = genesis
            .config
            .shanghai_time
            .map(|time| (Hardfork::Shanghai, ForkCondition::Timestamp(time)))
            .into_iter()
            .collect::<BTreeMap<_, _>>();

        hardforks.extend(time_hardforks);

        Self {
            chain: genesis.config.chain_id.into(),
            genesis,
            genesis_hash: None,
            fork_timestamps: ForkTimestamps::from_hardforks(&hardforks),
            hardforks,
            paris_block_and_final_difficulty: None,
            deposit_contract: None,
<<<<<<< HEAD
            #[cfg(feature = "optimism")]
            optimism: None,
=======
            ..Default::default()
>>>>>>> b823cc01
        }
    }
}

/// Various timestamps of forks
#[derive(Debug, Clone, Default, Eq, PartialEq)]
pub struct ForkTimestamps {
    /// The timestamp of the shanghai fork
    pub shanghai: Option<u64>,
}

impl ForkTimestamps {
    /// Creates a new [`ForkTimestamps`] from the given hardforks by extracing the timestamps
    fn from_hardforks(forks: &BTreeMap<Hardfork, ForkCondition>) -> Self {
        let mut timestamps = ForkTimestamps::default();
        if let Some(shanghai) = forks.get(&Hardfork::Shanghai).and_then(|f| f.as_timestamp()) {
            timestamps = timestamps.shanghai(shanghai);
        }
        timestamps
    }

    /// Sets the given shanghai timestamp
    pub fn shanghai(mut self, shanghai: u64) -> Self {
        self.shanghai = Some(shanghai);
        self
    }
}

/// A helper type for compatibility with geth's config
#[derive(Debug, Clone, Deserialize, Serialize)]
#[serde(untagged)]
pub enum AllGenesisFormats {
    /// The geth genesis format
    Geth(Genesis),
    /// The reth genesis format
    Reth(ChainSpec),
}

impl From<Genesis> for AllGenesisFormats {
    fn from(genesis: Genesis) -> Self {
        Self::Geth(genesis)
    }
}

impl From<ChainSpec> for AllGenesisFormats {
    fn from(genesis: ChainSpec) -> Self {
        Self::Reth(genesis)
    }
}

impl From<Arc<ChainSpec>> for AllGenesisFormats {
    fn from(genesis: Arc<ChainSpec>) -> Self {
        Arc::try_unwrap(genesis).unwrap_or_else(|arc| (*arc).clone()).into()
    }
}

impl From<AllGenesisFormats> for ChainSpec {
    fn from(genesis: AllGenesisFormats) -> Self {
        match genesis {
            AllGenesisFormats::Geth(genesis) => genesis.into(),
            AllGenesisFormats::Reth(genesis) => genesis,
        }
    }
}

/// A helper to build custom chain specs
#[derive(Debug, Default)]
pub struct ChainSpecBuilder {
    chain: Option<Chain>,
    genesis: Option<Genesis>,
    hardforks: BTreeMap<Hardfork, ForkCondition>,
    #[cfg(feature = "optimism")]
    optimism: Option<OptimismConfig>,
}

impl ChainSpecBuilder {
    /// Construct a new builder from the mainnet chain spec.
    pub fn mainnet() -> Self {
        Self {
            chain: Some(MAINNET.chain),
            genesis: Some(MAINNET.genesis.clone()),
            hardforks: MAINNET.hardforks.clone(),
            #[cfg(feature = "optimism")]
            optimism: None,
        }
    }

    /// Set the chain ID
    pub fn chain(mut self, chain: Chain) -> Self {
        self.chain = Some(chain);
        self
    }

    /// Set the genesis block.
    pub fn genesis(mut self, genesis: Genesis) -> Self {
        self.genesis = Some(genesis);
        self
    }

    /// Add the given fork with the given activation condition to the spec.
    pub fn with_fork(mut self, fork: Hardfork, condition: ForkCondition) -> Self {
        self.hardforks.insert(fork, condition);
        self
    }

    /// Enable the Paris hardfork at the given TTD.
    ///
    /// Does not set the merge netsplit block.
    pub fn paris_at_ttd(self, ttd: U256) -> Self {
        self.with_fork(
            Hardfork::Paris,
            ForkCondition::TTD { total_difficulty: ttd, fork_block: None },
        )
    }

    /// Enable Frontier at genesis.
    pub fn frontier_activated(mut self) -> Self {
        self.hardforks.insert(Hardfork::Frontier, ForkCondition::Block(0));
        self
    }

    /// Enable Homestead at genesis.
    pub fn homestead_activated(mut self) -> Self {
        self = self.frontier_activated();
        self.hardforks.insert(Hardfork::Homestead, ForkCondition::Block(0));
        self
    }

    /// Enable Tangerine at genesis.
    pub fn tangerine_whistle_activated(mut self) -> Self {
        self = self.homestead_activated();
        self.hardforks.insert(Hardfork::Tangerine, ForkCondition::Block(0));
        self
    }

    /// Enable Spurious Dragon at genesis.
    pub fn spurious_dragon_activated(mut self) -> Self {
        self = self.tangerine_whistle_activated();
        self.hardforks.insert(Hardfork::SpuriousDragon, ForkCondition::Block(0));
        self
    }

    /// Enable Byzantium at genesis.
    pub fn byzantium_activated(mut self) -> Self {
        self = self.spurious_dragon_activated();
        self.hardforks.insert(Hardfork::Byzantium, ForkCondition::Block(0));
        self
    }

    /// Enable Petersburg at genesis.
    pub fn petersburg_activated(mut self) -> Self {
        self = self.byzantium_activated();
        self.hardforks.insert(Hardfork::Petersburg, ForkCondition::Block(0));
        self
    }

    /// Enable Istanbul at genesis.
    pub fn istanbul_activated(mut self) -> Self {
        self = self.petersburg_activated();
        self.hardforks.insert(Hardfork::Istanbul, ForkCondition::Block(0));
        self
    }

    /// Enable Berlin at genesis.
    pub fn berlin_activated(mut self) -> Self {
        self = self.istanbul_activated();
        self.hardforks.insert(Hardfork::Berlin, ForkCondition::Block(0));
        self
    }

    /// Enable London at genesis.
    pub fn london_activated(mut self) -> Self {
        self = self.berlin_activated();
        self.hardforks.insert(Hardfork::London, ForkCondition::Block(0));
        self
    }

    /// Enable Paris at genesis.
    pub fn paris_activated(mut self) -> Self {
        self = self.london_activated();
        self.hardforks.insert(
            Hardfork::Paris,
            ForkCondition::TTD { fork_block: Some(0), total_difficulty: U256::ZERO },
        );
        self
    }

    /// Enable Shanghai at genesis.
    pub fn shanghai_activated(mut self) -> Self {
        self = self.paris_activated();
        self.hardforks.insert(Hardfork::Shanghai, ForkCondition::Timestamp(0));
        self
    }

    /// Enable Bedrock at genesis
    #[cfg(feature = "optimism")]
    pub fn bedrock_activated(mut self) -> Self {
        self = self.london_activated();
        self.hardforks.insert(Hardfork::Bedrock, ForkCondition::Block(0));
        self
    }

    /// Enable Regolith at genesis
    #[cfg(feature = "optimism")]
    pub fn regolith_activated(mut self) -> Self {
        self = self.bedrock_activated();
        self.hardforks.insert(Hardfork::Regolith, ForkCondition::Block(0));
        self
    }

    /// Build the resulting [`ChainSpec`].
    ///
    /// # Panics
    ///
    /// This function panics if the chain ID and genesis is not set ([`Self::chain`] and
    /// [`Self::genesis`])
    pub fn build(self) -> ChainSpec {
        ChainSpec {
            chain: self.chain.expect("The chain is required"),
            genesis: self.genesis.expect("The genesis is required"),
            genesis_hash: None,
            fork_timestamps: ForkTimestamps::from_hardforks(&self.hardforks),
            hardforks: self.hardforks,
            paris_block_and_final_difficulty: None,
            deposit_contract: None,
<<<<<<< HEAD
            #[cfg(feature = "optimism")]
            optimism: self.optimism,
=======
            ..Default::default()
>>>>>>> b823cc01
        }
    }
}

impl From<&Arc<ChainSpec>> for ChainSpecBuilder {
    fn from(value: &Arc<ChainSpec>) -> Self {
        Self {
            chain: Some(value.chain),
            genesis: Some(value.genesis.clone()),
            hardforks: value.hardforks.clone(),
            #[cfg(feature = "optimism")]
            optimism: value.optimism.clone(),
        }
    }
}

/// The condition at which a fork is activated.
#[derive(Debug, Copy, Clone, PartialEq, Eq, Serialize, Deserialize, Default)]
pub enum ForkCondition {
    /// The fork is activated after a certain block.
    Block(BlockNumber),
    /// The fork is activated after a total difficulty has been reached.
    TTD {
        /// The block number at which TTD is reached, if it is known.
        ///
        /// This should **NOT** be set unless you want this block advertised as [EIP-2124][eip2124]
        /// `FORK_NEXT`. This is currently only the case for Sepolia.
        ///
        /// [eip2124]: https://eips.ethereum.org/EIPS/eip-2124
        fork_block: Option<BlockNumber>,
        /// The total difficulty after which the fork is activated.
        total_difficulty: U256,
    },
    /// The fork is activated after a specific timestamp.
    Timestamp(u64),
    /// The fork is never activated
    #[default]
    Never,
}

impl ForkCondition {
    /// Returns true if the fork condition is timestamp based.
    pub fn is_timestamp(&self) -> bool {
        matches!(self, ForkCondition::Timestamp(_))
    }

    /// Checks whether the fork condition is satisfied at the given block.
    ///
    /// For TTD conditions, this will only return true if the activation block is already known.
    ///
    /// For timestamp conditions, this will always return false.
    pub fn active_at_block(&self, current_block: BlockNumber) -> bool {
        match self {
            ForkCondition::Block(block) => current_block >= *block,
            ForkCondition::TTD { fork_block: Some(block), .. } => current_block >= *block,
            _ => false,
        }
    }

    /// Checks if the given block is the first block that satisfies the fork condition.
    ///
    /// This will return false for any condition that is not block based.
    pub fn transitions_at_block(&self, current_block: BlockNumber) -> bool {
        match self {
            ForkCondition::Block(block) => current_block == *block,
            _ => false,
        }
    }

    /// Checks whether the fork condition is satisfied at the given total difficulty and difficulty
    /// of a current block.
    ///
    /// The fork is considered active if the _previous_ total difficulty is above the threshold.
    /// To achieve that, we subtract the passed `difficulty` from the current block's total
    /// difficulty, and check if it's above the Fork Condition's total difficulty (here:
    /// 58_750_000_000_000_000_000_000)
    ///
    /// This will return false for any condition that is not TTD-based.
    pub fn active_at_ttd(&self, ttd: U256, difficulty: U256) -> bool {
        if let ForkCondition::TTD { total_difficulty, .. } = self {
            ttd.saturating_sub(difficulty) >= *total_difficulty
        } else {
            false
        }
    }

    /// Checks whether the fork condition is satisfied at the given timestamp.
    ///
    /// This will return false for any condition that is not timestamp-based.
    pub fn active_at_timestamp(&self, timestamp: u64) -> bool {
        if let ForkCondition::Timestamp(time) = self {
            timestamp >= *time
        } else {
            false
        }
    }

    /// Checks whether the fork condition is satisfied at the given head block.
    ///
    /// This will return true if:
    ///
    /// - The condition is satisfied by the block number;
    /// - The condition is satisfied by the timestamp;
    /// - or the condition is satisfied by the total difficulty
    pub fn active_at_head(&self, head: &Head) -> bool {
        self.active_at_block(head.number) ||
            self.active_at_timestamp(head.timestamp) ||
            self.active_at_ttd(head.total_difficulty, head.difficulty)
    }

    /// Get the total terminal difficulty for this fork condition.
    ///
    /// Returns `None` for fork conditions that are not TTD based.
    pub fn ttd(&self) -> Option<U256> {
        match self {
            ForkCondition::TTD { total_difficulty, .. } => Some(*total_difficulty),
            _ => None,
        }
    }

    /// An internal helper function that gives a value that satisfies this condition.
    pub(crate) fn satisfy(&self) -> Head {
        match *self {
            ForkCondition::Block(number) => Head { number, ..Default::default() },
            ForkCondition::Timestamp(timestamp) => Head { timestamp, ..Default::default() },
            ForkCondition::TTD { total_difficulty, .. } => {
                Head { total_difficulty, ..Default::default() }
            }
            ForkCondition::Never => unreachable!(),
        }
    }

    /// Returns the timestamp of the fork condition, if it is timestamp based.
    pub fn as_timestamp(&self) -> Option<u64> {
        match self {
            ForkCondition::Timestamp(timestamp) => Some(*timestamp),
            _ => None,
        }
    }
}

/// A container to pretty-print a hardfork.
///
/// The fork is formatted depending on its fork condition:
///
/// - Block and timestamp based forks are formatted in the same manner (`{name} <({eip})>
///   @{condition}`)
/// - TTD based forks are formatted separately as `{name} <({eip})> @{ttd} (network is <not> known
///   to be merged)`
///
/// An optional EIP can be attached to the fork to display as well. This should generally be in the
/// form of just `EIP-x`, e.g. `EIP-1559`.
#[derive(Debug)]
struct DisplayFork {
    /// The name of the hardfork (e.g. Frontier)
    name: String,
    /// The fork condition
    activated_at: ForkCondition,
    /// An optional EIP (e.g. `EIP-1559`).
    eip: Option<String>,
}

impl Display for DisplayFork {
    fn fmt(&self, f: &mut Formatter<'_>) -> std::fmt::Result {
        let name_with_eip = if let Some(eip) = &self.eip {
            format!("{} ({})", self.name, eip)
        } else {
            self.name.clone()
        };

        match self.activated_at {
            ForkCondition::Block(at) | ForkCondition::Timestamp(at) => {
                write!(f, "{:32} @{}", name_with_eip, at)?;
            }
            ForkCondition::TTD { fork_block, total_difficulty } => {
                writeln!(
                    f,
                    "{:32} @{} ({})",
                    name_with_eip,
                    total_difficulty,
                    if fork_block.is_some() {
                        "network is known to be merged"
                    } else {
                        "network is not known to be merged"
                    }
                )?;
            }
            ForkCondition::Never => unreachable!(),
        }

        Ok(())
    }
}

/// A container for pretty-printing a list of hardforks.
///
/// # Example
///
/// ```
/// # use reth_primitives::MAINNET;
/// # use reth_primitives::DisplayHardforks;
/// println!("{}", DisplayHardforks::from(MAINNET.hardforks().clone()));
/// ```
///
/// An example of the output:
///
/// ```text
/// Pre-merge hard forks (block based):
// - Frontier                         @0
// - Homestead                        @1150000
// - Dao                              @1920000
// - Tangerine                        @2463000
// - SpuriousDragon                   @2675000
// - Byzantium                        @4370000
// - Constantinople                   @7280000
// - Petersburg                       @7280000
// - Istanbul                         @9069000
// - MuirGlacier                      @9200000
// - Berlin                           @12244000
// - London                           @12965000
// - ArrowGlacier                     @13773000
// - GrayGlacier                      @15050000
// Merge hard forks:
// - Paris                            @58750000000000000000000 (network is not known to be merged)
//
// Post-merge hard forks (timestamp based):
// - Shanghai                         @1681338455
/// ```
#[derive(Debug)]
pub struct DisplayHardforks {
    /// A list of pre-merge (block based) hardforks
    pre_merge: Vec<DisplayFork>,
    /// A list of merge (TTD based) hardforks
    with_merge: Vec<DisplayFork>,
    /// A list of post-merge (timestamp based) hardforks
    post_merge: Vec<DisplayFork>,
}

impl Display for DisplayHardforks {
    fn fmt(&self, f: &mut Formatter<'_>) -> std::fmt::Result {
        writeln!(f, "Pre-merge hard forks (block based):")?;
        for fork in self.pre_merge.iter() {
            writeln!(f, "- {fork}")?;
        }

        if !self.with_merge.is_empty() {
            writeln!(f, "Merge hard forks:")?;
            for fork in self.with_merge.iter() {
                writeln!(f, "- {fork}")?;
            }
        }

        if !self.post_merge.is_empty() {
            writeln!(f, "Post-merge hard forks (timestamp based):")?;
            for fork in self.post_merge.iter() {
                writeln!(f, "- {fork}")?;
            }
        }

        Ok(())
    }
}

impl<I> From<I> for DisplayHardforks
where
    I: IntoIterator<Item = (Hardfork, ForkCondition)>,
{
    fn from(iter: I) -> Self {
        let mut pre_merge = Vec::new();
        let mut with_merge = Vec::new();
        let mut post_merge = Vec::new();

        for (fork, condition) in iter.into_iter() {
            let display_fork =
                DisplayFork { name: fork.to_string(), activated_at: condition, eip: None };

            match condition {
                ForkCondition::Block(_) => {
                    pre_merge.push(display_fork);
                }
                ForkCondition::TTD { .. } => {
                    with_merge.push(display_fork);
                }
                ForkCondition::Timestamp(_) => {
                    post_merge.push(display_fork);
                }
                ForkCondition::Never => continue,
            }
        }

        Self { pre_merge, with_merge, post_merge }
    }
}

/// PoS deposit contract details.
#[derive(Debug, Clone, PartialEq, Eq)]
pub struct DepositContract {
    /// Deposit Contract Address
    pub address: Address,
    /// Deployment Block
    pub block: BlockNumber,
    /// `DepositEvent` event signature
    pub topic: H256,
}

impl DepositContract {
    fn new(address: Address, block: BlockNumber, topic: H256) -> Self {
        DepositContract { address, block, topic }
    }
}

#[cfg(test)]
mod tests {
    use crate::{
        Address, AllGenesisFormats, Chain, ChainSpec, ChainSpecBuilder, DisplayHardforks,
        ForkCondition, ForkHash, ForkId, Genesis, Hardfork, Head, DEV, GOERLI, H256, MAINNET,
        SEPOLIA, U256,
    };
    use bytes::BytesMut;
    use ethers_core::types as EtherType;
    use reth_rlp::Encodable;

    #[cfg(feature = "optimism")]
    use crate::OP_GOERLI;

    fn test_fork_ids(spec: &ChainSpec, cases: &[(Head, ForkId)]) {
        for (block, expected_id) in cases {
            let computed_id = spec.fork_id(block);
            assert_eq!(
                expected_id, &computed_id,
                "Expected fork ID {:?}, computed fork ID {:?} at block {}",
                expected_id, computed_id, block.number
            );
        }
    }

    #[test]
    fn test_hardfork_list_display_mainnet() {
        assert_eq!(
            DisplayHardforks::from(MAINNET.hardforks().clone()).to_string(),
            r##"Pre-merge hard forks (block based):
- Frontier                         @0
- Homestead                        @1150000
- Dao                              @1920000
- Tangerine                        @2463000
- SpuriousDragon                   @2675000
- Byzantium                        @4370000
- Constantinople                   @7280000
- Petersburg                       @7280000
- Istanbul                         @9069000
- MuirGlacier                      @9200000
- Berlin                           @12244000
- London                           @12965000
- ArrowGlacier                     @13773000
- GrayGlacier                      @15050000
Merge hard forks:
- Paris                            @58750000000000000000000 (network is not known to be merged)

Post-merge hard forks (timestamp based):
- Shanghai                         @1681338455
"##
        );
    }

    #[test]
    fn test_hardfork_list_ignores_disabled_forks() {
        let spec = ChainSpec::builder()
            .chain(Chain::mainnet())
            .genesis(Genesis::default())
            .with_fork(Hardfork::Frontier, ForkCondition::Block(0))
            .with_fork(Hardfork::Shanghai, ForkCondition::Never)
            .build();
        assert_eq!(
            DisplayHardforks::from(spec.hardforks().clone()).to_string(),
            r##"Pre-merge hard forks (block based):
- Frontier                         @0
"##
        );
    }

    // Tests that the ForkTimestamps are correctly set up.
    #[test]
    fn test_fork_timestamps() {
        let spec = ChainSpec::builder().chain(Chain::mainnet()).genesis(Genesis::default()).build();
        assert!(spec.fork_timestamps.shanghai.is_none());

        let spec = ChainSpec::builder()
            .chain(Chain::mainnet())
            .genesis(Genesis::default())
            .with_fork(Hardfork::Shanghai, ForkCondition::Timestamp(1337))
            .build();
        assert_eq!(spec.fork_timestamps.shanghai, Some(1337));
        assert!(spec.is_shanghai_activated_at_timestamp(1337));
        assert!(!spec.is_shanghai_activated_at_timestamp(1336));
    }

    // Tests that all predefined timestamps are correctly set up in the chainspecs
    #[test]
    fn test_predefined_chain_spec_fork_timestamps() {
        fn ensure_timestamp_fork_conditions(spec: &ChainSpec) {
            // This is a sanity test that ensures we always set all currently known fork timestamps,
            // this will fail if a new timestamp based fork condition has added to the hardforks but
            // no corresponding entry in the ForkTimestamp types, See also
            // [ForkTimestamps::from_hardforks]

            // currently there are only 1 timestamps known: shanghai
            let known_timestamp_based_forks = 1;
            let num_timestamp_based_forks =
                spec.hardforks.values().copied().filter(ForkCondition::is_timestamp).count();
            assert_eq!(num_timestamp_based_forks, known_timestamp_based_forks);

            // ensures all timestamp forks are set
            assert!(spec.fork_timestamps.shanghai.is_some());
        }

        for spec in [&*MAINNET, &*SEPOLIA] {
            ensure_timestamp_fork_conditions(spec);
        }
    }

    // Tests that we skip any fork blocks in block #0 (the genesis ruleset)
    #[test]
    fn ignores_genesis_fork_blocks() {
        let spec = ChainSpec::builder()
            .chain(Chain::mainnet())
            .genesis(Genesis::default())
            .with_fork(Hardfork::Frontier, ForkCondition::Block(0))
            .with_fork(Hardfork::Homestead, ForkCondition::Block(0))
            .with_fork(Hardfork::Tangerine, ForkCondition::Block(0))
            .with_fork(Hardfork::SpuriousDragon, ForkCondition::Block(0))
            .with_fork(Hardfork::Byzantium, ForkCondition::Block(0))
            .with_fork(Hardfork::Constantinople, ForkCondition::Block(0))
            .with_fork(Hardfork::Istanbul, ForkCondition::Block(0))
            .with_fork(Hardfork::MuirGlacier, ForkCondition::Block(0))
            .with_fork(Hardfork::Berlin, ForkCondition::Block(0))
            .with_fork(Hardfork::London, ForkCondition::Block(0))
            .with_fork(Hardfork::ArrowGlacier, ForkCondition::Block(0))
            .with_fork(Hardfork::GrayGlacier, ForkCondition::Block(0))
            .build();

        assert_eq!(spec.hardforks().len(), 12, "12 forks should be active.");
        assert_eq!(
            spec.fork_id(&Head { number: 1, ..Default::default() }),
            ForkId { hash: ForkHash::from(spec.genesis_hash()), next: 0 },
            "the fork ID should be the genesis hash; forks at genesis are ignored for fork filters"
        );
    }

    #[test]
    fn ignores_duplicate_fork_blocks() {
        let empty_genesis = Genesis::default();
        let unique_spec = ChainSpec::builder()
            .chain(Chain::mainnet())
            .genesis(empty_genesis.clone())
            .with_fork(Hardfork::Frontier, ForkCondition::Block(0))
            .with_fork(Hardfork::Homestead, ForkCondition::Block(1))
            .build();

        let duplicate_spec = ChainSpec::builder()
            .chain(Chain::mainnet())
            .genesis(empty_genesis)
            .with_fork(Hardfork::Frontier, ForkCondition::Block(0))
            .with_fork(Hardfork::Homestead, ForkCondition::Block(1))
            .with_fork(Hardfork::Tangerine, ForkCondition::Block(1))
            .build();

        assert_eq!(
            unique_spec.fork_id(&Head { number: 2, ..Default::default() }),
            duplicate_spec.fork_id(&Head { number: 2, ..Default::default() }),
            "duplicate fork blocks should be deduplicated for fork filters"
        );
    }

    #[test]
    fn mainnet_forkids() {
        test_fork_ids(
            &MAINNET,
            &[
                (
                    Head { number: 0, ..Default::default() },
                    ForkId { hash: ForkHash([0xfc, 0x64, 0xec, 0x04]), next: 1150000 },
                ),
                (
                    Head { number: 1150000, ..Default::default() },
                    ForkId { hash: ForkHash([0x97, 0xc2, 0xc3, 0x4c]), next: 1920000 },
                ),
                (
                    Head { number: 1920000, ..Default::default() },
                    ForkId { hash: ForkHash([0x91, 0xd1, 0xf9, 0x48]), next: 2463000 },
                ),
                (
                    Head { number: 2463000, ..Default::default() },
                    ForkId { hash: ForkHash([0x7a, 0x64, 0xda, 0x13]), next: 2675000 },
                ),
                (
                    Head { number: 2675000, ..Default::default() },
                    ForkId { hash: ForkHash([0x3e, 0xdd, 0x5b, 0x10]), next: 4370000 },
                ),
                (
                    Head { number: 4370000, ..Default::default() },
                    ForkId { hash: ForkHash([0xa0, 0x0b, 0xc3, 0x24]), next: 7280000 },
                ),
                (
                    Head { number: 7280000, ..Default::default() },
                    ForkId { hash: ForkHash([0x66, 0x8d, 0xb0, 0xaf]), next: 9069000 },
                ),
                (
                    Head { number: 9069000, ..Default::default() },
                    ForkId { hash: ForkHash([0x87, 0x9d, 0x6e, 0x30]), next: 9200000 },
                ),
                (
                    Head { number: 9200000, ..Default::default() },
                    ForkId { hash: ForkHash([0xe0, 0x29, 0xe9, 0x91]), next: 12244000 },
                ),
                (
                    Head { number: 12244000, ..Default::default() },
                    ForkId { hash: ForkHash([0x0e, 0xb4, 0x40, 0xf6]), next: 12965000 },
                ),
                (
                    Head { number: 12965000, ..Default::default() },
                    ForkId { hash: ForkHash([0xb7, 0x15, 0x07, 0x7d]), next: 13773000 },
                ),
                (
                    Head { number: 13773000, ..Default::default() },
                    ForkId { hash: ForkHash([0x20, 0xc3, 0x27, 0xfc]), next: 15050000 },
                ),
                (
                    Head { number: 15050000, ..Default::default() },
                    ForkId { hash: ForkHash([0xf0, 0xaf, 0xd0, 0xe3]), next: 1681338455 },
                ),
                // First Shanghai block
                (
                    Head { number: 20000000, timestamp: 1681338455, ..Default::default() },
                    ForkId { hash: ForkHash([0xdc, 0xe9, 0x6c, 0x2d]), next: 0 },
                ),
                // Future Shanghai block
                (
                    Head { number: 20000000, timestamp: 2000000000, ..Default::default() },
                    ForkId { hash: ForkHash([0xdc, 0xe9, 0x6c, 0x2d]), next: 0 },
                ),
            ],
        );
    }

    #[test]
    fn goerli_forkids() {
        test_fork_ids(
            &GOERLI,
            &[
                (
                    Head { number: 0, ..Default::default() },
                    ForkId { hash: ForkHash([0xa3, 0xf5, 0xab, 0x08]), next: 1561651 },
                ),
                (
                    Head { number: 1561650, ..Default::default() },
                    ForkId { hash: ForkHash([0xa3, 0xf5, 0xab, 0x08]), next: 1561651 },
                ),
                (
                    Head { number: 1561651, ..Default::default() },
                    ForkId { hash: ForkHash([0xc2, 0x5e, 0xfa, 0x5c]), next: 4460644 },
                ),
                (
                    Head { number: 4460643, ..Default::default() },
                    ForkId { hash: ForkHash([0xc2, 0x5e, 0xfa, 0x5c]), next: 4460644 },
                ),
                (
                    Head { number: 4460644, ..Default::default() },
                    ForkId { hash: ForkHash([0x75, 0x7a, 0x1c, 0x47]), next: 5062605 },
                ),
                (
                    Head { number: 5062605, ..Default::default() },
                    ForkId { hash: ForkHash([0xb8, 0xc6, 0x29, 0x9d]), next: 1678832736 },
                ),
                (
                    Head { number: 6000000, timestamp: 1678832735, ..Default::default() },
                    ForkId { hash: ForkHash([0xb8, 0xc6, 0x29, 0x9d]), next: 1678832736 },
                ),
                // First Shanghai block
                (
                    Head { number: 6000001, timestamp: 1678832736, ..Default::default() },
                    ForkId { hash: ForkHash([0xf9, 0x84, 0x3a, 0xbf]), next: 0 },
                ),
                // Future Shanghai block
                (
                    Head { number: 6500000, timestamp: 1678832736, ..Default::default() },
                    ForkId { hash: ForkHash([0xf9, 0x84, 0x3a, 0xbf]), next: 0 },
                ),
            ],
        );
    }

    #[test]
    fn sepolia_forkids() {
        test_fork_ids(
            &SEPOLIA,
            &[
                (
                    Head { number: 0, ..Default::default() },
                    ForkId { hash: ForkHash([0xfe, 0x33, 0x66, 0xe7]), next: 1735371 },
                ),
                (
                    Head { number: 1735370, ..Default::default() },
                    ForkId { hash: ForkHash([0xfe, 0x33, 0x66, 0xe7]), next: 1735371 },
                ),
                (
                    Head { number: 1735371, ..Default::default() },
                    ForkId { hash: ForkHash([0xb9, 0x6c, 0xbd, 0x13]), next: 1677557088 },
                ),
                (
                    Head { number: 1735372, timestamp: 1677557087, ..Default::default() },
                    ForkId { hash: ForkHash([0xb9, 0x6c, 0xbd, 0x13]), next: 1677557088 },
                ),
                (
                    Head { number: 1735372, timestamp: 1677557088, ..Default::default() },
                    ForkId { hash: ForkHash([0xf7, 0xf9, 0xbc, 0x08]), next: 0 },
                ),
            ],
        );
    }

    #[test]
    fn dev_forkids() {
        test_fork_ids(
            &DEV,
            &[(
                Head { number: 0, ..Default::default() },
                ForkId { hash: ForkHash([0x45, 0xb8, 0x36, 0x12]), next: 0 },
            )],
        )
    }

    #[cfg(feature = "optimism")]
    #[test]
    fn optimism_goerli_forkids() {
        test_fork_ids(
            &OP_GOERLI,
            &[
                (
                    Head { number: 0, ..Default::default() },
                    ForkId { hash: ForkHash([0x6d, 0x63, 0x76, 0xbe]), next: 1679079600 },
                ),
                (
                    Head { number: 4061224, timestamp: 1679079599, ..Default::default() },
                    ForkId { hash: ForkHash([0x6d, 0x63, 0x76, 0xbe]), next: 1679079600 },
                ),
                (
                    Head { number: 4061224, timestamp: 1679079600, ..Default::default() },
                    ForkId { hash: ForkHash([0x8e, 0x32, 0xcc, 0x21]), next: 0 },
                ),
            ],
        );
    }

    /// Checks that time-based forks work
    ///
    /// This is based off of the test vectors here: https://github.com/ethereum/go-ethereum/blob/5c8cc10d1e05c23ff1108022f4150749e73c0ca1/core/forkid/forkid_test.go#L155-L188
    #[test]
    fn timestamped_forks() {
        let mainnet_with_shanghai = ChainSpecBuilder::mainnet()
            .with_fork(Hardfork::Shanghai, ForkCondition::Timestamp(1668000000))
            .build();
        test_fork_ids(
            &mainnet_with_shanghai,
            &[
                (
                    Head { number: 0, timestamp: 0, ..Default::default() },
                    ForkId { hash: ForkHash([0xfc, 0x64, 0xec, 0x04]), next: 1150000 },
                ), // Unsynced
                (
                    Head { number: 1149999, timestamp: 0, ..Default::default() },
                    ForkId { hash: ForkHash([0xfc, 0x64, 0xec, 0x04]), next: 1150000 },
                ), // Last Frontier block
                (
                    Head { number: 1150000, timestamp: 0, ..Default::default() },
                    ForkId { hash: ForkHash([0x97, 0xc2, 0xc3, 0x4c]), next: 1920000 },
                ), // First Homestead block
                (
                    Head { number: 1919999, timestamp: 0, ..Default::default() },
                    ForkId { hash: ForkHash([0x97, 0xc2, 0xc3, 0x4c]), next: 1920000 },
                ), // Last Homestead block
                (
                    Head { number: 1920000, timestamp: 0, ..Default::default() },
                    ForkId { hash: ForkHash([0x91, 0xd1, 0xf9, 0x48]), next: 2463000 },
                ), // First DAO block
                (
                    Head { number: 2462999, timestamp: 0, ..Default::default() },
                    ForkId { hash: ForkHash([0x91, 0xd1, 0xf9, 0x48]), next: 2463000 },
                ), // Last DAO block
                (
                    Head { number: 2463000, timestamp: 0, ..Default::default() },
                    ForkId { hash: ForkHash([0x7a, 0x64, 0xda, 0x13]), next: 2675000 },
                ), // First Tangerine block
                (
                    Head { number: 2674999, timestamp: 0, ..Default::default() },
                    ForkId { hash: ForkHash([0x7a, 0x64, 0xda, 0x13]), next: 2675000 },
                ), // Last Tangerine block
                (
                    Head { number: 2675000, timestamp: 0, ..Default::default() },
                    ForkId { hash: ForkHash([0x3e, 0xdd, 0x5b, 0x10]), next: 4370000 },
                ), // First Spurious block
                (
                    Head { number: 4369999, timestamp: 0, ..Default::default() },
                    ForkId { hash: ForkHash([0x3e, 0xdd, 0x5b, 0x10]), next: 4370000 },
                ), // Last Spurious block
                (
                    Head { number: 4370000, timestamp: 0, ..Default::default() },
                    ForkId { hash: ForkHash([0xa0, 0x0b, 0xc3, 0x24]), next: 7280000 },
                ), // First Byzantium block
                (
                    Head { number: 7279999, timestamp: 0, ..Default::default() },
                    ForkId { hash: ForkHash([0xa0, 0x0b, 0xc3, 0x24]), next: 7280000 },
                ), // Last Byzantium block
                (
                    Head { number: 7280000, timestamp: 0, ..Default::default() },
                    ForkId { hash: ForkHash([0x66, 0x8d, 0xb0, 0xaf]), next: 9069000 },
                ), // First and last Constantinople, first Petersburg block
                (
                    Head { number: 9068999, timestamp: 0, ..Default::default() },
                    ForkId { hash: ForkHash([0x66, 0x8d, 0xb0, 0xaf]), next: 9069000 },
                ), // Last Petersburg block
                (
                    Head { number: 9069000, timestamp: 0, ..Default::default() },
                    ForkId { hash: ForkHash([0x87, 0x9d, 0x6e, 0x30]), next: 9200000 },
                ), // First Istanbul and first Muir Glacier block
                (
                    Head { number: 9199999, timestamp: 0, ..Default::default() },
                    ForkId { hash: ForkHash([0x87, 0x9d, 0x6e, 0x30]), next: 9200000 },
                ), // Last Istanbul and first Muir Glacier block
                (
                    Head { number: 9200000, timestamp: 0, ..Default::default() },
                    ForkId { hash: ForkHash([0xe0, 0x29, 0xe9, 0x91]), next: 12244000 },
                ), // First Muir Glacier block
                (
                    Head { number: 12243999, timestamp: 0, ..Default::default() },
                    ForkId { hash: ForkHash([0xe0, 0x29, 0xe9, 0x91]), next: 12244000 },
                ), // Last Muir Glacier block
                (
                    Head { number: 12244000, timestamp: 0, ..Default::default() },
                    ForkId { hash: ForkHash([0x0e, 0xb4, 0x40, 0xf6]), next: 12965000 },
                ), // First Berlin block
                (
                    Head { number: 12964999, timestamp: 0, ..Default::default() },
                    ForkId { hash: ForkHash([0x0e, 0xb4, 0x40, 0xf6]), next: 12965000 },
                ), // Last Berlin block
                (
                    Head { number: 12965000, timestamp: 0, ..Default::default() },
                    ForkId { hash: ForkHash([0xb7, 0x15, 0x07, 0x7d]), next: 13773000 },
                ), // First London block
                (
                    Head { number: 13772999, timestamp: 0, ..Default::default() },
                    ForkId { hash: ForkHash([0xb7, 0x15, 0x07, 0x7d]), next: 13773000 },
                ), // Last London block
                (
                    Head { number: 13773000, timestamp: 0, ..Default::default() },
                    ForkId { hash: ForkHash([0x20, 0xc3, 0x27, 0xfc]), next: 15050000 },
                ), // First Arrow Glacier block
                (
                    Head { number: 15049999, timestamp: 0, ..Default::default() },
                    ForkId { hash: ForkHash([0x20, 0xc3, 0x27, 0xfc]), next: 15050000 },
                ), // Last Arrow Glacier block
                (
                    Head { number: 15050000, timestamp: 0, ..Default::default() },
                    ForkId { hash: ForkHash([0xf0, 0xaf, 0xd0, 0xe3]), next: 1668000000 },
                ), // First Gray Glacier block
                (
                    Head { number: 19999999, timestamp: 1667999999, ..Default::default() },
                    ForkId { hash: ForkHash([0xf0, 0xaf, 0xd0, 0xe3]), next: 1668000000 },
                ), // Last Gray Glacier block
                (
                    Head { number: 20000000, timestamp: 1668000000, ..Default::default() },
                    ForkId { hash: ForkHash([0x71, 0x14, 0x76, 0x44]), next: 0 },
                ), // First Shanghai block
                (
                    Head { number: 20000000, timestamp: 2668000000, ..Default::default() },
                    ForkId { hash: ForkHash([0x71, 0x14, 0x76, 0x44]), next: 0 },
                ), // Future Shanghai block
            ],
        );
    }

    /// Checks that the fork is not active at a terminal ttd block.
    #[test]
    fn check_terminal_ttd() {
        let chainspec = ChainSpecBuilder::mainnet().build();

        // Check that Paris is not active on terminal PoW block #15537393.
        let terminal_block_ttd = U256::from(58750003716598352816469_u128);
        let terminal_block_difficulty = U256::from(11055787484078698_u128);
        assert!(!chainspec
            .fork(Hardfork::Paris)
            .active_at_ttd(terminal_block_ttd, terminal_block_difficulty));

        // Check that Paris is active on first PoS block #15537394.
        let first_pos_block_ttd = U256::from(58750003716598352816469_u128);
        let first_pos_difficulty = U256::ZERO;
        assert!(chainspec
            .fork(Hardfork::Paris)
            .active_at_ttd(first_pos_block_ttd, first_pos_difficulty));
    }

    #[test]
    fn geth_genesis_with_shanghai() {
        let geth_genesis = r#"
        {
          "config": {
            "chainId": 1337,
            "homesteadBlock": 0,
            "eip150Block": 0,
            "eip150Hash": "0x0000000000000000000000000000000000000000000000000000000000000000",
            "eip155Block": 0,
            "eip158Block": 0,
            "byzantiumBlock": 0,
            "constantinopleBlock": 0,
            "petersburgBlock": 0,
            "istanbulBlock": 0,
            "muirGlacierBlock": 0,
            "berlinBlock": 0,
            "londonBlock": 0,
            "arrowGlacierBlock": 0,
            "grayGlacierBlock": 0,
            "shanghaiTime": 0,
            "terminalTotalDifficulty": 0,
            "terminalTotalDifficultyPassed": true,
            "ethash": {}
          },
          "nonce": "0x0",
          "timestamp": "0x0",
          "extraData": "0x",
          "gasLimit": "0x4c4b40",
          "difficulty": "0x1",
          "mixHash": "0x0000000000000000000000000000000000000000000000000000000000000000",
          "coinbase": "0x0000000000000000000000000000000000000000",
          "alloc": {
            "658bdf435d810c91414ec09147daa6db62406379": {
              "balance": "0x487a9a304539440000"
            },
            "aa00000000000000000000000000000000000000": {
              "code": "0x6042",
              "storage": {
                "0x0000000000000000000000000000000000000000000000000000000000000000": "0x0000000000000000000000000000000000000000000000000000000000000000",
                "0x0100000000000000000000000000000000000000000000000000000000000000": "0x0100000000000000000000000000000000000000000000000000000000000000",
                "0x0200000000000000000000000000000000000000000000000000000000000000": "0x0200000000000000000000000000000000000000000000000000000000000000",
                "0x0300000000000000000000000000000000000000000000000000000000000000": "0x0000000000000000000000000000000000000000000000000000000000000303"
              },
              "balance": "0x1",
              "nonce": "0x1"
            },
            "bb00000000000000000000000000000000000000": {
              "code": "0x600154600354",
              "storage": {
                "0x0000000000000000000000000000000000000000000000000000000000000000": "0x0000000000000000000000000000000000000000000000000000000000000000",
                "0x0100000000000000000000000000000000000000000000000000000000000000": "0x0100000000000000000000000000000000000000000000000000000000000000",
                "0x0200000000000000000000000000000000000000000000000000000000000000": "0x0200000000000000000000000000000000000000000000000000000000000000",
                "0x0300000000000000000000000000000000000000000000000000000000000000": "0x0000000000000000000000000000000000000000000000000000000000000303"
              },
              "balance": "0x2",
              "nonce": "0x1"
            }
          },
          "number": "0x0",
          "gasUsed": "0x0",
          "parentHash": "0x0000000000000000000000000000000000000000000000000000000000000000",
          "baseFeePerGas": "0x3b9aca00"
        }
        "#;

        let genesis: Genesis = serde_json::from_str(geth_genesis).unwrap();
        let chainspec = ChainSpec::from(genesis);

        // assert a bunch of hardforks that should be set
        assert_eq!(
            chainspec.hardforks.get(&Hardfork::Homestead).unwrap(),
            &ForkCondition::Block(0)
        );
        assert_eq!(
            chainspec.hardforks.get(&Hardfork::Tangerine).unwrap(),
            &ForkCondition::Block(0)
        );
        assert_eq!(
            chainspec.hardforks.get(&Hardfork::SpuriousDragon).unwrap(),
            &ForkCondition::Block(0)
        );
        assert_eq!(
            chainspec.hardforks.get(&Hardfork::Byzantium).unwrap(),
            &ForkCondition::Block(0)
        );
        assert_eq!(
            chainspec.hardforks.get(&Hardfork::Constantinople).unwrap(),
            &ForkCondition::Block(0)
        );
        assert_eq!(
            chainspec.hardforks.get(&Hardfork::Petersburg).unwrap(),
            &ForkCondition::Block(0)
        );
        assert_eq!(chainspec.hardforks.get(&Hardfork::Istanbul).unwrap(), &ForkCondition::Block(0));
        assert_eq!(
            chainspec.hardforks.get(&Hardfork::MuirGlacier).unwrap(),
            &ForkCondition::Block(0)
        );
        assert_eq!(chainspec.hardforks.get(&Hardfork::Berlin).unwrap(), &ForkCondition::Block(0));
        assert_eq!(chainspec.hardforks.get(&Hardfork::London).unwrap(), &ForkCondition::Block(0));
        assert_eq!(
            chainspec.hardforks.get(&Hardfork::ArrowGlacier).unwrap(),
            &ForkCondition::Block(0)
        );
        assert_eq!(
            chainspec.hardforks.get(&Hardfork::GrayGlacier).unwrap(),
            &ForkCondition::Block(0)
        );

        // including time based hardforks
        assert_eq!(
            chainspec.hardforks.get(&Hardfork::Shanghai).unwrap(),
            &ForkCondition::Timestamp(0)
        );

        // alloc key -> expected rlp mapping
        let key_rlp = vec![
            (hex_literal::hex!("658bdf435d810c91414ec09147daa6db62406379"), "f84d8089487a9a304539440000a056e81f171bcc55a6ff8345e692c0f86e5b48e01b996cadc001622fb5e363b421a0c5d2460186f7233c927e7db2dcc703c0e500b653ca82273b7bfad8045d85a470"),
            (hex_literal::hex!("aa00000000000000000000000000000000000000"), "f8440101a08afc95b7d18a226944b9c2070b6bda1c3a36afcc3730429d47579c94b9fe5850a0ce92c756baff35fa740c3557c1a971fd24d2d35b7c8e067880d50cd86bb0bc99"),
            (hex_literal::hex!("bb00000000000000000000000000000000000000"), "f8440102a08afc95b7d18a226944b9c2070b6bda1c3a36afcc3730429d47579c94b9fe5850a0e25a53cbb501cec2976b393719c63d832423dd70a458731a0b64e4847bbca7d2"),
        ];

        for (key, expected_rlp) in key_rlp {
            let account = chainspec.genesis.alloc.get(&key.into()).expect("account should exist");
            let mut account_rlp = BytesMut::new();
            account.encode(&mut account_rlp);
            assert_eq!(hex::encode(account_rlp), expected_rlp)
        }

        assert_eq!(chainspec.genesis_hash, None);
        let expected_state_root: H256 =
            hex_literal::hex!("078dc6061b1d8eaa8493384b59c9c65ceb917201221d08b80c4de6770b6ec7e7")
                .into();
        assert_eq!(chainspec.genesis_header().state_root, expected_state_root);

        let expected_withdrawals_hash: H256 =
            hex_literal::hex!("56e81f171bcc55a6ff8345e692c0f86e5b48e01b996cadc001622fb5e363b421")
                .into();
        assert_eq!(chainspec.genesis_header().withdrawals_root, Some(expected_withdrawals_hash));

        let expected_hash: H256 =
            hex_literal::hex!("1fc027d65f820d3eef441ebeec139ebe09e471cf98516dce7b5643ccb27f418c")
                .into();
        let hash = chainspec.genesis_hash();
        assert_eq!(hash, expected_hash);
    }

    #[test]
    fn hive_geth_json() {
        let hive_json = r#"
        {
            "nonce": "0x0000000000000042",
            "difficulty": "0x2123456",
            "mixHash": "0x123456789abcdef123456789abcdef123456789abcdef123456789abcdef1234",
            "coinbase": "0xaaaaaaaaaaaaaaaaaaaaaaaaaaaaaaaaaaaaaaaa",
            "timestamp": "0x123456",
            "parentHash": "0x0000000000000000000000000000000000000000000000000000000000000000",
            "extraData": "0xfafbfcfd",
            "gasLimit": "0x2fefd8",
            "alloc": {
                "dbdbdb2cbd23b783741e8d7fcf51e459b497e4a6": {
                    "balance": "0xffffffffffffffffffffffffffffffffffffffffffffffffffffffffffffffff"
                },
                "e6716f9544a56c530d868e4bfbacb172315bdead": {
                    "balance": "0x11",
                    "code": "0x12"
                },
                "b9c015918bdaba24b4ff057a92a3873d6eb201be": {
                    "balance": "0x21",
                    "storage": {
                        "0x0000000000000000000000000000000000000000000000000000000000000001": "0x22"
                    }
                },
                "1a26338f0d905e295fccb71fa9ea849ffa12aaf4": {
                    "balance": "0x31",
                    "nonce": "0x32"
                },
                "0000000000000000000000000000000000000001": {
                    "balance": "0x41"
                },
                "0000000000000000000000000000000000000002": {
                    "balance": "0x51"
                },
                "0000000000000000000000000000000000000003": {
                    "balance": "0x61"
                },
                "0000000000000000000000000000000000000004": {
                    "balance": "0x71"
                }
            },
            "config": {
                "ethash": {},
                "chainId": 10,
                "homesteadBlock": 0,
                "eip150Block": 0,
                "eip155Block": 0,
                "eip158Block": 0,
                "byzantiumBlock": 0,
                "constantinopleBlock": 0,
                "petersburgBlock": 0,
                "istanbulBlock": 0
            }
        }
        "#;

        let _genesis = serde_json::from_str::<Genesis>(hive_json).unwrap();
        let genesis = serde_json::from_str::<AllGenesisFormats>(hive_json).unwrap();
        let chainspec: ChainSpec = genesis.into();
        assert_eq!(chainspec.genesis_hash, None);
        assert_eq!(Chain::Named(EtherType::Chain::Optimism), chainspec.chain);
        let expected_state_root: H256 =
            hex_literal::hex!("9a6049ac535e3dc7436c189eaa81c73f35abd7f282ab67c32944ff0301d63360")
                .into();
        assert_eq!(chainspec.genesis_header().state_root, expected_state_root);
        let hard_forks = vec![
            Hardfork::Byzantium,
            Hardfork::Homestead,
            Hardfork::Istanbul,
            Hardfork::Petersburg,
            Hardfork::Constantinople,
        ];
        for ref fork in hard_forks {
            assert_eq!(chainspec.hardforks.get(fork).unwrap(), &ForkCondition::Block(0));
        }

        let expected_hash: H256 =
            hex_literal::hex!("5ae31c6522bd5856129f66be3d582b842e4e9faaa87f21cce547128339a9db3c")
                .into();
        let hash = chainspec.genesis_header().hash_slow();
        assert_eq!(hash, expected_hash);
    }

    #[test]
    fn test_parse_genesis_json() {
        let s = r#"{"config":{"ethash":{},"chainId":1337,"homesteadBlock":0,"eip150Block":0,"eip155Block":0,"eip158Block":0,"byzantiumBlock":0,"constantinopleBlock":0,"petersburgBlock":0,"istanbulBlock":0,"berlinBlock":0,"londonBlock":0,"terminalTotalDifficulty":0,"terminalTotalDifficultyPassed":true,"shanghaiTime":0},"nonce":"0x0","timestamp":"0x0","extraData":"0x","gasLimit":"0x4c4b40","difficulty":"0x1","mixHash":"0x0000000000000000000000000000000000000000000000000000000000000000","coinbase":"0x0000000000000000000000000000000000000000","alloc":{"658bdf435d810c91414ec09147daa6db62406379":{"balance":"0x487a9a304539440000"},"aa00000000000000000000000000000000000000":{"code":"0x6042","storage":{"0x0000000000000000000000000000000000000000000000000000000000000000":"0x0000000000000000000000000000000000000000000000000000000000000000","0x0100000000000000000000000000000000000000000000000000000000000000":"0x0100000000000000000000000000000000000000000000000000000000000000","0x0200000000000000000000000000000000000000000000000000000000000000":"0x0200000000000000000000000000000000000000000000000000000000000000","0x0300000000000000000000000000000000000000000000000000000000000000":"0x0000000000000000000000000000000000000000000000000000000000000303"},"balance":"0x1","nonce":"0x1"},"bb00000000000000000000000000000000000000":{"code":"0x600154600354","storage":{"0x0000000000000000000000000000000000000000000000000000000000000000":"0x0000000000000000000000000000000000000000000000000000000000000000","0x0100000000000000000000000000000000000000000000000000000000000000":"0x0100000000000000000000000000000000000000000000000000000000000000","0x0200000000000000000000000000000000000000000000000000000000000000":"0x0200000000000000000000000000000000000000000000000000000000000000","0x0300000000000000000000000000000000000000000000000000000000000000":"0x0000000000000000000000000000000000000000000000000000000000000303"},"balance":"0x2","nonce":"0x1"}},"number":"0x0","gasUsed":"0x0","parentHash":"0x0000000000000000000000000000000000000000000000000000000000000000","baseFeePerGas":"0x3b9aca00"}"#;
        let genesis: Genesis = serde_json::from_str(s).unwrap();
        let acc = genesis
            .alloc
            .get(&"0xaa00000000000000000000000000000000000000".parse::<Address>().unwrap())
            .unwrap();
        assert_eq!(acc.balance, U256::from(1));
    }
}<|MERGE_RESOLUTION|>--- conflicted
+++ resolved
@@ -63,12 +63,9 @@
             11052984,
             H256(hex!("649bbc62d0e31342afea4e5cd82d4049e7e1ee912fc0889aa790803be39038c5")),
         )),
-<<<<<<< HEAD
         #[cfg(feature = "optimism")]
         optimism: None,
-=======
-        ..Default::default()
->>>>>>> b823cc01
+        ..Default::default(),
     }
     .into()
 });
@@ -109,12 +106,8 @@
             4367322,
             H256(hex!("649bbc62d0e31342afea4e5cd82d4049e7e1ee912fc0889aa790803be39038c5")),
         )),
-<<<<<<< HEAD
         #[cfg(feature = "optimism")]
         optimism: None,
-=======
-        ..Default::default()
->>>>>>> b823cc01
     }
     .into()
 });
@@ -159,12 +152,8 @@
             1273020,
             H256(hex!("649bbc62d0e31342afea4e5cd82d4049e7e1ee912fc0889aa790803be39038c5")),
         )),
-<<<<<<< HEAD
         #[cfg(feature = "optimism")]
         optimism: None,
-=======
-        ..Default::default()
->>>>>>> b823cc01
     }
     .into()
 });
@@ -202,7 +191,6 @@
             ),
             (Hardfork::Shanghai, ForkCondition::Timestamp(0)),
         ]),
-<<<<<<< HEAD
          deposit_contract: None, // TODO: do we even have?
         #[cfg(feature = "optimism")]
         optimism: None,
@@ -238,10 +226,6 @@
         ]),
         deposit_contract: None,
         optimism: Some(OptimismConfig { eip_1559_elasticity: 10, eip_1559_denominator: 50 }),
-=======
-        deposit_contract: None, // TODO: do we even have?
-        ..Default::default()
->>>>>>> b823cc01
     }
     .into()
 });
@@ -304,21 +288,6 @@
     #[serde(skip, default)]
     pub deposit_contract: Option<DepositContract>,
 
-<<<<<<< HEAD
-    /// Optimism configuration
-    #[cfg(feature = "optimism")]
-    pub optimism: Option<OptimismConfig>,
-}
-
-/// Optimism configuration.
-#[cfg(feature = "optimism")]
-#[derive(Serialize, Deserialize, Debug, Clone)]
-pub struct OptimismConfig {
-    /// Elasticity multiplier as defined in [EIP-1559](https://eips.ethereum.org/EIPS/eip-1559)
-    pub eip_1559_elasticity: u64,
-    /// Base fee max change denominator as defined in [EIP-1559](https://eips.ethereum.org/EIPS/eip-1559)
-    pub eip_1559_denominator: u64,
-=======
     /// The parameters that configure how a block's base fee is computed
     pub base_fee_params: BaseFeeParams,
 }
@@ -336,7 +305,6 @@
             base_fee_params: BaseFeeParams::ethereum(),
         }
     }
->>>>>>> b823cc01
 }
 
 impl ChainSpec {
@@ -561,12 +529,8 @@
             hardforks,
             paris_block_and_final_difficulty: None,
             deposit_contract: None,
-<<<<<<< HEAD
             #[cfg(feature = "optimism")]
             optimism: None,
-=======
-            ..Default::default()
->>>>>>> b823cc01
         }
     }
 }
@@ -792,12 +756,8 @@
             hardforks: self.hardforks,
             paris_block_and_final_difficulty: None,
             deposit_contract: None,
-<<<<<<< HEAD
             #[cfg(feature = "optimism")]
             optimism: self.optimism,
-=======
-            ..Default::default()
->>>>>>> b823cc01
         }
     }
 }
