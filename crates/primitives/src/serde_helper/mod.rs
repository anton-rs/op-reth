//! [serde] utilities.

use crate::{B256, U64};
use serde::{Deserialize, Deserializer, Serialize, Serializer};

mod storage;

pub use storage::*;

mod jsonu256;
pub use jsonu256::*;

pub mod num;

mod prune;
pub use prune::deserialize_opt_prune_mode_with_min_blocks;

/// serde functions for handling primitive `u64` as [`U64`].
pub mod u64_hex {
    use super::*;

    /// Deserializes an `u64` from [U64] accepting a hex quantity string with optional 0x prefix
    pub fn deserialize<'de, D>(deserializer: D) -> Result<u64, D::Error>
    where
        D: Deserializer<'de>,
    {
        U64::deserialize(deserializer).map(|val| val.to())
    }

    /// Serializes u64 as hex string
    pub fn serialize<S: Serializer>(value: &u64, s: S) -> Result<S::Ok, S::Error> {
        U64::from(*value).serialize(s)
    }
}

<<<<<<< HEAD
/// serde functions for handling `Option<u64>` as [U64](crate::U64)
pub mod option_u64_hex {
    use crate::U64;
    use serde::{Deserialize, Deserializer};

    /// Deserializes an `Option` from [U64] accepting a hex quantity string with optional 0x prefix
    pub fn deserialize<'de, D>(deserializer: D) -> Result<Option<u64>, D::Error>
    where
        D: Deserializer<'de>,
    {
        Ok(U64::deserialize(deserializer).map_or(None, |v| Some(v.as_u64())))
    }
}

/// serde functions for handling bytes as hex strings, such as [bytes::Bytes]
pub mod hex_bytes {
    use serde::{Deserialize, Deserializer, Serializer};

    /// Serialize a byte vec as a hex string with 0x prefix
    pub fn serialize<S, T>(x: T, s: S) -> Result<S::Ok, S::Error>
    where
        S: Serializer,
        T: AsRef<[u8]>,
    {
        s.serialize_str(&format!("0x{}", hex::encode(x.as_ref())))
    }

    /// Deserialize a hex string into a byte vec
    /// Accepts a hex string with optional 0x prefix
    pub fn deserialize<'de, T, D>(d: D) -> Result<T, D::Error>
    where
        D: Deserializer<'de>,
        T: From<Vec<u8>>,
    {
        let value = String::deserialize(d)?;
        if let Some(value) = value.strip_prefix("0x") {
            hex::decode(value)
        } else {
            hex::decode(&value)
        }
        .map(Into::into)
        .map_err(|e| serde::de::Error::custom(e.to_string()))
    }
}

/// Serialize a byte vec as a hex string _without_ 0x prefix.
=======
/// Serialize a byte vec as a hex string _without_ the "0x" prefix.
>>>>>>> 3bf2c886
///
/// This behaves the same as [`hex::encode`](crate::hex::encode).
pub fn serialize_hex_string_no_prefix<S, T>(x: T, s: S) -> Result<S::Ok, S::Error>
where
    S: Serializer,
    T: AsRef<[u8]>,
{
    s.serialize_str(&crate::hex::encode(x.as_ref()))
}

/// Serialize a [B256] as a hex string _without_ the "0x" prefix.
pub fn serialize_b256_hex_string_no_prefix<S>(x: &B256, s: S) -> Result<S::Ok, S::Error>
where
    S: Serializer,
{
    s.serialize_str(&format!("{x:x}"))
}

#[cfg(test)]
mod tests {
    use super::*;
    use serde::{Deserialize, Serialize};

    #[test]
    fn test_hex_u64() {
        #[derive(Debug, Serialize, Deserialize, PartialEq, Eq)]
        struct Value {
            #[serde(with = "u64_hex")]
            inner: u64,
        }

        let val = Value { inner: 1000 };
        let s = serde_json::to_string(&val).unwrap();
        assert_eq!(s, "{\"inner\":\"0x3e8\"}");

        let deserialized: Value = serde_json::from_str(&s).unwrap();
        assert_eq!(val, deserialized);
    }
}<|MERGE_RESOLUTION|>--- conflicted
+++ resolved
@@ -33,7 +33,6 @@
     }
 }
 
-<<<<<<< HEAD
 /// serde functions for handling `Option<u64>` as [U64](crate::U64)
 pub mod option_u64_hex {
     use crate::U64;
@@ -79,10 +78,7 @@
     }
 }
 
-/// Serialize a byte vec as a hex string _without_ 0x prefix.
-=======
 /// Serialize a byte vec as a hex string _without_ the "0x" prefix.
->>>>>>> 3bf2c886
 ///
 /// This behaves the same as [`hex::encode`](crate::hex::encode).
 pub fn serialize_hex_string_no_prefix<S, T>(x: T, s: S) -> Result<S::Ok, S::Error>
