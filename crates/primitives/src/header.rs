use crate::{
    basefee::calculate_next_block_base_fee,
<<<<<<< HEAD
=======
    eip4844::calculate_excess_blob_gas,
>>>>>>> 1c23075e
    keccak256,
    proofs::{EMPTY_LIST_HASH, EMPTY_ROOT},
    BaseFeeParams, BlockBodyRoots, BlockHash, BlockNumHash, BlockNumber, Bloom, Bytes, H160, H256,
    H64, U256,
};
use bytes::{Buf, BufMut, BytesMut};

use reth_codecs::{add_arbitrary_tests, derive_arbitrary, main_codec, Compact};
use reth_rlp::{length_of_length, Decodable, Encodable, EMPTY_STRING_CODE};
use serde::{Deserialize, Serialize};
use std::{
    mem,
    ops::{Deref, DerefMut},
};

/// Describes the current head block.
///
/// The head block is the highest fully synced block.
///
/// Note: This is a slimmed down version of [Header], primarily for communicating the highest block
/// with the P2P network and the RPC.
#[derive(
    Debug, Clone, Copy, Default, PartialEq, Eq, Hash, PartialOrd, Ord, Serialize, Deserialize,
)]
pub struct Head {
    /// The number of the head block.
    pub number: BlockNumber,
    /// The hash of the head block.
    pub hash: H256,
    /// The difficulty of the head block.
    pub difficulty: U256,
    /// The total difficulty at the head block.
    pub total_difficulty: U256,
    /// The timestamp of the head block.
    pub timestamp: u64,
}

/// Block header
#[main_codec]
#[derive(Debug, Clone, PartialEq, Eq, Hash)]
pub struct Header {
    /// The Keccak 256-bit hash of the parent
    /// block’s header, in its entirety; formally Hp.
    pub parent_hash: H256,
    /// The Keccak 256-bit hash of the ommers list portion of this block; formally Ho.
    pub ommers_hash: H256,
    /// The 160-bit address to which all fees collected from the successful mining of this block
    /// be transferred; formally Hc.
    pub beneficiary: H160,
    /// The Keccak 256-bit hash of the root node of the state trie, after all transactions are
    /// executed and finalisations applied; formally Hr.
    pub state_root: H256,
    /// The Keccak 256-bit hash of the root node of the trie structure populated with each
    /// transaction in the transactions list portion of the block; formally Ht.
    pub transactions_root: H256,
    /// The Keccak 256-bit hash of the root node of the trie structure populated with the receipts
    /// of each transaction in the transactions list portion of the block; formally He.
    pub receipts_root: H256,
    /// The Keccak 256-bit hash of the withdrawals list portion of this block.
    /// <https://eips.ethereum.org/EIPS/eip-4895>
    pub withdrawals_root: Option<H256>,
    /// The Bloom filter composed from indexable information (logger address and log topics)
    /// contained in each log entry from the receipt of each transaction in the transactions list;
    /// formally Hb.
    pub logs_bloom: Bloom,
    /// A scalar value corresponding to the difficulty level of this block. This can be calculated
    /// from the previous block’s difficulty level and the timestamp; formally Hd.
    pub difficulty: U256,
    /// A scalar value equal to the number of ancestor blocks. The genesis block has a number of
    /// zero; formally Hi.
    pub number: BlockNumber,
    /// A scalar value equal to the current limit of gas expenditure per block; formally Hl.
    pub gas_limit: u64,
    /// A scalar value equal to the total gas used in transactions in this block; formally Hg.
    pub gas_used: u64,
    /// A scalar value equal to the reasonable output of Unix’s time() at this block’s inception;
    /// formally Hs.
    pub timestamp: u64,
    /// A 256-bit hash which, combined with the
    /// nonce, proves that a sufficient amount of computation has been carried out on this block;
    /// formally Hm.
    pub mix_hash: H256,
    /// A 64-bit value which, combined with the mixhash, proves that a sufficient amount of
    /// computation has been carried out on this block; formally Hn.
    pub nonce: u64,
    /// A scalar representing EIP1559 base fee which can move up or down each block according
    /// to a formula which is a function of gas used in parent block and gas target
    /// (block gas limit divided by elasticity multiplier) of parent block.
    /// The algorithm results in the base fee per gas increasing when blocks are
    /// above the gas target, and decreasing when blocks are below the gas target. The base fee per
    /// gas is burned.
    pub base_fee_per_gas: Option<u64>,
    /// An arbitrary byte array containing data relevant to this block. This must be 32 bytes or
    /// fewer; formally Hx.
    pub extra_data: Bytes,
}

impl Default for Header {
    fn default() -> Self {
        Header {
            parent_hash: Default::default(),
            ommers_hash: EMPTY_LIST_HASH,
            beneficiary: Default::default(),
            state_root: EMPTY_ROOT,
            transactions_root: EMPTY_ROOT,
            receipts_root: EMPTY_ROOT,
            logs_bloom: Default::default(),
            difficulty: Default::default(),
            number: 0,
            gas_limit: 0,
            gas_used: 0,
            timestamp: 0,
            extra_data: Default::default(),
            mix_hash: Default::default(),
            nonce: 0,
            base_fee_per_gas: None,
            withdrawals_root: None,
        }
    }
}

impl Header {
    /// Returns the parent block's number and hash
    pub fn parent_num_hash(&self) -> BlockNumHash {
        BlockNumHash { number: self.number.saturating_sub(1), hash: self.parent_hash }
    }

    /// Heavy function that will calculate hash of data and will *not* save the change to metadata.
    /// Use [`Header::seal`], [`SealedHeader`] and unlock if you need hash to be persistent.
    pub fn hash_slow(&self) -> H256 {
        let mut out = BytesMut::new();
        self.encode(&mut out);
        keccak256(&out)
    }

    /// Checks if the header is empty - has no transactions and no ommers
    pub fn is_empty(&self) -> bool {
        let txs_and_ommers_empty = self.transaction_root_is_empty() && self.ommers_hash_is_empty();
        if let Some(withdrawals_root) = self.withdrawals_root {
            txs_and_ommers_empty && withdrawals_root == EMPTY_ROOT
        } else {
            txs_and_ommers_empty
        }
    }

    /// Check if the ommers hash equals to empty hash list.
    pub fn ommers_hash_is_empty(&self) -> bool {
        self.ommers_hash == EMPTY_LIST_HASH
    }

    /// Check if the transaction root equals to empty root.
    pub fn transaction_root_is_empty(&self) -> bool {
        self.transactions_root == EMPTY_ROOT
    }

    /// Converts all roots in the header to a [BlockBodyRoots] struct.
    pub fn body_roots(&self) -> BlockBodyRoots {
        BlockBodyRoots {
            tx_root: self.transactions_root,
            ommers_hash: self.ommers_hash,
            withdrawals_root: self.withdrawals_root,
        }
    }

    /// Calculate base fee for next block according to the EIP-1559 spec.
    ///
    /// Returns a `None` if no base fee is set, no EIP-1559 support
    pub fn next_block_base_fee(&self, base_fee_params: BaseFeeParams) -> Option<u64> {
        Some(calculate_next_block_base_fee(
            self.gas_used,
            self.gas_limit,
            self.base_fee_per_gas?,
            base_fee_params,
        ))
    }

    /// Seal the header with a known hash.
    ///
    /// WARNING: This method does not perform validation whether the hash is correct.
    pub fn seal(self, hash: H256) -> SealedHeader {
        SealedHeader { header: self, hash }
    }

    /// Calculate hash and seal the Header so that it can't be changed.
    pub fn seal_slow(self) -> SealedHeader {
        let hash = self.hash_slow();
        self.seal(hash)
    }

    /// Calculate a heuristic for the in-memory size of the [Header].
    #[inline]
    pub fn size(&self) -> usize {
        mem::size_of::<H256>() + // parent hash
        mem::size_of::<H256>() + // ommers hash
        mem::size_of::<H160>() + // beneficiary
        mem::size_of::<H256>() + // state root
        mem::size_of::<H256>() + // transactions root
        mem::size_of::<H256>() + // receipts root
        mem::size_of::<Option<H256>>() + // withdrawals root
        mem::size_of::<Bloom>() + // logs bloom
        mem::size_of::<U256>() + // difficulty
        mem::size_of::<BlockNumber>() + // number
        mem::size_of::<u64>() + // gas limit
        mem::size_of::<u64>() + // gas used
        mem::size_of::<u64>() + // timestamp
        mem::size_of::<H256>() + // mix hash
        mem::size_of::<u64>() + // nonce
        mem::size_of::<Option<u64>>() + // base fee per gas
        self.extra_data.len() // extra data
    }

    fn header_payload_length(&self) -> usize {
        let mut length = 0;
        length += self.parent_hash.length();
        length += self.ommers_hash.length();
        length += self.beneficiary.length();
        length += self.state_root.length();
        length += self.transactions_root.length();
        length += self.receipts_root.length();
        length += self.logs_bloom.length();
        length += self.difficulty.length();
        length += U256::from(self.number).length();
        length += U256::from(self.gas_limit).length();
        length += U256::from(self.gas_used).length();
        length += self.timestamp.length();
        length += self.extra_data.length();
        length += self.mix_hash.length();
        length += H64::from_low_u64_be(self.nonce).length();

        if let Some(base_fee) = self.base_fee_per_gas {
            length += U256::from(base_fee).length();
        } else if self.withdrawals_root.is_some() {
            length += 1; // EMTY STRING CODE
        }
        if let Some(root) = self.withdrawals_root {
            length += root.length();
        }

        length
    }
}

impl Encodable for Header {
    fn encode(&self, out: &mut dyn BufMut) {
        let list_header =
            reth_rlp::Header { list: true, payload_length: self.header_payload_length() };
        list_header.encode(out);
        self.parent_hash.encode(out);
        self.ommers_hash.encode(out);
        self.beneficiary.encode(out);
        self.state_root.encode(out);
        self.transactions_root.encode(out);
        self.receipts_root.encode(out);
        self.logs_bloom.encode(out);
        self.difficulty.encode(out);
        U256::from(self.number).encode(out);
        U256::from(self.gas_limit).encode(out);
        U256::from(self.gas_used).encode(out);
        self.timestamp.encode(out);
        self.extra_data.encode(out);
        self.mix_hash.encode(out);
        H64::from_low_u64_be(self.nonce).encode(out);

        // Encode base fee. Put empty string if base fee is missing,
        // but withdrawals root is present.
        if let Some(ref base_fee) = self.base_fee_per_gas {
            U256::from(*base_fee).encode(out);
        } else if self.withdrawals_root.is_some() {
            out.put_u8(EMPTY_STRING_CODE);
        }

        if let Some(ref root) = self.withdrawals_root {
            root.encode(out);
        }
    }

    fn length(&self) -> usize {
        let mut length = 0;
        length += self.header_payload_length();
        length += length_of_length(length);
        length
    }
}

impl Decodable for Header {
    fn decode(buf: &mut &[u8]) -> Result<Self, reth_rlp::DecodeError> {
        let rlp_head = reth_rlp::Header::decode(buf)?;
        if !rlp_head.list {
            return Err(reth_rlp::DecodeError::UnexpectedString)
        }
        let started_len = buf.len();
        let mut this = Self {
            parent_hash: Decodable::decode(buf)?,
            ommers_hash: Decodable::decode(buf)?,
            beneficiary: Decodable::decode(buf)?,
            state_root: Decodable::decode(buf)?,
            transactions_root: Decodable::decode(buf)?,
            receipts_root: Decodable::decode(buf)?,
            logs_bloom: Decodable::decode(buf)?,
            difficulty: Decodable::decode(buf)?,
            number: U256::decode(buf)?.to::<u64>(),
            gas_limit: U256::decode(buf)?.to::<u64>(),
            gas_used: U256::decode(buf)?.to::<u64>(),
            timestamp: Decodable::decode(buf)?,
            extra_data: Decodable::decode(buf)?,
            mix_hash: Decodable::decode(buf)?,
            nonce: H64::decode(buf)?.to_low_u64_be(),
            base_fee_per_gas: None,
            withdrawals_root: None,
        };
        if started_len - buf.len() < rlp_head.payload_length {
            if buf.first().map(|b| *b == EMPTY_STRING_CODE).unwrap_or_default() {
                buf.advance(1)
            } else {
                this.base_fee_per_gas = Some(U256::decode(buf)?.to::<u64>());
            }
        }
        if started_len - buf.len() < rlp_head.payload_length {
            this.withdrawals_root = Some(Decodable::decode(buf)?);
        }
        let consumed = started_len - buf.len();
        if consumed != rlp_head.payload_length {
            return Err(reth_rlp::DecodeError::ListLengthMismatch {
                expected: rlp_head.payload_length,
                got: consumed,
            })
        }
        Ok(this)
    }
}

/// A [`Header`] that is sealed at a precalculated hash, use [`SealedHeader::unseal()`] if you want
/// to modify header.
#[add_arbitrary_tests(rlp)]
#[derive(Debug, Clone, PartialEq, Eq, Hash, Serialize, Deserialize)]
pub struct SealedHeader {
    /// Locked Header fields.
    pub header: Header,
    /// Locked Header hash.
    pub hash: BlockHash,
}

impl SealedHeader {
    /// Extract raw header that can be modified.
    pub fn unseal(self) -> Header {
        self.header
    }

    /// This is the inverse of [Header::seal_slow] which returns the raw header and hash.
    pub fn split(self) -> (Header, BlockHash) {
        (self.header, self.hash)
    }

    /// Return header/block hash.
    pub fn hash(&self) -> BlockHash {
        self.hash
    }

    /// Return the number hash tuple.
    pub fn num_hash(&self) -> BlockNumHash {
        BlockNumHash::new(self.number, self.hash)
    }

    /// Calculates a heuristic for the in-memory size of the [SealedHeader].
    #[inline]
    pub fn size(&self) -> usize {
        self.header.size() + mem::size_of::<BlockHash>()
    }
}

#[cfg(any(test, feature = "arbitrary"))]
impl proptest::arbitrary::Arbitrary for SealedHeader {
    type Parameters = ();
    fn arbitrary_with(_: Self::Parameters) -> Self::Strategy {
        use proptest::prelude::{any, Strategy};

        any::<(Header, BlockHash)>().prop_map(move |(header, _)| header.seal_slow()).boxed()
    }

    type Strategy = proptest::strategy::BoxedStrategy<SealedHeader>;
}

#[cfg(any(test, feature = "arbitrary"))]
impl<'a> arbitrary::Arbitrary<'a> for SealedHeader {
    fn arbitrary(u: &mut arbitrary::Unstructured<'a>) -> arbitrary::Result<Self> {
        Ok(Header::arbitrary(u)?.seal_slow())
    }
}

impl Default for SealedHeader {
    fn default() -> Self {
        Header::default().seal_slow()
    }
}

impl Encodable for SealedHeader {
    fn encode(&self, out: &mut dyn BufMut) {
        self.header.encode(out);
    }
}

impl Decodable for SealedHeader {
    fn decode(buf: &mut &[u8]) -> Result<Self, reth_rlp::DecodeError> {
        let b = &mut &**buf;
        let started_len = buf.len();

        // decode the header from temp buffer
        let header = Header::decode(b)?;

        // hash the consumed bytes, the rlp encoded header
        let consumed = started_len - b.len();
        let hash = keccak256(&buf[..consumed]);

        // update original buffer
        *buf = *b;

        Ok(Self { header, hash })
    }
}

impl AsRef<Header> for SealedHeader {
    fn as_ref(&self) -> &Header {
        &self.header
    }
}

impl Deref for SealedHeader {
    type Target = Header;

    fn deref(&self) -> &Self::Target {
        &self.header
    }
}

impl DerefMut for SealedHeader {
    fn deref_mut(&mut self) -> &mut Self::Target {
        &mut self.header
    }
}

/// Represents the direction for a headers request depending on the `reverse` field of the request.
/// > The response must contain a number of block headers, of rising number when reverse is 0,
/// > falling when 1
///
/// Ref: <https://github.com/ethereum/devp2p/blob/master/caps/eth.md#getblockheaders-0x03>
///
/// [`HeadersDirection::Rising`] block numbers for `reverse == 0 == false`
/// [`HeadersDirection::Falling`] block numbers for `reverse == 1 == true`
///
/// See also <https://github.com/ethereum/devp2p/blob/master/caps/eth.md#getblockheaders-0x03>
#[derive_arbitrary(rlp)]
#[derive(Debug, Copy, Clone, Eq, PartialEq, Hash, Default, Serialize, Deserialize)]
pub enum HeadersDirection {
    /// Falling block number.
    Falling,
    /// Rising block number.
    #[default]
    Rising,
}

impl HeadersDirection {
    /// Returns true for rising block numbers
    pub fn is_rising(&self) -> bool {
        matches!(self, HeadersDirection::Rising)
    }

    /// Returns true for falling block numbers
    pub fn is_falling(&self) -> bool {
        matches!(self, HeadersDirection::Falling)
    }

    /// Converts the bool into a direction.
    ///
    /// Returns:
    ///
    /// [`HeadersDirection::Rising`] block numbers for `reverse == 0 == false`
    /// [`HeadersDirection::Falling`] block numbers for `reverse == 1 == true`
    pub fn new(reverse: bool) -> Self {
        if reverse {
            HeadersDirection::Falling
        } else {
            HeadersDirection::Rising
        }
    }
}

impl Encodable for HeadersDirection {
    fn encode(&self, out: &mut dyn BufMut) {
        bool::from(*self).encode(out)
    }

    fn length(&self) -> usize {
        bool::from(*self).length()
    }
}

impl Decodable for HeadersDirection {
    fn decode(buf: &mut &[u8]) -> Result<Self, reth_rlp::DecodeError> {
        let value: bool = Decodable::decode(buf)?;
        Ok(value.into())
    }
}

impl From<bool> for HeadersDirection {
    fn from(reverse: bool) -> Self {
        Self::new(reverse)
    }
}

impl From<HeadersDirection> for bool {
    fn from(value: HeadersDirection) -> Self {
        match value {
            HeadersDirection::Rising => false,
            HeadersDirection::Falling => true,
        }
    }
}

mod ethers_compat {
    use super::*;
    use ethers_core::types::{Block, H256 as EthersH256};

    impl From<&Block<EthersH256>> for Header {
        fn from(block: &Block<EthersH256>) -> Self {
            Header {
                parent_hash: block.parent_hash.0.into(),
                number: block.number.unwrap().as_u64(),
                gas_limit: block.gas_limit.as_u64(),
                difficulty: block.difficulty.into(),
                nonce: block.nonce.unwrap().to_low_u64_be(),
                extra_data: block.extra_data.0.clone().into(),
                state_root: block.state_root.0.into(),
                transactions_root: block.transactions_root.0.into(),
                receipts_root: block.receipts_root.0.into(),
                timestamp: block.timestamp.as_u64(),
                mix_hash: block.mix_hash.unwrap().0.into(),
                beneficiary: block.author.unwrap().0.into(),
                base_fee_per_gas: block.base_fee_per_gas.map(|fee| fee.as_u64()),
                ommers_hash: block.uncles_hash.0.into(),
                gas_used: block.gas_used.as_u64(),
                withdrawals_root: None,
                logs_bloom: block.logs_bloom.unwrap_or_default().0.into(),
            }
        }
    }

    impl From<&Block<EthersH256>> for SealedHeader {
        fn from(block: &Block<EthersH256>) -> Self {
            let header = Header::from(block);
            match block.hash {
                Some(hash) => header.seal(hash.0.into()),
                None => header.seal_slow(),
            }
        }
    }
}

#[cfg(test)]
mod tests {
    use super::{Bytes, Decodable, Encodable, Header, H256};
    use crate::{Address, HeadersDirection, U256};
    use ethers_core::utils::hex::{self, FromHex};
    use std::str::FromStr;

    // Test vector from: https://eips.ethereum.org/EIPS/eip-2481
    #[test]
    fn test_encode_block_header() {
        let expected = hex::decode("f901f9a00000000000000000000000000000000000000000000000000000000000000000a00000000000000000000000000000000000000000000000000000000000000000940000000000000000000000000000000000000000a00000000000000000000000000000000000000000000000000000000000000000a00000000000000000000000000000000000000000000000000000000000000000a00000000000000000000000000000000000000000000000000000000000000000b90100000000000000000000000000000000000000000000000000000000000000000000000000000000000000000000000000000000000000000000000000000000000000000000000000000000000000000000000000000000000000000000000000000000000000000000000000000000000000000000000000000000000000000000000000000000000000000000000000000000000000000000000000000000000000000000000000000000000000000000000000000000000000000000000000000000000000000000000000000000000000000000000000000000000000000000000000000000000000000000000000000000000000000000000000000000008208ae820d0582115c8215b3821a0a827788a00000000000000000000000000000000000000000000000000000000000000000880000000000000000").unwrap();
        let header = Header {
            difficulty: U256::from(0x8ae_u64),
            number: 0xd05_u64,
            gas_limit: 0x115c_u64,
            gas_used: 0x15b3_u64,
            timestamp: 0x1a0a_u64,
            extra_data: Bytes::from_str("7788").unwrap(),
            ommers_hash: H256::zero(),
            state_root: H256::zero(),
            transactions_root: H256::zero(),
            receipts_root: H256::zero(),
            ..Default::default()
        };
        let mut data = vec![];
        header.encode(&mut data);
        assert_eq!(hex::encode(&data), hex::encode(expected));
        assert_eq!(header.length(), data.len());
    }

    // Test vector from: https://github.com/ethereum/tests/blob/f47bbef4da376a49c8fc3166f09ab8a6d182f765/BlockchainTests/ValidBlocks/bcEIP1559/baseFee.json#L15-L36
    #[test]
    fn test_eip1559_block_header_hash() {
        let expected_hash =
            H256::from_str("6a251c7c3c5dca7b42407a3752ff48f3bbca1fab7f9868371d9918daf1988d1f")
                .unwrap();
        let header = Header {
            parent_hash: H256::from_str("e0a94a7a3c9617401586b1a27025d2d9671332d22d540e0af72b069170380f2a").unwrap(),
            ommers_hash: H256::from_str("1dcc4de8dec75d7aab85b567b6ccd41ad312451b948a7413f0a142fd40d49347").unwrap(),
            beneficiary: Address::from_str("ba5e000000000000000000000000000000000000").unwrap(),
            state_root: H256::from_str("ec3c94b18b8a1cff7d60f8d258ec723312932928626b4c9355eb4ab3568ec7f7").unwrap(),
            transactions_root: H256::from_str("50f738580ed699f0469702c7ccc63ed2e51bc034be9479b7bff4e68dee84accf").unwrap(),
            receipts_root: H256::from_str("29b0562f7140574dd0d50dee8a271b22e1a0a7b78fca58f7c60370d8317ba2a9").unwrap(),
            logs_bloom: <[u8; 256]>::from_hex("00000000000000000000000000000000000000000000000000000000000000000000000000000000000000000000000000000000000000000000000000000000000000000000000000000000000000000000000000000000000000000000000000000000000000000000000000000000000000000000000000000000000000000000000000000000000000000000000000000000000000000000000000000000000000000000000000000000000000000000000000000000000000000000000000000000000000000000000000000000000000000000000000000000000000000000000000000000000000000000000000000000000000000000000000000000").unwrap().into(),
            difficulty: U256::from(0x020000),
            number: 0x01_u64,
            gas_limit: 0x016345785d8a0000_u64,
            gas_used: 0x015534_u64,
            timestamp: 0x079e,
            extra_data: Bytes::from_str("42").unwrap(),
            mix_hash: H256::from_str("0000000000000000000000000000000000000000000000000000000000000000").unwrap(),
            nonce: 0,
            base_fee_per_gas: Some(0x036b_u64),
            withdrawals_root: None,
        };
        assert_eq!(header.hash_slow(), expected_hash);
    }

    // Test vector from: https://eips.ethereum.org/EIPS/eip-2481
    #[test]
    fn test_decode_block_header() {
        let data = hex::decode("f901f9a00000000000000000000000000000000000000000000000000000000000000000a00000000000000000000000000000000000000000000000000000000000000000940000000000000000000000000000000000000000a00000000000000000000000000000000000000000000000000000000000000000a00000000000000000000000000000000000000000000000000000000000000000a00000000000000000000000000000000000000000000000000000000000000000b90100000000000000000000000000000000000000000000000000000000000000000000000000000000000000000000000000000000000000000000000000000000000000000000000000000000000000000000000000000000000000000000000000000000000000000000000000000000000000000000000000000000000000000000000000000000000000000000000000000000000000000000000000000000000000000000000000000000000000000000000000000000000000000000000000000000000000000000000000000000000000000000000000000000000000000000000000000000000000000000000000000000000000000000000000000000008208ae820d0582115c8215b3821a0a827788a00000000000000000000000000000000000000000000000000000000000000000880000000000000000").unwrap();
        let expected = Header {
            difficulty: U256::from(0x8aeu64),
            number: 0xd05u64,
            gas_limit: 0x115cu64,
            gas_used: 0x15b3u64,
            timestamp: 0x1a0au64,
            extra_data: Bytes::from_str("7788").unwrap(),
            ommers_hash: H256::zero(),
            state_root: H256::zero(),
            transactions_root: H256::zero(),
            receipts_root: H256::zero(),
            ..Default::default()
        };
        let header = <Header as Decodable>::decode(&mut data.as_slice()).unwrap();
        assert_eq!(header, expected);

        // make sure the hash matches
        let expected_hash =
            H256::from_str("8c2f2af15b7b563b6ab1e09bed0e9caade7ed730aec98b70a993597a797579a9")
                .unwrap();
        assert_eq!(header.hash_slow(), expected_hash);
    }

    // Test vector from: https://github.com/ethereum/tests/blob/970503935aeb76f59adfa3b3224aabf25e77b83d/BlockchainTests/ValidBlocks/bcExample/shanghaiExample.json#L15-L34
    #[test]
    fn test_decode_block_header_with_withdrawals() {
        let data = hex::decode("f9021ca018db39e19931515b30b16b3a92c292398039e31d6c267111529c3f2ba0a26c17a01dcc4de8dec75d7aab85b567b6ccd41ad312451b948a7413f0a142fd40d49347942adc25665018aa1fe0e6bc666dac8fc2697ff9baa095efce3d6972874ca8b531b233b7a1d1ff0a56f08b20c8f1b89bef1b001194a5a071e515dd89e8a7973402c2e11646081b4e2209b2d3a1550df5095289dabcb3fba0ed9c51ea52c968e552e370a77a41dac98606e98b915092fb5f949d6452fce1c4b90100000000000000000000000000000000000000000000000000000000000000000000000000000000000000000000000000000000000000000000000000000000000000000000000000000000000000000000000000000000000000000000000000000000000000000000000000000000000000000000000000000000000000000000000000000000000000000000000000000000000000000000000000000000000000000000000000000000000000000000000000000000000000000000000000000000000000000000000000000000000000000000000000000000000000000000000000000000000000000000000000000000000000000000000000000000008001887fffffffffffffff830125b882079e42a056e81f171bcc55a6ff8345e692c0f86e5b48e01b996cadc001622fb5e363b42188000000000000000009a027f166f1d7c789251299535cb176ba34116e44894476a7886fe5d73d9be5c973").unwrap();
        let expected = Header {
            parent_hash: H256::from_str(
                "18db39e19931515b30b16b3a92c292398039e31d6c267111529c3f2ba0a26c17",
            )
            .unwrap(),
            beneficiary: Address::from_str("2adc25665018aa1fe0e6bc666dac8fc2697ff9ba").unwrap(),
            state_root: H256::from_str(
                "95efce3d6972874ca8b531b233b7a1d1ff0a56f08b20c8f1b89bef1b001194a5",
            )
            .unwrap(),
            transactions_root: H256::from_str(
                "71e515dd89e8a7973402c2e11646081b4e2209b2d3a1550df5095289dabcb3fb",
            )
            .unwrap(),
            receipts_root: H256::from_str(
                "ed9c51ea52c968e552e370a77a41dac98606e98b915092fb5f949d6452fce1c4",
            )
            .unwrap(),
            number: 0x01,
            gas_limit: 0x7fffffffffffffff,
            gas_used: 0x0125b8,
            timestamp: 0x079e,
            extra_data: Bytes::from_str("42").unwrap(),
            mix_hash: H256::from_str(
                "56e81f171bcc55a6ff8345e692c0f86e5b48e01b996cadc001622fb5e363b421",
            )
            .unwrap(),
            base_fee_per_gas: Some(0x09),
            withdrawals_root: Some(
                H256::from_str("27f166f1d7c789251299535cb176ba34116e44894476a7886fe5d73d9be5c973")
                    .unwrap(),
            ),
            ..Default::default()
        };
        let header = <Header as Decodable>::decode(&mut data.as_slice()).unwrap();
        assert_eq!(header, expected);

        let expected_hash =
            H256::from_str("85fdec94c534fa0a1534720f167b899d1fc268925c71c0cbf5aaa213483f5a69")
                .unwrap();
        assert_eq!(header.hash_slow(), expected_hash);
    }

    #[test]
    fn sanity_direction() {
        let reverse = true;
        assert_eq!(HeadersDirection::Falling, reverse.into());
        assert_eq!(reverse, bool::from(HeadersDirection::Falling));

        let reverse = false;
        assert_eq!(HeadersDirection::Rising, reverse.into());
        assert_eq!(reverse, bool::from(HeadersDirection::Rising));

        let mut buf = Vec::new();
        let direction = HeadersDirection::Falling;
        direction.encode(&mut buf);
        assert_eq!(direction, HeadersDirection::decode(&mut buf.as_slice()).unwrap());

        let mut buf = Vec::new();
        let direction = HeadersDirection::Rising;
        direction.encode(&mut buf);
        assert_eq!(direction, HeadersDirection::decode(&mut buf.as_slice()).unwrap());
    }
}<|MERGE_RESOLUTION|>--- conflicted
+++ resolved
@@ -1,9 +1,6 @@
 use crate::{
     basefee::calculate_next_block_base_fee,
-<<<<<<< HEAD
-=======
     eip4844::calculate_excess_blob_gas,
->>>>>>> 1c23075e
     keccak256,
     proofs::{EMPTY_LIST_HASH, EMPTY_ROOT},
     BaseFeeParams, BlockBodyRoots, BlockHash, BlockNumHash, BlockNumber, Bloom, Bytes, H160, H256,
