--- conflicted
+++ resolved
@@ -55,27 +55,20 @@
 pub const EIP1559_INITIAL_BASE_FEE: u64 = 1_000_000_000;
 
 /// Base fee max change denominator as defined in [EIP-1559](https://eips.ethereum.org/EIPS/eip-1559)
-<<<<<<< HEAD
 #[cfg(not(feature = "optimism"))]
-pub const EIP1559_BASE_FEE_MAX_CHANGE_DENOMINATOR: u64 = 8;
+pub const EIP1559_DEFAULT_BASE_FEE_MAX_CHANGE_DENOMINATOR: u64 = 8;
 
 /// Elasticity multiplier as defined in [EIP-1559](https://eips.ethereum.org/EIPS/eip-1559)
 #[cfg(not(feature = "optimism"))]
-pub const EIP1559_ELASTICITY_MULTIPLIER: u64 = 2;
-=======
-pub const EIP1559_DEFAULT_BASE_FEE_MAX_CHANGE_DENOMINATOR: u64 = 8;
-
-/// Elasticity multiplier as defined in [EIP-1559](https://eips.ethereum.org/EIPS/eip-1559)
 pub const EIP1559_DEFAULT_ELASTICITY_MULTIPLIER: u64 = 2;
->>>>>>> 81e8ad4d
 
 /// Base fee max change denominator for Optimism.
 #[cfg(feature = "optimism")]
-pub const EIP1559_BASE_FEE_MAX_CHANGE_DENOMINATOR: u64 = 50;
+pub const EIP1559_DEFAULT_BASE_FEE_MAX_CHANGE_DENOMINATOR: u64 = 50;
 
 /// Elasticity multiplier for Optimism.
 #[cfg(feature = "optimism")]
-pub const EIP1559_ELASTICITY_MULTIPLIER: u64 = 10;
+pub const EIP1559_DEFAULT_ELASTICITY_MULTIPLIER: u64 = 10;
 
 /// Multiplier for converting gwei to wei.
 pub const GWEI_TO_WEI: u64 = 1_000_000_000;
