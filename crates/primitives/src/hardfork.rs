use serde::{Deserialize, Serialize};

use crate::{ChainSpec, ForkCondition, ForkFilter, ForkId};
use std::{fmt::Display, str::FromStr};

/// The name of an Ethereum hardfork.
#[derive(Debug, Copy, Clone, Eq, PartialEq, PartialOrd, Ord, Hash, Serialize, Deserialize)]
#[non_exhaustive]
pub enum Hardfork {
    /// Frontier.
    Frontier,
    /// Homestead.
    Homestead,
    /// The DAO fork.
    Dao,
    /// Tangerine.
    Tangerine,
    /// Spurious Dragon.
    SpuriousDragon,
    /// Byzantium.
    Byzantium,
    /// Constantinople.
    Constantinople,
    /// Petersburg.
    Petersburg,
    /// Istanbul.
    Istanbul,
    /// Muir Glacier.
    MuirGlacier,
    /// Berlin.
    Berlin,
    /// London.
    London,
    /// Arrow Glacier.
    ArrowGlacier,
    /// Gray Glacier.
    GrayGlacier,
    /// Paris.
    Paris,
    /// Shanghai.
    Shanghai,
<<<<<<< HEAD
    /// Bedrock.
    #[cfg(feature = "optimism")]
    Bedrock,
    /// Regolith
    #[cfg(feature = "optimism")]
    Regolith,
=======
    /// Cancun.
    Cancun,
>>>>>>> dee14c7b
}

impl Hardfork {
    /// Get the [ForkId] for this hardfork in the given spec, if the fork is activated at any point.
    pub fn fork_id(&self, spec: &ChainSpec) -> Option<ForkId> {
        match spec.fork(*self) {
            ForkCondition::Never => None,
            _ => Some(spec.fork_id(&spec.fork(*self).satisfy())),
        }
    }

    /// Get the [ForkFilter] for this hardfork in the given spec, if the fork is activated at any
    /// point.
    pub fn fork_filter(&self, spec: &ChainSpec) -> Option<ForkFilter> {
        match spec.fork(*self) {
            ForkCondition::Never => None,
            _ => Some(spec.fork_filter(spec.fork(*self).satisfy())),
        }
    }
}

impl FromStr for Hardfork {
    type Err = String;

    fn from_str(s: &str) -> Result<Self, Self::Err> {
        let s = s.to_lowercase();
        let hardfork = match s.as_str() {
            "frontier" => Hardfork::Frontier,
            "homestead" => Hardfork::Homestead,
            "dao" => Hardfork::Dao,
            "tangerine" => Hardfork::Tangerine,
            "spuriousdragon" => Hardfork::SpuriousDragon,
            "byzantium" => Hardfork::Byzantium,
            "constantinople" => Hardfork::Constantinople,
            "petersburg" => Hardfork::Petersburg,
            "istanbul" => Hardfork::Istanbul,
            "muirglacier" => Hardfork::MuirGlacier,
            "berlin" => Hardfork::Berlin,
            "london" => Hardfork::London,
            "arrowglacier" => Hardfork::ArrowGlacier,
            "grayglacier" => Hardfork::GrayGlacier,
            "paris" => Hardfork::Paris,
            "shanghai" => Hardfork::Shanghai,
<<<<<<< HEAD
            #[cfg(feature = "optimism")]
            "bedrock" => Hardfork::Bedrock,
            #[cfg(feature = "optimism")]
            "regolith" => Hardfork::Regolith,
=======
            "cancun" => Hardfork::Cancun,
>>>>>>> dee14c7b
            _ => return Err(format!("Unknown hardfork: {s}")),
        };
        Ok(hardfork)
    }
}

impl Display for Hardfork {
    fn fmt(&self, f: &mut std::fmt::Formatter<'_>) -> std::fmt::Result {
        write!(f, "{self:?}")
    }
}

#[cfg(test)]
mod tests {
    use super::*;
    use crate::{Chain, Genesis};
    use std::collections::BTreeMap;

    #[test]
    fn check_hardfork_from_str() {
        let hardfork_str = [
            "frOntier",
            "homEstead",
            "dao",
            "tAngerIne",
            "spurIousdrAgon",
            "byzAntium",
            "constantinople",
            "petersburg",
            "istanbul",
            "muirglacier",
            "bErlin",
            "lonDon",
            "arrowglacier",
            "grayglacier",
            "PARIS",
            "ShAnGhAI",
            "CaNcUn",
        ];
        let expected_hardforks = [
            Hardfork::Frontier,
            Hardfork::Homestead,
            Hardfork::Dao,
            Hardfork::Tangerine,
            Hardfork::SpuriousDragon,
            Hardfork::Byzantium,
            Hardfork::Constantinople,
            Hardfork::Petersburg,
            Hardfork::Istanbul,
            Hardfork::MuirGlacier,
            Hardfork::Berlin,
            Hardfork::London,
            Hardfork::ArrowGlacier,
            Hardfork::GrayGlacier,
            Hardfork::Paris,
            Hardfork::Shanghai,
            Hardfork::Cancun,
        ];

        let hardforks: Vec<Hardfork> =
            hardfork_str.iter().map(|h| Hardfork::from_str(h).unwrap()).collect();

        assert_eq!(hardforks, expected_hardforks);
    }

    #[test]
    #[cfg(feature = "optimism")]
    fn check_op_hardfork_from_str() {
        let hardfork_str = ["beDrOck", "rEgOlITH"];
        let expected_hardforks = [Hardfork::Bedrock, Hardfork::Regolith];

        let hardforks: Vec<Hardfork> =
            hardfork_str.iter().map(|h| Hardfork::from_str(h).unwrap()).collect();

        assert_eq!(hardforks, expected_hardforks);
    }

    #[test]
    fn check_nonexistent_hardfork_from_str() {
        assert!(Hardfork::from_str("not a hardfork").is_err());
    }

    #[test]
    fn check_fork_id_chainspec_with_fork_condition_never() {
        let spec = ChainSpec {
            chain: Chain::mainnet(),
            genesis: Genesis::default(),
            genesis_hash: None,
            hardforks: BTreeMap::from([(Hardfork::Frontier, ForkCondition::Never)]),
            fork_timestamps: Default::default(),
            paris_block_and_final_difficulty: None,
            #[cfg(feature = "optimism")]
            optimism: None,
        };

        assert_eq!(Hardfork::Frontier.fork_id(&spec), None);
    }

    #[test]
    fn check_fork_filter_chainspec_with_fork_condition_never() {
        let spec = ChainSpec {
            chain: Chain::mainnet(),
            genesis: Genesis::default(),
            genesis_hash: None,
            hardforks: BTreeMap::from([(Hardfork::Shanghai, ForkCondition::Never)]),
            fork_timestamps: Default::default(),
            paris_block_and_final_difficulty: None,
            #[cfg(feature = "optimism")]
            optimism: None,
        };

        assert_eq!(Hardfork::Shanghai.fork_filter(&spec), None);
    }
}<|MERGE_RESOLUTION|>--- conflicted
+++ resolved
@@ -39,17 +39,14 @@
     Paris,
     /// Shanghai.
     Shanghai,
-<<<<<<< HEAD
+    /// Cancun.
+    Cancun,
     /// Bedrock.
     #[cfg(feature = "optimism")]
     Bedrock,
     /// Regolith
     #[cfg(feature = "optimism")]
     Regolith,
-=======
-    /// Cancun.
-    Cancun,
->>>>>>> dee14c7b
 }
 
 impl Hardfork {
@@ -93,14 +90,11 @@
             "grayglacier" => Hardfork::GrayGlacier,
             "paris" => Hardfork::Paris,
             "shanghai" => Hardfork::Shanghai,
-<<<<<<< HEAD
+            "cancun" => Hardfork::Cancun,
             #[cfg(feature = "optimism")]
             "bedrock" => Hardfork::Bedrock,
             #[cfg(feature = "optimism")]
             "regolith" => Hardfork::Regolith,
-=======
-            "cancun" => Hardfork::Cancun,
->>>>>>> dee14c7b
             _ => return Err(format!("Unknown hardfork: {s}")),
         };
         Ok(hardfork)
