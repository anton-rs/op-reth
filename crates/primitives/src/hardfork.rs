use serde::{Deserialize, Serialize};

use crate::{ChainSpec, ForkCondition, ForkFilter, ForkId};
use std::{fmt::Display, str::FromStr};

/// The name of an Ethereum hardfork.
#[derive(Debug, Copy, Clone, Eq, PartialEq, PartialOrd, Ord, Hash, Serialize, Deserialize)]
#[non_exhaustive]
pub enum Hardfork {
    /// Frontier.
    Frontier,
    /// Homestead.
    Homestead,
    /// The DAO fork.
    Dao,
    /// Tangerine.
    Tangerine,
    /// Spurious Dragon.
    SpuriousDragon,
    /// Byzantium.
    Byzantium,
    /// Constantinople.
    Constantinople,
    /// Petersburg.
    Petersburg,
    /// Istanbul.
    Istanbul,
    /// Muir Glacier.
    MuirGlacier,
    /// Berlin.
    Berlin,
    /// London.
    London,
    /// Arrow Glacier.
    ArrowGlacier,
    /// Gray Glacier.
    GrayGlacier,
    /// Paris.
    Paris,
    /// Shanghai.
    Shanghai,
    /// Bedrock.
    #[cfg(feature = "optimism")]
    Bedrock,
    /// Regolith
    #[cfg(feature = "optimism")]
    Regolith,
}

impl Hardfork {
    /// Get the [ForkId] for this hardfork in the given spec, if the fork is activated at any point.
    pub fn fork_id(&self, spec: &ChainSpec) -> Option<ForkId> {
        match spec.fork(*self) {
            ForkCondition::Never => None,
            _ => Some(spec.fork_id(&spec.fork(*self).satisfy())),
        }
    }

    /// Get the [ForkFilter] for this hardfork in the given spec, if the fork is activated at any
    /// point.
    pub fn fork_filter(&self, spec: &ChainSpec) -> Option<ForkFilter> {
        match spec.fork(*self) {
            ForkCondition::Never => None,
            _ => Some(spec.fork_filter(spec.fork(*self).satisfy())),
        }
    }
}

impl FromStr for Hardfork {
    type Err = String;

    fn from_str(s: &str) -> Result<Self, Self::Err> {
        let s = s.to_lowercase();
        let hardfork = match s.as_str() {
            "frontier" => Hardfork::Frontier,
            "homestead" => Hardfork::Homestead,
            "dao" => Hardfork::Dao,
            "tangerine" => Hardfork::Tangerine,
            "spuriousdragon" => Hardfork::SpuriousDragon,
            "byzantium" => Hardfork::Byzantium,
            "constantinople" => Hardfork::Constantinople,
            "petersburg" => Hardfork::Petersburg,
            "istanbul" => Hardfork::Istanbul,
            "muirglacier" => Hardfork::MuirGlacier,
            "berlin" => Hardfork::Berlin,
            "london" => Hardfork::London,
            "arrowglacier" => Hardfork::ArrowGlacier,
            "grayglacier" => Hardfork::GrayGlacier,
            "paris" => Hardfork::Paris,
            "shanghai" => Hardfork::Shanghai,
            #[cfg(feature = "optimism")]
            "bedrock" => Hardfork::Bedrock,
            #[cfg(feature = "optimism")]
            "regolith" => Hardfork::Regolith,
            _ => return Err(format!("Unknown hardfork: {s}")),
        };
        Ok(hardfork)
    }
}

impl Display for Hardfork {
    fn fmt(&self, f: &mut std::fmt::Formatter<'_>) -> std::fmt::Result {
        write!(f, "{self:?}")
    }
}

#[cfg(test)]
mod tests {
    use super::*;

    use crate::{Chain, Genesis};
    use std::collections::BTreeMap;

    #[test]
    fn check_hardfork_from_str() {
        let hardfork_str = [
            "frOntier",
            "homEstead",
            "dao",
            "tAngerIne",
            "spurIousdrAgon",
            "byzAntium",
            "constantinople",
            "petersburg",
            "istanbul",
            "muirglacier",
            "bErlin",
            "lonDon",
            "arrowglacier",
            "grayglacier",
            "PARIS",
            "ShAnGhAI",
        ];
        let expected_hardforks = [
            Hardfork::Frontier,
            Hardfork::Homestead,
            Hardfork::Dao,
            Hardfork::Tangerine,
            Hardfork::SpuriousDragon,
            Hardfork::Byzantium,
            Hardfork::Constantinople,
            Hardfork::Petersburg,
            Hardfork::Istanbul,
            Hardfork::MuirGlacier,
            Hardfork::Berlin,
            Hardfork::London,
            Hardfork::ArrowGlacier,
            Hardfork::GrayGlacier,
            Hardfork::Paris,
            Hardfork::Shanghai,
        ];

        let hardforks: Vec<Hardfork> =
            hardfork_str.iter().map(|h| Hardfork::from_str(h).unwrap()).collect();

        assert_eq!(hardforks, expected_hardforks);
    }

    #[test]
    #[cfg(feature = "optimism")]
    fn check_op_hardfork_from_str() {
        let hardfork_str = ["beDrOck", "rEgOlITH"];
        let expected_hardforks = [Hardfork::Bedrock, Hardfork::Regolith];

        let hardforks: Vec<Hardfork> =
            hardfork_str.iter().map(|h| Hardfork::from_str(h).unwrap()).collect();

        assert_eq!(hardforks, expected_hardforks);
    }

    #[test]
    fn check_nonexistent_hardfork_from_str() {
        assert!(Hardfork::from_str("not a hardfork").is_err());
    }

    #[test]
    fn check_fork_id_chainspec_with_fork_condition_never() {
        let spec = ChainSpec {
            chain: Chain::mainnet(),
            genesis: Genesis::default(),
            genesis_hash: None,
            hardforks: BTreeMap::from([(Hardfork::Frontier, ForkCondition::Never)]),
            paris_block_and_final_difficulty: None,
            deposit_contract: None,
<<<<<<< HEAD
            #[cfg(feature = "optimism")]
            optimism: None,
=======
            ..Default::default()
>>>>>>> b823cc01
        };

        assert_eq!(Hardfork::Frontier.fork_id(&spec), None);
    }

    #[test]
    fn check_fork_filter_chainspec_with_fork_condition_never() {
        let spec = ChainSpec {
            chain: Chain::mainnet(),
            genesis: Genesis::default(),
            genesis_hash: None,
            hardforks: BTreeMap::from([(Hardfork::Shanghai, ForkCondition::Never)]),
            paris_block_and_final_difficulty: None,
            deposit_contract: None,
<<<<<<< HEAD
            #[cfg(feature = "optimism")]
            optimism: None,
=======
            ..Default::default()
>>>>>>> b823cc01
        };

        assert_eq!(Hardfork::Shanghai.fork_filter(&spec), None);
    }
}<|MERGE_RESOLUTION|>--- conflicted
+++ resolved
@@ -182,12 +182,8 @@
             hardforks: BTreeMap::from([(Hardfork::Frontier, ForkCondition::Never)]),
             paris_block_and_final_difficulty: None,
             deposit_contract: None,
-<<<<<<< HEAD
             #[cfg(feature = "optimism")]
             optimism: None,
-=======
-            ..Default::default()
->>>>>>> b823cc01
         };
 
         assert_eq!(Hardfork::Frontier.fork_id(&spec), None);
@@ -202,12 +198,8 @@
             hardforks: BTreeMap::from([(Hardfork::Shanghai, ForkCondition::Never)]),
             paris_block_and_final_difficulty: None,
             deposit_contract: None,
-<<<<<<< HEAD
             #[cfg(feature = "optimism")]
             optimism: None,
-=======
-            ..Default::default()
->>>>>>> b823cc01
         };
 
         assert_eq!(Hardfork::Shanghai.fork_filter(&spec), None);
