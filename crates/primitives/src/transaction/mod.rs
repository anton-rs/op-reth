--- conflicted
+++ resolved
@@ -16,11 +16,15 @@
 use std::mem;
 pub use tx_type::{TxType, EIP1559_TX_TYPE_ID, EIP2930_TX_TYPE_ID, LEGACY_TX_TYPE_ID};
 
+#[cfg(feature = "optimism")]
+pub use optimism::{TxDeposit, DEPOSIT_TX_TYPE, DEPOSIT_VERSION};
 pub use eip1559::TxEip1559;
 pub use eip2930::TxEip2930;
 pub use eip4844::TxEip4844;
 pub use legacy::TxLegacy;
 
+#[cfg(feature = "optimism")]
+mod optimism;
 mod access_list;
 mod eip1559;
 mod eip2930;
@@ -32,286 +36,6 @@
 mod tx_type;
 pub(crate) mod util;
 
-<<<<<<< HEAD
-#[cfg(feature = "optimism")]
-mod optimism;
-#[cfg(feature = "optimism")]
-pub use optimism::{TxDeposit, DEPOSIT_TX_TYPE, DEPOSIT_VERSION};
-
-/// Legacy transaction.
-#[main_codec]
-#[derive(Debug, Clone, PartialEq, Eq, Hash, Default)]
-pub struct TxLegacy {
-    /// Added as EIP-155: Simple replay attack protection
-    pub chain_id: Option<ChainId>,
-    /// A scalar value equal to the number of transactions sent by the sender; formally Tn.
-    pub nonce: u64,
-    /// A scalar value equal to the number of
-    /// Wei to be paid per unit of gas for all computation
-    /// costs incurred as a result of the execution of this transaction; formally Tp.
-    ///
-    /// As ethereum circulation is around 120mil eth as of 2022 that is around
-    /// 120000000000000000000000000 wei we are safe to use u128 as its max number is:
-    /// 340282366920938463463374607431768211455
-    pub gas_price: u128,
-    /// A scalar value equal to the maximum
-    /// amount of gas that should be used in executing
-    /// this transaction. This is paid up-front, before any
-    /// computation is done and may not be increased
-    /// later; formally Tg.
-    pub gas_limit: u64,
-    /// The 160-bit address of the message call’s recipient or, for a contract creation
-    /// transaction, ∅, used here to denote the only member of B0 ; formally Tt.
-    pub to: TransactionKind,
-    /// A scalar value equal to the number of Wei to
-    /// be transferred to the message call’s recipient or,
-    /// in the case of contract creation, as an endowment
-    /// to the newly created account; formally Tv.
-    ///
-    /// As ethereum circulation is around 120mil eth as of 2022 that is around
-    /// 120000000000000000000000000 wei we are safe to use u128 as its max number is:
-    /// 340282366920938463463374607431768211455
-    pub value: u128,
-    /// Input has two uses depending if transaction is Create or Call (if `to` field is None or
-    /// Some). pub init: An unlimited size byte array specifying the
-    /// EVM-code for the account initialisation procedure CREATE,
-    /// data: An unlimited size byte array specifying the
-    /// input data of the message call, formally Td.
-    pub input: Bytes,
-}
-
-impl TxLegacy {
-    /// Calculates a heuristic for the in-memory size of the [TxLegacy] transaction.
-    #[inline]
-    fn size(&self) -> usize {
-        mem::size_of::<Option<ChainId>>() + // chain_id
-        mem::size_of::<u64>() + // nonce
-        mem::size_of::<u128>() + // gas_price
-        mem::size_of::<u64>() + // gas_limit
-        self.to.size() + // to
-        mem::size_of::<u128>() + // value
-        self.input.len() // input
-    }
-}
-
-/// Transaction with an [`AccessList`] ([EIP-2930](https://eips.ethereum.org/EIPS/eip-2930)).
-#[main_codec]
-#[derive(Debug, Clone, PartialEq, Eq, Hash, Default)]
-pub struct TxEip2930 {
-    /// Added as EIP-pub 155: Simple replay attack protection
-    pub chain_id: ChainId,
-    /// A scalar value equal to the number of transactions sent by the sender; formally Tn.
-    pub nonce: u64,
-    /// A scalar value equal to the number of
-    /// Wei to be paid per unit of gas for all computation
-    /// costs incurred as a result of the execution of this transaction; formally Tp.
-    ///
-    /// As ethereum circulation is around 120mil eth as of 2022 that is around
-    /// 120000000000000000000000000 wei we are safe to use u128 as its max number is:
-    /// 340282366920938463463374607431768211455
-    pub gas_price: u128,
-    /// A scalar value equal to the maximum
-    /// amount of gas that should be used in executing
-    /// this transaction. This is paid up-front, before any
-    /// computation is done and may not be increased
-    /// later; formally Tg.
-    pub gas_limit: u64,
-    /// The 160-bit address of the message call’s recipient or, for a contract creation
-    /// transaction, ∅, used here to denote the only member of B0 ; formally Tt.
-    pub to: TransactionKind,
-    /// A scalar value equal to the number of Wei to
-    /// be transferred to the message call’s recipient or,
-    /// in the case of contract creation, as an endowment
-    /// to the newly created account; formally Tv.
-    ///
-    /// As ethereum circulation is around 120mil eth as of 2022 that is around
-    /// 120000000000000000000000000 wei we are safe to use u128 as its max number is:
-    /// 340282366920938463463374607431768211455
-    pub value: u128,
-    /// The accessList specifies a list of addresses and storage keys;
-    /// these addresses and storage keys are added into the `accessed_addresses`
-    /// and `accessed_storage_keys` global sets (introduced in EIP-2929).
-    /// A gas cost is charged, though at a discount relative to the cost of
-    /// accessing outside the list.
-    pub access_list: AccessList,
-    /// Input has two uses depending if transaction is Create or Call (if `to` field is None or
-    /// Some). pub init: An unlimited size byte array specifying the
-    /// EVM-code for the account initialisation procedure CREATE,
-    /// data: An unlimited size byte array specifying the
-    /// input data of the message call, formally Td.
-    pub input: Bytes,
-}
-
-impl TxEip2930 {
-    /// Calculates a heuristic for the in-memory size of the [TxEip2930] transaction.
-    #[inline]
-    pub fn size(&self) -> usize {
-        mem::size_of::<ChainId>() + // chain_id
-        mem::size_of::<u64>() + // nonce
-        mem::size_of::<u128>() + // gas_price
-        mem::size_of::<u64>() + // gas_limit
-        self.to.size() + // to
-        mem::size_of::<u128>() + // value
-        self.access_list.size() + // access_list
-        self.input.len() // input
-    }
-}
-
-/// A transaction with a priority fee ([EIP-1559](https://eips.ethereum.org/EIPS/eip-1559)).
-#[main_codec]
-#[derive(Debug, Clone, PartialEq, Eq, Hash, Default)]
-pub struct TxEip1559 {
-    /// Added as EIP-pub 155: Simple replay attack protection
-    pub chain_id: u64,
-    /// A scalar value equal to the number of transactions sent by the sender; formally Tn.
-    pub nonce: u64,
-    /// A scalar value equal to the maximum
-    /// amount of gas that should be used in executing
-    /// this transaction. This is paid up-front, before any
-    /// computation is done and may not be increased
-    /// later; formally Tg.
-    pub gas_limit: u64,
-    /// A scalar value equal to the maximum
-    /// amount of gas that should be used in executing
-    /// this transaction. This is paid up-front, before any
-    /// computation is done and may not be increased
-    /// later; formally Tg.
-    ///
-    /// As ethereum circulation is around 120mil eth as of 2022 that is around
-    /// 120000000000000000000000000 wei we are safe to use u128 as its max number is:
-    /// 340282366920938463463374607431768211455
-    pub max_fee_per_gas: u128,
-    /// Max Priority fee that transaction is paying
-    ///
-    /// As ethereum circulation is around 120mil eth as of 2022 that is around
-    /// 120000000000000000000000000 wei we are safe to use u128 as its max number is:
-    /// 340282366920938463463374607431768211455
-    pub max_priority_fee_per_gas: u128,
-    /// The 160-bit address of the message call’s recipient or, for a contract creation
-    /// transaction, ∅, used here to denote the only member of B0 ; formally Tt.
-    pub to: TransactionKind,
-    /// A scalar value equal to the number of Wei to
-    /// be transferred to the message call’s recipient or,
-    /// in the case of contract creation, as an endowment
-    /// to the newly created account; formally Tv.
-    ///
-    /// As ethereum circulation is around 120mil eth as of 2022 that is around
-    /// 120000000000000000000000000 wei we are safe to use u128 as its max number is:
-    /// 340282366920938463463374607431768211455
-    pub value: u128,
-    /// The accessList specifies a list of addresses and storage keys;
-    /// these addresses and storage keys are added into the `accessed_addresses`
-    /// and `accessed_storage_keys` global sets (introduced in EIP-2929).
-    /// A gas cost is charged, though at a discount relative to the cost of
-    /// accessing outside the list.
-    pub access_list: AccessList,
-    /// Input has two uses depending if transaction is Create or Call (if `to` field is None or
-    /// Some). pub init: An unlimited size byte array specifying the
-    /// EVM-code for the account initialisation procedure CREATE,
-    /// data: An unlimited size byte array specifying the
-    /// input data of the message call, formally Td.
-    pub input: Bytes,
-}
-
-impl TxEip1559 {
-    /// Calculates a heuristic for the in-memory size of the [TxEip1559] transaction.
-    #[inline]
-    pub fn size(&self) -> usize {
-        mem::size_of::<ChainId>() + // chain_id
-        mem::size_of::<u64>() + // nonce
-        mem::size_of::<u64>() + // gas_limit
-        mem::size_of::<u128>() + // max_fee_per_gas
-        mem::size_of::<u128>() + // max_priority_fee_per_gas
-        self.to.size() + // to
-        mem::size_of::<u128>() + // value
-        self.access_list.size() + // access_list
-        self.input.len() // input
-    }
-}
-
-/// A transaction with blob hashes and max blob fee
-#[main_codec]
-#[derive(Debug, Clone, PartialEq, Eq, Hash, Default)]
-pub struct TxEip4844 {
-    /// Added as EIP-pub 155: Simple replay attack protection
-    pub chain_id: u64,
-    /// A scalar value equal to the number of transactions sent by the sender; formally Tn.
-    pub nonce: u64,
-    /// A scalar value equal to the maximum
-    /// amount of gas that should be used in executing
-    /// this transaction. This is paid up-front, before any
-    /// computation is done and may not be increased
-    /// later; formally Tg.
-    pub gas_limit: u64,
-    /// A scalar value equal to the maximum
-    /// amount of gas that should be used in executing
-    /// this transaction. This is paid up-front, before any
-    /// computation is done and may not be increased
-    /// later; formally Tg.
-    ///
-    /// As ethereum circulation is around 120mil eth as of 2022 that is around
-    /// 120000000000000000000000000 wei we are safe to use u128 as its max number is:
-    /// 340282366920938463463374607431768211455
-    pub max_fee_per_gas: u128,
-    /// Max Priority fee that transaction is paying
-    ///
-    /// As ethereum circulation is around 120mil eth as of 2022 that is around
-    /// 120000000000000000000000000 wei we are safe to use u128 as its max number is:
-    /// 340282366920938463463374607431768211455
-    pub max_priority_fee_per_gas: u128,
-    /// The 160-bit address of the message call’s recipient or, for a contract creation
-    /// transaction, ∅, used here to denote the only member of B0 ; formally Tt.
-    pub to: TransactionKind,
-    /// A scalar value equal to the number of Wei to
-    /// be transferred to the message call’s recipient or,
-    /// in the case of contract creation, as an endowment
-    /// to the newly created account; formally Tv.
-    ///
-    /// As ethereum circulation is around 120mil eth as of 2022 that is around
-    /// 120000000000000000000000000 wei we are safe to use u128 as its max number is:
-    /// 340282366920938463463374607431768211455
-    pub value: u128,
-    /// The accessList specifies a list of addresses and storage keys;
-    /// these addresses and storage keys are added into the `accessed_addresses`
-    /// and `accessed_storage_keys` global sets (introduced in EIP-2929).
-    /// A gas cost is charged, though at a discount relative to the cost of
-    /// accessing outside the list.
-    pub access_list: AccessList,
-
-    /// It contains a vector of fixed size hash(32 bytes)
-    pub blob_hashes: Vec<H256>,
-
-    /// Max fee per data gas
-    pub max_fee_per_blob: u128,
-
-    /// Input has two uses depending if transaction is Create or Call (if `to` field is None or
-    /// Some). pub init: An unlimited size byte array specifying the
-    /// EVM-code for the account initialisation procedure CREATE,
-    /// data: An unlimited size byte array specifying the
-    /// input data of the message call, formally Td.
-    pub input: Bytes,
-}
-
-impl TxEip4844 {
-    /// Calculates a heuristic for the in-memory size of the [TxEip4844] transaction.
-    #[inline]
-    pub fn size(&self) -> usize {
-        mem::size_of::<ChainId>() + // chain_id
-        mem::size_of::<u64>() + // nonce
-        mem::size_of::<u64>() + // gas_limit
-        mem::size_of::<u128>() + // max_fee_per_gas
-        mem::size_of::<u128>() + // max_priority_fee_per_gas
-        self.to.size() + // to
-        mem::size_of::<u128>() + // value
-        self.access_list.size() + // access_list
-        self.input.len() +  // input
-        self.blob_hashes.capacity() * mem::size_of::<H256>() + // blob hashes size
-        mem::size_of::<u128>() // blob fee cap
-    }
-}
-
-=======
->>>>>>> dee14c7b
 /// A raw transaction.
 ///
 /// Transaction types were introduced in [EIP-2718](https://eips.ethereum.org/EIPS/eip-2718).
