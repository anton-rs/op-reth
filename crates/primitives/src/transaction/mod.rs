use std::mem;

use crate::{
    compression::{TRANSACTION_COMPRESSOR, TRANSACTION_DECOMPRESSOR},
    keccak256, Address, Bytes, ChainId, TxHash, H256,
};
pub use access_list::{AccessList, AccessListItem, AccessListWithGasUsed};
use bytes::{Buf, BytesMut};
use derive_more::{AsRef, Deref};
pub use error::InvalidTransactionError;
pub use meta::TransactionMeta;
use reth_codecs::{add_arbitrary_tests, derive_arbitrary, main_codec, Compact};
use reth_rlp::{
    length_of_length, Decodable, DecodeError, Encodable, Header, EMPTY_LIST_CODE, EMPTY_STRING_CODE,
};
use serde::{Deserialize, Serialize};
pub use signature::Signature;
pub use tx_type::{TxType, EIP1559_TX_TYPE_ID, EIP2930_TX_TYPE_ID, LEGACY_TX_TYPE_ID};

pub use eip1559::TxEip1559;
pub use eip2930::TxEip2930;
pub use eip4844::TxEip4844;
pub use legacy::TxLegacy;

#[cfg(feature = "optimism")]
mod optimism;
#[cfg(feature = "optimism")]
pub use optimism::{TxDeposit, DEPOSIT_TX_TYPE, DEPOSIT_VERSION};

mod access_list;
mod error;
mod meta;
mod signature;
mod tx_type;
pub(crate) mod util;

#[cfg(feature = "optimism")]
mod optimism;
#[cfg(feature = "optimism")]
pub use optimism::{TxDeposit, DEPOSIT_TX_TYPE, DEPOSIT_VERSION};

/// Legacy transaction.
#[main_codec]
#[derive(Debug, Clone, PartialEq, Eq, Hash, Default)]
pub struct TxLegacy {
    /// Added as EIP-155: Simple replay attack protection
    pub chain_id: Option<ChainId>,
    /// A scalar value equal to the number of transactions sent by the sender; formally Tn.
    pub nonce: u64,
    /// A scalar value equal to the number of
    /// Wei to be paid per unit of gas for all computation
    /// costs incurred as a result of the execution of this transaction; formally Tp.
    ///
    /// As ethereum circulation is around 120mil eth as of 2022 that is around
    /// 120000000000000000000000000 wei we are safe to use u128 as its max number is:
    /// 340282366920938463463374607431768211455
    pub gas_price: u128,
    /// A scalar value equal to the maximum
    /// amount of gas that should be used in executing
    /// this transaction. This is paid up-front, before any
    /// computation is done and may not be increased
    /// later; formally Tg.
    pub gas_limit: u64,
    /// The 160-bit address of the message call’s recipient or, for a contract creation
    /// transaction, ∅, used here to denote the only member of B0 ; formally Tt.
    pub to: TransactionKind,
    /// A scalar value equal to the number of Wei to
    /// be transferred to the message call’s recipient or,
    /// in the case of contract creation, as an endowment
    /// to the newly created account; formally Tv.
    ///
    /// As ethereum circulation is around 120mil eth as of 2022 that is around
    /// 120000000000000000000000000 wei we are safe to use u128 as its max number is:
    /// 340282366920938463463374607431768211455
    pub value: u128,
    /// Input has two uses depending if transaction is Create or Call (if `to` field is None or
    /// Some). pub init: An unlimited size byte array specifying the
    /// EVM-code for the account initialisation procedure CREATE,
    /// data: An unlimited size byte array specifying the
    /// input data of the message call, formally Td.
    pub input: Bytes,
}

impl TxLegacy {
    /// Calculates a heuristic for the in-memory size of the [TxLegacy] transaction.
    #[inline]
    fn size(&self) -> usize {
        mem::size_of::<Option<ChainId>>() + // chain_id
        mem::size_of::<u64>() + // nonce
        mem::size_of::<u128>() + // gas_price
        mem::size_of::<u64>() + // gas_limit
        self.to.size() + // to
        mem::size_of::<u128>() + // value
        self.input.len() // input
    }
}

/// Transaction with an [`AccessList`] ([EIP-2930](https://eips.ethereum.org/EIPS/eip-2930)).
#[main_codec]
#[derive(Debug, Clone, PartialEq, Eq, Hash, Default)]
pub struct TxEip2930 {
    /// Added as EIP-pub 155: Simple replay attack protection
    pub chain_id: ChainId,
    /// A scalar value equal to the number of transactions sent by the sender; formally Tn.
    pub nonce: u64,
    /// A scalar value equal to the number of
    /// Wei to be paid per unit of gas for all computation
    /// costs incurred as a result of the execution of this transaction; formally Tp.
    ///
    /// As ethereum circulation is around 120mil eth as of 2022 that is around
    /// 120000000000000000000000000 wei we are safe to use u128 as its max number is:
    /// 340282366920938463463374607431768211455
    pub gas_price: u128,
    /// A scalar value equal to the maximum
    /// amount of gas that should be used in executing
    /// this transaction. This is paid up-front, before any
    /// computation is done and may not be increased
    /// later; formally Tg.
    pub gas_limit: u64,
    /// The 160-bit address of the message call’s recipient or, for a contract creation
    /// transaction, ∅, used here to denote the only member of B0 ; formally Tt.
    pub to: TransactionKind,
    /// A scalar value equal to the number of Wei to
    /// be transferred to the message call’s recipient or,
    /// in the case of contract creation, as an endowment
    /// to the newly created account; formally Tv.
    ///
    /// As ethereum circulation is around 120mil eth as of 2022 that is around
    /// 120000000000000000000000000 wei we are safe to use u128 as its max number is:
    /// 340282366920938463463374607431768211455
    pub value: u128,
    /// The accessList specifies a list of addresses and storage keys;
    /// these addresses and storage keys are added into the `accessed_addresses`
    /// and `accessed_storage_keys` global sets (introduced in EIP-2929).
    /// A gas cost is charged, though at a discount relative to the cost of
    /// accessing outside the list.
    pub access_list: AccessList,
    /// Input has two uses depending if transaction is Create or Call (if `to` field is None or
    /// Some). pub init: An unlimited size byte array specifying the
    /// EVM-code for the account initialisation procedure CREATE,
    /// data: An unlimited size byte array specifying the
    /// input data of the message call, formally Td.
    pub input: Bytes,
}

impl TxEip2930 {
    /// Calculates a heuristic for the in-memory size of the [TxEip2930] transaction.
    #[inline]
    pub fn size(&self) -> usize {
        mem::size_of::<ChainId>() + // chain_id
        mem::size_of::<u64>() + // nonce
        mem::size_of::<u128>() + // gas_price
        mem::size_of::<u64>() + // gas_limit
        self.to.size() + // to
        mem::size_of::<u128>() + // value
        self.access_list.size() + // access_list
        self.input.len() // input
    }
}

/// A transaction with a priority fee ([EIP-1559](https://eips.ethereum.org/EIPS/eip-1559)).
#[main_codec]
#[derive(Debug, Clone, PartialEq, Eq, Hash, Default)]
pub struct TxEip1559 {
    /// Added as EIP-pub 155: Simple replay attack protection
    pub chain_id: u64,
    /// A scalar value equal to the number of transactions sent by the sender; formally Tn.
    pub nonce: u64,
    /// A scalar value equal to the maximum
    /// amount of gas that should be used in executing
    /// this transaction. This is paid up-front, before any
    /// computation is done and may not be increased
    /// later; formally Tg.
    pub gas_limit: u64,
    /// A scalar value equal to the maximum
    /// amount of gas that should be used in executing
    /// this transaction. This is paid up-front, before any
    /// computation is done and may not be increased
    /// later; formally Tg.
    ///
    /// As ethereum circulation is around 120mil eth as of 2022 that is around
    /// 120000000000000000000000000 wei we are safe to use u128 as its max number is:
    /// 340282366920938463463374607431768211455
    pub max_fee_per_gas: u128,
    /// Max Priority fee that transaction is paying
    ///
    /// As ethereum circulation is around 120mil eth as of 2022 that is around
    /// 120000000000000000000000000 wei we are safe to use u128 as its max number is:
    /// 340282366920938463463374607431768211455
    pub max_priority_fee_per_gas: u128,
    /// The 160-bit address of the message call’s recipient or, for a contract creation
    /// transaction, ∅, used here to denote the only member of B0 ; formally Tt.
    pub to: TransactionKind,
    /// A scalar value equal to the number of Wei to
    /// be transferred to the message call’s recipient or,
    /// in the case of contract creation, as an endowment
    /// to the newly created account; formally Tv.
    ///
    /// As ethereum circulation is around 120mil eth as of 2022 that is around
    /// 120000000000000000000000000 wei we are safe to use u128 as its max number is:
    /// 340282366920938463463374607431768211455
    pub value: u128,
    /// The accessList specifies a list of addresses and storage keys;
    /// these addresses and storage keys are added into the `accessed_addresses`
    /// and `accessed_storage_keys` global sets (introduced in EIP-2929).
    /// A gas cost is charged, though at a discount relative to the cost of
    /// accessing outside the list.
    pub access_list: AccessList,
    /// Input has two uses depending if transaction is Create or Call (if `to` field is None or
    /// Some). pub init: An unlimited size byte array specifying the
    /// EVM-code for the account initialisation procedure CREATE,
    /// data: An unlimited size byte array specifying the
    /// input data of the message call, formally Td.
    pub input: Bytes,
}

impl TxEip1559 {
    /// Calculates a heuristic for the in-memory size of the [TxEip1559] transaction.
    #[inline]
    pub fn size(&self) -> usize {
        mem::size_of::<ChainId>() + // chain_id
        mem::size_of::<u64>() + // nonce
        mem::size_of::<u64>() + // gas_limit
        mem::size_of::<u128>() + // max_fee_per_gas
        mem::size_of::<u128>() + // max_priority_fee_per_gas
        self.to.size() + // to
        mem::size_of::<u128>() + // value
        self.access_list.size() + // access_list
        self.input.len() // input
    }
}

/// A transaction with blob hashes and max blob fee
#[main_codec]
#[derive(Debug, Clone, PartialEq, Eq, Hash, Default)]
pub struct TxEip4844 {
    /// Added as EIP-pub 155: Simple replay attack protection
    pub chain_id: u64,
    /// A scalar value equal to the number of transactions sent by the sender; formally Tn.
    pub nonce: u64,
    /// A scalar value equal to the maximum
    /// amount of gas that should be used in executing
    /// this transaction. This is paid up-front, before any
    /// computation is done and may not be increased
    /// later; formally Tg.
    pub gas_limit: u64,
    /// A scalar value equal to the maximum
    /// amount of gas that should be used in executing
    /// this transaction. This is paid up-front, before any
    /// computation is done and may not be increased
    /// later; formally Tg.
    ///
    /// As ethereum circulation is around 120mil eth as of 2022 that is around
    /// 120000000000000000000000000 wei we are safe to use u128 as its max number is:
    /// 340282366920938463463374607431768211455
    pub max_fee_per_gas: u128,
    /// Max Priority fee that transaction is paying
    ///
    /// As ethereum circulation is around 120mil eth as of 2022 that is around
    /// 120000000000000000000000000 wei we are safe to use u128 as its max number is:
    /// 340282366920938463463374607431768211455
    pub max_priority_fee_per_gas: u128,
    /// The 160-bit address of the message call’s recipient or, for a contract creation
    /// transaction, ∅, used here to denote the only member of B0 ; formally Tt.
    pub to: TransactionKind,
    /// A scalar value equal to the number of Wei to
    /// be transferred to the message call’s recipient or,
    /// in the case of contract creation, as an endowment
    /// to the newly created account; formally Tv.
    ///
    /// As ethereum circulation is around 120mil eth as of 2022 that is around
    /// 120000000000000000000000000 wei we are safe to use u128 as its max number is:
    /// 340282366920938463463374607431768211455
    pub value: u128,
    /// The accessList specifies a list of addresses and storage keys;
    /// these addresses and storage keys are added into the `accessed_addresses`
    /// and `accessed_storage_keys` global sets (introduced in EIP-2929).
    /// A gas cost is charged, though at a discount relative to the cost of
    /// accessing outside the list.
    pub access_list: AccessList,

    /// It contains a vector of fixed size hash(32 bytes)
    pub blob_hashes: Vec<H256>,

    /// Max fee per data gas
    pub max_fee_per_blob: u128,

    /// Input has two uses depending if transaction is Create or Call (if `to` field is None or
    /// Some). pub init: An unlimited size byte array specifying the
    /// EVM-code for the account initialisation procedure CREATE,
    /// data: An unlimited size byte array specifying the
    /// input data of the message call, formally Td.
    pub input: Bytes,
}

impl TxEip4844 {
    /// Calculates a heuristic for the in-memory size of the [TxEip4844] transaction.
    #[inline]
    pub fn size(&self) -> usize {
        mem::size_of::<ChainId>() + // chain_id
        mem::size_of::<u64>() + // nonce
        mem::size_of::<u64>() + // gas_limit
        mem::size_of::<u128>() + // max_fee_per_gas
        mem::size_of::<u128>() + // max_priority_fee_per_gas
        self.to.size() + // to
        mem::size_of::<u128>() + // value
        self.access_list.size() + // access_list
        self.input.len() +  // input
        self.blob_hashes.capacity() * mem::size_of::<H256>() + // blob hashes size
        mem::size_of::<u128>() // blob fee cap
    }
}

/// A raw transaction.
///
/// Transaction types were introduced in [EIP-2718](https://eips.ethereum.org/EIPS/eip-2718).
#[derive_arbitrary(compact)]
#[derive(Debug, Clone, PartialEq, Eq, Hash, Serialize, Deserialize)]
pub enum Transaction {
    /// Legacy transaction (type `0x0`).
    ///
    /// Traditional Ethereum transactions, containing parameters `nonce`, `gasPrice`, `gasLimit`,
    /// `to`, `value`, `data`, `v`, `r`, and `s`.
    ///
    /// These transactions do not utilize access lists nor do they incorporate EIP-1559 fee market
    /// changes.
    Legacy(TxLegacy),
    /// Transaction with an [`AccessList`] ([EIP-2930](https://eips.ethereum.org/EIPS/eip-2930)), type `0x1`.
    ///
    /// The `accessList` specifies an array of addresses and storage keys that the transaction
    /// plans to access, enabling gas savings on cross-contract calls by pre-declaring the accessed
    /// contract and storage slots.
    Eip2930(TxEip2930),
    /// A transaction with a priority fee ([EIP-1559](https://eips.ethereum.org/EIPS/eip-1559)), type `0x2`.
    ///
    /// Unlike traditional transactions, EIP-1559 transactions use an in-protocol, dynamically
    /// changing base fee per gas, adjusted at each block to manage network congestion.
    ///
    /// - `maxPriorityFeePerGas`, specifying the maximum fee above the base fee the sender is
    ///   willing to pay
    /// - `maxFeePerGas`, setting the maximum total fee the sender is willing to pay.
    ///
    /// The base fee is burned, while the priority fee is paid to the miner who includes the
    /// transaction, incentivizing miners to include transactions with higher priority fees per
    /// gas.
    Eip1559(TxEip1559),
    /// Shard Blob Transactions ([EIP-4844](https://eips.ethereum.org/EIPS/eip-4844)), type `0x3`.
    ///
    /// Shard Blob Transactions introduce a new transaction type called a blob-carrying transaction
    /// to reduce gas costs. These transactions are similar to regular Ethereum transactions but
    /// include additional data called a blob.
    ///
    /// Blobs are larger (~125 kB) and cheaper than the current calldata, providing an immutable
    /// and read-only memory for storing transaction data.
    ///
    /// EIP-4844, also known as proto-danksharding, implements the framework and logic of
    /// danksharding, introducing new transaction formats and verification rules.
    Eip4844(TxEip4844),
<<<<<<< HEAD
    /// Optimism deposit transaction.
    #[cfg(feature = "optimism")]
    Deposit(TxDeposit),
=======
>>>>>>> b823cc01
}

impl Transaction {
    /// This encodes the transaction _without_ the signature, and is only suitable for creating a
    /// hash intended for signing.
    pub fn encode_without_signature(&self, out: &mut dyn bytes::BufMut) {
        Encodable::encode(self, out);
    }

    /// Inner encoding function that is used for both rlp [`Encodable`] trait and for calculating
    /// hash that for eip2718 does not require rlp header
    pub fn encode_with_signature(
        &self,
        signature: &Signature,
        out: &mut dyn bytes::BufMut,
        with_header: bool,
    ) {
        match self {
            Transaction::Legacy(TxLegacy { chain_id, .. }) => {
                // do nothing w/ with_header
                let payload_length =
                    self.fields_len() + signature.payload_len_with_eip155_chain_id(*chain_id);
                let header = Header { list: true, payload_length };
                header.encode(out);
                self.encode_fields(out);
                signature.encode_with_eip155_chain_id(out, *chain_id);
            }
            #[cfg(feature = "optimism")]
            Transaction::Deposit(_) => {
                let payload_length = self.fields_len() + signature.payload_len();
                if with_header {
                    Header {
                        list: false,
                        payload_length: 1 + 1 + length_of_length(payload_length) + payload_length,
                    }
                    .encode(out);
                }
                out.put_u8(self.tx_type() as u8);
                out.put_u8(DEPOSIT_VERSION);
                let header = Header { list: true, payload_length };
                header.encode(out);
                self.encode_fields(out);
                signature.encode(out);
            }
            _ => {
                let payload_length = self.fields_len() + signature.payload_len();
                if with_header {
                    Header {
                        list: false,
                        payload_length: 1 + length_of_length(payload_length) + payload_length,
                    }
                    .encode(out);
                }
                out.put_u8(self.tx_type() as u8);
                let header = Header { list: true, payload_length };
                header.encode(out);
                self.encode_fields(out);
                signature.encode(out);
            }
        }
    }

    /// This sets the transaction's nonce.
    pub fn set_nonce(&mut self, nonce: u64) {
        match self {
            Transaction::Legacy(tx) => tx.nonce = nonce,
            Transaction::Eip2930(tx) => tx.nonce = nonce,
            Transaction::Eip1559(tx) => tx.nonce = nonce,
            Transaction::Eip4844(tx) => tx.nonce = nonce,
<<<<<<< HEAD
            #[cfg(feature = "optimism")]
            Transaction::Deposit(_tx) => { /* noop */ }
=======
>>>>>>> b823cc01
        }
    }

    /// This sets the transaction's value.
    pub fn set_value(&mut self, value: u128) {
        match self {
            Transaction::Legacy(tx) => tx.value = value,
            Transaction::Eip2930(tx) => tx.value = value,
            Transaction::Eip1559(tx) => tx.value = value,
            Transaction::Eip4844(tx) => tx.value = value,
<<<<<<< HEAD
            #[cfg(feature = "optimism")]
            Transaction::Deposit(tx) => tx.value = value,
=======
>>>>>>> b823cc01
        }
    }

    /// This sets the transaction's input field.
    pub fn set_input(&mut self, input: Bytes) {
        match self {
            Transaction::Legacy(tx) => tx.input = input,
            Transaction::Eip2930(tx) => tx.input = input,
            Transaction::Eip1559(tx) => tx.input = input,
            Transaction::Eip4844(tx) => tx.input = input,
<<<<<<< HEAD
            #[cfg(feature = "optimism")]
            Transaction::Deposit(tx) => tx.input = input,
=======
>>>>>>> b823cc01
        }
    }

    /// Calculates a heuristic for the in-memory size of the [Transaction].
    #[inline]
    fn size(&self) -> usize {
        match self {
            Transaction::Legacy(tx) => tx.size(),
            Transaction::Eip2930(tx) => tx.size(),
            Transaction::Eip1559(tx) => tx.size(),
            Transaction::Eip4844(tx) => tx.size(),
<<<<<<< HEAD
            #[cfg(feature = "optimism")]
            Transaction::Deposit(tx) => tx.size(),
=======
>>>>>>> b823cc01
        }
    }
}

impl Compact for Transaction {
    // Serializes the TxType to the buffer if necessary, returning 2 bits of the type as an
    // identifier instead of the length.
    fn to_compact<B>(self, buf: &mut B) -> usize
    where
        B: bytes::BufMut + AsMut<[u8]>,
    {
        let identifier = self.tx_type().to_compact(buf);
        match self {
            Transaction::Legacy(tx) => {
                tx.to_compact(buf);
            }
            Transaction::Eip2930(tx) => {
                tx.to_compact(buf);
            }
            Transaction::Eip1559(tx) => {
                tx.to_compact(buf);
            }
            #[cfg(feature = "optimism")]
            Transaction::Deposit(tx) => {
                tx.to_compact(buf);
            }
            #[cfg(feature = "optimism")]
            Transaction::Deposit(tx) => {
                tx.to_compact(buf);
                126
            }
            Transaction::Eip4844(tx) => {
                tx.to_compact(buf);
                3
            }
        }
        identifier
    }

    // For backwards compatibility purposes, only 2 bits of the type are encoded in the identifier
    // parameter. In the case of a 3, the full transaction type is read from the buffer as a
    // single byte.
    fn from_compact(mut buf: &[u8], identifier: usize) -> (Self, &[u8]) {
        match identifier {
            0 => {
                let (tx, buf) = TxLegacy::from_compact(buf, buf.len());
                (Transaction::Legacy(tx), buf)
            }
            1 => {
                let (tx, buf) = TxEip2930::from_compact(buf, buf.len());
                (Transaction::Eip2930(tx), buf)
            }
            2 => {
                let (tx, buf) = TxEip1559::from_compact(buf, buf.len());
                (Transaction::Eip1559(tx), buf)
            }
            3 => {
<<<<<<< HEAD
                let identifier = buf.get_u8() as usize;
                match identifier {
                    #[cfg(feature = "optimism")]
                    126 => {
                        let (tx, buf) = TxDeposit::from_compact(buf, buf.len());
                        (Transaction::Deposit(tx), buf)
                    }
                    _ => unreachable!("Junk data in database: unknown Transaction variant"),
                }
            }
            #[cfg(feature = "optimism")]
            126 => {
                let (tx, buf) = TxDeposit::from_compact(buf, buf.len());
                (Transaction::Deposit(tx), buf)
=======
                let (tx, buf) = TxEip4844::from_compact(buf, buf.len());
                (Transaction::Eip4844(tx), buf)
>>>>>>> b823cc01
            }
            _ => unreachable!("Junk data in database: unknown Transaction variant"),
        }
    }
}

// === impl Transaction ===

impl Transaction {
    /// Heavy operation that return signature hash over rlp encoded transaction.
    /// It is only for signature signing or signer recovery.
    pub fn signature_hash(&self) -> H256 {
        let mut buf = BytesMut::new();
        self.encode(&mut buf);
        keccak256(&buf)
    }

    /// Get chain_id.
    pub fn chain_id(&self) -> Option<u64> {
        match self {
            Transaction::Legacy(TxLegacy { chain_id, .. }) => *chain_id,
            Transaction::Eip2930(TxEip2930 { chain_id, .. }) => Some(*chain_id),
            Transaction::Eip1559(TxEip1559 { chain_id, .. }) => Some(*chain_id),
            Transaction::Eip4844(TxEip4844 { chain_id, .. }) => Some(*chain_id),
<<<<<<< HEAD
            #[cfg(feature = "optimism")]
            Transaction::Deposit(_) => None,
=======
>>>>>>> b823cc01
        }
    }

    /// Sets the transaction's chain id to the provided value.
    pub fn set_chain_id(&mut self, chain_id: u64) {
        match self {
            Transaction::Legacy(TxLegacy { chain_id: ref mut c, .. }) => *c = Some(chain_id),
            Transaction::Eip2930(TxEip2930 { chain_id: ref mut c, .. }) => *c = chain_id,
            Transaction::Eip1559(TxEip1559 { chain_id: ref mut c, .. }) => *c = chain_id,
            Transaction::Eip4844(TxEip4844 { chain_id: ref mut c, .. }) => *c = chain_id,
<<<<<<< HEAD
            #[cfg(feature = "optimism")]
            Transaction::Deposit(_) => (),
=======
>>>>>>> b823cc01
        }
    }

    /// Gets the transaction's [`TransactionKind`], which is the address of the recipient or
    /// [`TransactionKind::Create`] if the transaction is a contract creation.
    pub fn kind(&self) -> &TransactionKind {
        match self {
<<<<<<< HEAD
            Transaction::Legacy(TxLegacy { to, .. })
            | Transaction::Eip2930(TxEip2930 { to, .. })
            | Transaction::Eip1559(TxEip1559 { to, .. })
            | Transaction::Eip4844(TxEip4844 { to, .. }) => to,
            #[cfg(feature = "optimism")]
            Transaction::Deposit(TxDeposit { to, .. }) => to,
=======
            Transaction::Legacy(TxLegacy { to, .. }) |
            Transaction::Eip2930(TxEip2930 { to, .. }) |
            Transaction::Eip1559(TxEip1559 { to, .. }) |
            Transaction::Eip4844(TxEip4844 { to, .. }) => to,
>>>>>>> b823cc01
        }
    }

    /// Get the transaction's nonce.
    pub fn to(&self) -> Option<Address> {
        self.kind().to()
    }

    /// Get transaction type
    pub fn tx_type(&self) -> TxType {
        match self {
            Transaction::Legacy { .. } => TxType::Legacy,
            Transaction::Eip2930 { .. } => TxType::EIP2930,
            Transaction::Eip1559 { .. } => TxType::EIP1559,
            Transaction::Eip4844 { .. } => TxType::EIP4844,
<<<<<<< HEAD
            #[cfg(feature = "optimism")]
            Transaction::Deposit(_) => TxType::DEPOSIT,
=======
>>>>>>> b823cc01
        }
    }

    /// Gets the transaction's value field.
    pub fn value(&self) -> u128 {
        *match self {
            Transaction::Legacy(TxLegacy { value, .. }) => value,
            Transaction::Eip2930(TxEip2930 { value, .. }) => value,
            Transaction::Eip1559(TxEip1559 { value, .. }) => value,
            Transaction::Eip4844(TxEip4844 { value, .. }) => value,
<<<<<<< HEAD
            #[cfg(feature = "optimism")]
            Transaction::Deposit(TxDeposit { value, .. }) => value,
=======
>>>>>>> b823cc01
        }
    }

    /// Get the transaction's nonce.
    pub fn nonce(&self) -> u64 {
        match self {
            Transaction::Legacy(TxLegacy { nonce, .. }) => *nonce,
            Transaction::Eip2930(TxEip2930 { nonce, .. }) => *nonce,
            Transaction::Eip1559(TxEip1559 { nonce, .. }) => *nonce,
            Transaction::Eip4844(TxEip4844 { nonce, .. }) => *nonce,
<<<<<<< HEAD
            // Deposit transactions don't have a nonce, so they default to zero.
            #[cfg(feature = "optimism")]
            Transaction::Deposit(_) => 0,
=======
>>>>>>> b823cc01
        }
    }

    /// Get the gas limit of the transaction.
    pub fn gas_limit(&self) -> u64 {
        match self {
<<<<<<< HEAD
            Transaction::Legacy(TxLegacy { gas_limit, .. })
            | Transaction::Eip2930(TxEip2930 { gas_limit, .. })
            | Transaction::Eip1559(TxEip1559 { gas_limit, .. })
            | Transaction::Eip4844(TxEip4844 { gas_limit, .. }) => *gas_limit,
            #[cfg(feature = "optimism")]
            Transaction::Deposit(TxDeposit { gas_limit, .. }) => *gas_limit,
=======
            Transaction::Legacy(TxLegacy { gas_limit, .. }) |
            Transaction::Eip2930(TxEip2930 { gas_limit, .. }) |
            Transaction::Eip1559(TxEip1559 { gas_limit, .. }) |
            Transaction::Eip4844(TxEip4844 { gas_limit, .. }) => *gas_limit,
>>>>>>> b823cc01
        }
    }

    /// Max fee per gas for eip1559 transaction, for legacy transactions this is gas_price.
    ///
    /// This is also commonly referred to as the "Gas Fee Cap" (`GasFeeCap`).
    pub fn max_fee_per_gas(&self) -> u128 {
        match self {
<<<<<<< HEAD
            Transaction::Legacy(TxLegacy { gas_price, .. })
            | Transaction::Eip2930(TxEip2930 { gas_price, .. }) => *gas_price,
            Transaction::Eip1559(TxEip1559 { max_fee_per_gas, .. })
            | Transaction::Eip4844(TxEip4844 { max_fee_per_gas, .. }) => *max_fee_per_gas,
            // Deposit transactions buy their L2 gas on L1 and, as such, the L2 gas is not
            // refundable.
            #[cfg(feature = "optimism")]
            Transaction::Deposit(_) => 0,
=======
            Transaction::Legacy(TxLegacy { gas_price, .. }) |
            Transaction::Eip2930(TxEip2930 { gas_price, .. }) => *gas_price,
            Transaction::Eip1559(TxEip1559 { max_fee_per_gas, .. }) |
            Transaction::Eip4844(TxEip4844 { max_fee_per_gas, .. }) => *max_fee_per_gas,
>>>>>>> b823cc01
        }
    }

    /// Max priority fee per gas for eip1559 transaction, for legacy and eip2930 transactions this
    /// is `None`
    ///
    /// This is also commonly referred to as the "Gas Tip Cap" (`GasTipCap`).
    pub fn max_priority_fee_per_gas(&self) -> Option<u128> {
        match self {
            Transaction::Legacy(_) => None,
            Transaction::Eip2930(_) => None,
<<<<<<< HEAD
            Transaction::Eip1559(TxEip1559 { max_priority_fee_per_gas, .. })
            | Transaction::Eip4844(TxEip4844 { max_priority_fee_per_gas, .. }) => {
=======
            Transaction::Eip1559(TxEip1559 { max_priority_fee_per_gas, .. }) |
            Transaction::Eip4844(TxEip4844 { max_priority_fee_per_gas, .. }) => {
>>>>>>> b823cc01
                Some(*max_priority_fee_per_gas)
            }
            #[cfg(feature = "optimism")]
            Transaction::Deposit(_) => None,
        }
    }

    /// Return the max priority fee per gas if the transaction is an EIP-1559 transaction, and
    /// otherwise return the gas price.
    ///
    /// # Warning
    ///
    /// This is different than the `max_priority_fee_per_gas` method, which returns `None` for
    /// non-EIP-1559 transactions.
    pub fn priority_fee_or_price(&self) -> u128 {
        match self {
<<<<<<< HEAD
            Transaction::Legacy(TxLegacy { gas_price, .. })
            | Transaction::Eip2930(TxEip2930 { gas_price, .. }) => *gas_price,
            Transaction::Eip1559(TxEip1559 { max_priority_fee_per_gas, .. })
            | Transaction::Eip4844(TxEip4844 { max_priority_fee_per_gas, .. }) => {
=======
            Transaction::Legacy(TxLegacy { gas_price, .. }) |
            Transaction::Eip2930(TxEip2930 { gas_price, .. }) => *gas_price,
            Transaction::Eip1559(TxEip1559 { max_priority_fee_per_gas, .. }) |
            Transaction::Eip4844(TxEip4844 { max_priority_fee_per_gas, .. }) => {
>>>>>>> b823cc01
                *max_priority_fee_per_gas
            }
            #[cfg(feature = "optimism")]
            Transaction::Deposit(_) => 0,
        }
    }

    /// Returns the effective gas price for the given base fee.
    ///
    /// If the transaction is a legacy or EIP2930 transaction, the gas price is returned.
    pub fn effective_gas_price(&self, base_fee: Option<u64>) -> u128 {
        match self {
            Transaction::Legacy(tx) => tx.gas_price,
            Transaction::Eip2930(tx) => tx.gas_price,
<<<<<<< HEAD
            Transaction::Eip1559(dynamic_tx) | Transaction::Eip4844(dynamic_tx) => {
                dynamic_tx.effective_gas_price(base_fee)
            }
            #[cfg(feature = "optimism")]
            Transaction::Deposit(_) => 0,
=======
            Transaction::Eip1559(dynamic_tx) => dynamic_tx.effective_gas_price(base_fee),
            Transaction::Eip4844(dynamic_tx) => dynamic_tx.effective_gas_price(base_fee),
>>>>>>> b823cc01
        }
    }

    // TODO: dedup with effective_tip_per_gas
    /// Determine the effective gas limit for the given transaction and base fee.
    /// If the base fee is `None`, the `max_priority_fee_per_gas`, or gas price for non-EIP1559
    /// transactions is returned.
    ///
    /// If the `max_fee_per_gas` is less than the base fee, `None` returned.
    pub fn effective_gas_tip(&self, base_fee: Option<u64>) -> Option<u128> {
        if let Some(base_fee) = base_fee {
            let max_fee_per_gas = self.max_fee_per_gas();

            if max_fee_per_gas < base_fee as u128 {
                None
            } else {
                let effective_max_fee = max_fee_per_gas - base_fee as u128;
                Some(std::cmp::min(effective_max_fee, self.priority_fee_or_price()))
            }
        } else {
            Some(self.priority_fee_or_price())
        }
    }

    /// Returns the effective miner gas tip cap (`gasTipCap`) for the given base fee:
    /// `min(maxFeePerGas - baseFee, maxPriorityFeePerGas)`
    ///
    /// Returns `None` if the basefee is higher than the [Transaction::max_fee_per_gas].
    pub fn effective_tip_per_gas(&self, base_fee: u64) -> Option<u128> {
        let base_fee = base_fee as u128;
        let max_fee_per_gas = self.max_fee_per_gas();

        if max_fee_per_gas < base_fee {
            return None;
        }

        // the miner tip is the difference between the max fee and the base fee or the
        // max_priority_fee_per_gas, whatever is lower

        // SAFETY: max_fee_per_gas >= base_fee
        let fee = max_fee_per_gas - base_fee;

        if let Some(priority_fee) = self.max_priority_fee_per_gas() {
            return Some(fee.min(priority_fee));
        }

        Some(fee)
    }

    /// Get the transaction's input field.
    pub fn input(&self) -> &Bytes {
        match self {
            Transaction::Legacy(TxLegacy { input, .. }) => input,
            Transaction::Eip2930(TxEip2930 { input, .. }) => input,
            Transaction::Eip1559(TxEip1559 { input, .. }) => input,
            Transaction::Eip4844(TxEip4844 { input, .. }) => input,
<<<<<<< HEAD
            #[cfg(feature = "optimism")]
            Transaction::Deposit(TxDeposit { input, .. }) => input,
=======
>>>>>>> b823cc01
        }
    }

    /// Returns the source hash of the transaction, which uniquely identifies its source.
    /// If the transaction is not a deposit transaction, this will always return `H256::zero()`.
    #[cfg(feature = "optimism")]
    pub fn source_hash(&self) -> H256 {
        match self {
            Transaction::Deposit(TxDeposit { source_hash, .. }) => *source_hash,
            _ => H256::zero(),
        }
    }

    /// Returns the amount of ETH locked up on L1 that will be minted on L2. If the transaction
    /// is not a deposit transaction, this will always return `None`.
    #[cfg(feature = "optimism")]
    pub fn mint(&self) -> Option<u128> {
        match self {
            Transaction::Deposit(TxDeposit { mint, .. }) => *mint,
            _ => None,
        }
    }

    /// Returns whether or not the transaction is a system transaction. If the transaction
    /// is not a deposit transaction, this will always return `false`.
    #[cfg(feature = "optimism")]
    pub fn is_system_transaction(&self) -> bool {
        match self {
            Transaction::Deposit(TxDeposit { is_system_transaction, .. }) => *is_system_transaction,
            _ => false,
        }
    }

    /// Returns whether or not the transaction is an Optimism Deposited transaction.
    #[cfg(feature = "optimism")]
    pub fn is_deposit(&self) -> bool {
        matches!(self, Transaction::Deposit(_))
    }

    /// Encodes EIP-155 arguments into the desired buffer. Only encodes values for legacy
    /// transactions.
    pub(crate) fn encode_eip155_fields(&self, out: &mut dyn bytes::BufMut) {
        // if this is a legacy transaction without a chain ID, it must be pre-EIP-155
        // and does not need to encode the chain ID for the signature hash encoding
        if let Transaction::Legacy(TxLegacy { chain_id: Some(id), .. }) = self {
            // EIP-155 encodes the chain ID and two zeroes
            id.encode(out);
            0x00u8.encode(out);
            0x00u8.encode(out);
        }
    }

    /// Outputs the length of EIP-155 fields. Only outputs a non-zero value for EIP-155 legacy
    /// transactions.
    pub(crate) fn eip155_fields_len(&self) -> usize {
        if let Transaction::Legacy(TxLegacy { chain_id: Some(id), .. }) = self {
            // EIP-155 encodes the chain ID and two zeroes, so we add 2 to the length of the chain
            // ID to get the length of all 3 fields
            // len(chain_id) + (0x00) + (0x00)
            id.length() + 2
        } else {
            // this is either a pre-EIP-155 legacy transaction or a typed transaction
            0
        }
    }

    /// Outputs the length of the transaction's fields, without a RLP header or length of the
    /// eip155 fields.
    pub(crate) fn fields_len(&self) -> usize {
        match self {
            Transaction::Legacy(TxLegacy {
                chain_id: _,
                nonce,
                gas_price,
                gas_limit,
                to,
                value,
                input,
            }) => {
                let mut len = 0;
                len += nonce.length();
                len += gas_price.length();
                len += gas_limit.length();
                len += to.length();
                len += value.length();
                len += input.0.length();
                len
            }
            Transaction::Eip2930(TxEip2930 {
                chain_id,
                nonce,
                gas_price,
                gas_limit,
                to,
                value,
                input,
                access_list,
            }) => {
                let mut len = 0;
                len += chain_id.length();
                len += nonce.length();
                len += gas_price.length();
                len += gas_limit.length();
                len += to.length();
                len += value.length();
                len += input.0.length();
                len += access_list.length();
                len
            }
            Transaction::Eip1559(TxEip1559 {
                chain_id,
                nonce,
                gas_limit,
                max_fee_per_gas,
                max_priority_fee_per_gas,
                to,
                value,
                input,
                access_list,
            }) => {
                let mut len = 0;
                len += chain_id.length();
                len += nonce.length();
                len += max_priority_fee_per_gas.length();
                len += max_fee_per_gas.length();
                len += gas_limit.length();
                len += to.length();
                len += value.length();
                len += input.0.length();
                len += access_list.length();
                len
            }
            Transaction::Eip4844(TxEip4844 {
                chain_id,
                nonce,
                gas_limit,
                max_fee_per_gas,
                max_priority_fee_per_gas,
                to,
                value,
                access_list,
                blob_versioned_hashes,
                max_fee_per_blob_gas,
                input,
            }) => {
                let mut len = 0;
                len += chain_id.length();
                len += nonce.length();
                len += gas_limit.length();
                len += max_fee_per_gas.length();
                len += max_priority_fee_per_gas.length();
                len += to.length();
                len += value.length();
                len += access_list.length();
                len += blob_versioned_hashes.length();
                len += max_fee_per_blob_gas.length();
                len += input.0.length();
                len
            }
<<<<<<< HEAD
            #[cfg(feature = "optimism")]
            Transaction::Deposit(deposit) => deposit.fields_len(),
=======
>>>>>>> b823cc01
        }
    }

    /// Encodes only the transaction's fields into the desired buffer, without a RLP header.
    pub(crate) fn encode_fields(&self, out: &mut dyn bytes::BufMut) {
        match self {
            Transaction::Legacy(TxLegacy {
                chain_id: _,
                nonce,
                gas_price,
                gas_limit,
                to,
                value,
                input,
            }) => {
                nonce.encode(out);
                gas_price.encode(out);
                gas_limit.encode(out);
                to.encode(out);
                value.encode(out);
                input.0.encode(out);
            }
            Transaction::Eip2930(TxEip2930 {
                chain_id,
                nonce,
                gas_price,
                gas_limit,
                to,
                value,
                input,
                access_list,
            }) => {
                chain_id.encode(out);
                nonce.encode(out);
                gas_price.encode(out);
                gas_limit.encode(out);
                to.encode(out);
                value.encode(out);
                input.0.encode(out);
                access_list.encode(out);
            }
            Transaction::Eip1559(TxEip1559 {
                chain_id,
                nonce,
                gas_limit,
                max_fee_per_gas,
                max_priority_fee_per_gas,
                to,
                value,
                input,
                access_list,
            }) => {
                chain_id.encode(out);
                nonce.encode(out);
                max_priority_fee_per_gas.encode(out);
                max_fee_per_gas.encode(out);
                gas_limit.encode(out);
                to.encode(out);
                value.encode(out);
                input.0.encode(out);
                access_list.encode(out);
            }
            Transaction::Eip4844(TxEip4844 {
                chain_id,
                nonce,
                gas_limit,
                max_fee_per_gas,
                max_priority_fee_per_gas,
                to,
                value,
                access_list,
                blob_versioned_hashes,
                max_fee_per_blob_gas,
                input,
            }) => {
                chain_id.encode(out);
                nonce.encode(out);
                max_priority_fee_per_gas.encode(out);
                max_fee_per_gas.encode(out);
                gas_limit.encode(out);
                to.encode(out);
                value.encode(out);
                input.0.encode(out);
                access_list.encode(out);
                max_fee_per_blob_gas.encode(out);
                blob_versioned_hashes.encode(out);
            }
<<<<<<< HEAD
            #[cfg(feature = "optimism")]
            Transaction::Deposit(deposit) => deposit.encode_fields(out),
=======
>>>>>>> b823cc01
        }
    }
}

impl Default for Transaction {
    fn default() -> Self {
        Self::Legacy(TxLegacy::default())
    }
}

/// This encodes the transaction _without_ the signature, and is only suitable for creating a hash
/// intended for signing.
impl Encodable for Transaction {
    fn encode(&self, out: &mut dyn bytes::BufMut) {
        match self {
            Transaction::Legacy { .. } => {
                Header { list: true, payload_length: self.fields_len() + self.eip155_fields_len() }
                    .encode(out);
                self.encode_fields(out);
                self.encode_eip155_fields(out);
            }
            #[cfg(feature = "optimism")]
            Transaction::Deposit(_) => {
                out.put_u8(self.tx_type() as u8);
                out.put_u8(DEPOSIT_VERSION);
                Header { list: true, payload_length: self.fields_len() }.encode(out);
                self.encode_fields(out);
            }
            _ => {
                out.put_u8(self.tx_type() as u8);
                Header { list: true, payload_length: self.fields_len() }.encode(out);
                self.encode_fields(out);
            }
        }
    }

    fn length(&self) -> usize {
        match self {
            Transaction::Legacy { .. } => {
                let payload_length = self.fields_len() + self.eip155_fields_len();
                // 'header length' + 'payload length'
                length_of_length(payload_length) + payload_length
            }
            #[cfg(feature = "optimism")]
            Transaction::Deposit { .. } => {
                let payload_length = self.fields_len();
                // 'tx type byte length' + 'version byte' + 'header length' + 'payload length'
                1 + 1 + length_of_length(payload_length) + payload_length
            }
            _ => {
                let payload_length = self.fields_len();
                // 'transaction type byte length' + 'header length' + 'payload length'
                1 + length_of_length(payload_length) + payload_length
            }
        }
    }
}

impl TxEip1559 {
    /// Returns the effective gas price for the given `base_fee`.
    pub fn effective_gas_price(&self, base_fee: Option<u64>) -> u128 {
        match base_fee {
            None => self.max_fee_per_gas,
            Some(base_fee) => {
                // if the tip is greater than the max priority fee per gas, set it to the max
                // priority fee per gas + base fee
                let tip = self.max_fee_per_gas - base_fee as u128;
                if tip > self.max_priority_fee_per_gas {
                    self.max_priority_fee_per_gas + base_fee as u128
                } else {
                    // otherwise return the max fee per gas
                    self.max_fee_per_gas
                }
            }
        }
    }
}

/// Whether or not the transaction is a contract creation.
#[derive_arbitrary(compact, rlp)]
#[derive(Debug, Clone, Copy, PartialEq, Eq, Hash, Default, Serialize, Deserialize)]
pub enum TransactionKind {
    /// A transaction that creates a contract.
    #[default]
    Create,
    /// A transaction that calls a contract or transfer.
    Call(Address),
}

impl TransactionKind {
    /// Returns the address of the contract that will be called or will receive the transfer.
    pub fn to(self) -> Option<Address> {
        match self {
            TransactionKind::Create => None,
            TransactionKind::Call(to) => Some(to),
        }
    }

    /// Calculates a heuristic for the in-memory size of the [TransactionKind].
    #[inline]
    fn size(self) -> usize {
        mem::size_of::<Self>()
    }
}

impl Compact for TransactionKind {
    fn to_compact<B>(self, buf: &mut B) -> usize
    where
        B: bytes::BufMut + AsMut<[u8]>,
    {
        match self {
            TransactionKind::Create => 0,
            TransactionKind::Call(address) => {
                address.to_compact(buf);
                1
            }
        }
    }

    fn from_compact(buf: &[u8], identifier: usize) -> (Self, &[u8]) {
        match identifier {
            0 => (TransactionKind::Create, buf),
            1 => {
                let (addr, buf) = Address::from_compact(buf, buf.len());
                (TransactionKind::Call(addr), buf)
            }
            _ => unreachable!("Junk data in database: unknown TransactionKind variant"),
        }
    }
}

impl Encodable for TransactionKind {
    fn encode(&self, out: &mut dyn reth_rlp::BufMut) {
        match self {
            TransactionKind::Call(to) => to.encode(out),
            TransactionKind::Create => out.put_u8(EMPTY_STRING_CODE),
        }
    }
    fn length(&self) -> usize {
        match self {
            TransactionKind::Call(to) => to.length(),
            TransactionKind::Create => 1, // EMPTY_STRING_CODE is a single byte
        }
    }
}

impl Decodable for TransactionKind {
    fn decode(buf: &mut &[u8]) -> Result<Self, DecodeError> {
        if let Some(&first) = buf.first() {
            if first == EMPTY_STRING_CODE {
                buf.advance(1);
                Ok(TransactionKind::Create)
            } else {
                let addr = <Address as Decodable>::decode(buf)?;
                Ok(TransactionKind::Call(addr))
            }
        } else {
            Err(DecodeError::InputTooShort)
        }
    }
}

/// Signed transaction without its Hash. Used type for inserting into the DB.
///
/// This can by converted to [`TransactionSigned`] by calling [`TransactionSignedNoHash::hash`].
#[derive_arbitrary(compact)]
#[derive(Debug, Clone, PartialEq, Eq, Hash, AsRef, Deref, Default, Serialize, Deserialize)]
pub struct TransactionSignedNoHash {
    /// The transaction signature values
    pub signature: Signature,
    /// Raw transaction info
    #[deref]
    #[as_ref]
    pub transaction: Transaction,
}

impl TransactionSignedNoHash {
    /// Calculates the transaction hash. If used more than once, it's better to convert it to
    /// [`TransactionSigned`] first.
    pub fn hash(&self) -> H256 {
        let mut buf = Vec::new();
        self.transaction.encode_with_signature(&self.signature, &mut buf, false);
        keccak256(&buf)
    }

    /// Recover signer from signature and hash.
    ///
    /// Returns `None` if the transaction's signature is invalid, see also [Self::recover_signer].
    pub fn recover_signer(&self) -> Option<Address> {
        let signature_hash = self.signature_hash();
        self.signature.recover_signer(signature_hash)
    }

    /// Converts into a transaction type with its hash: [`TransactionSigned`].
    pub fn with_hash(self) -> TransactionSigned {
        self.into()
    }
}

impl Compact for TransactionSignedNoHash {
    fn to_compact<B>(self, buf: &mut B) -> usize
    where
        B: bytes::BufMut + AsMut<[u8]>,
    {
        let start = buf.as_mut().len();

        // Placeholder for bitflags.
        // The first byte uses 4 bits as flags: IsCompressed[1bit], TxType[2bits], Signature[1bit]
        buf.put_u8(0);

        let sig_bit = self.signature.to_compact(buf) as u8;
        let zstd_bit = self.transaction.input().len() >= 32;

        let tx_bits = if zstd_bit {
            TRANSACTION_COMPRESSOR.with(|compressor| {
                let mut compressor = compressor.borrow_mut();
                let mut tmp = bytes::BytesMut::with_capacity(200);
                let tx_bits = self.transaction.to_compact(&mut tmp);

                buf.put_slice(&compressor.compress(&tmp).expect("Failed to compress"));
                tx_bits as u8
            })
        } else {
            self.transaction.to_compact(buf) as u8
        };

        // Replace bitflags with the actual values
        buf.as_mut()[start] = sig_bit | (tx_bits << 1) | ((zstd_bit as u8) << 3);

        buf.as_mut().len() - start
    }

    fn from_compact(mut buf: &[u8], _len: usize) -> (Self, &[u8]) {
        // The first byte uses 4 bits as flags: IsCompressed[1], TxType[2], Signature[1]
        let bitflags = buf.get_u8() as usize;

        let sig_bit = bitflags & 1;
        let (signature, buf) = Signature::from_compact(buf, sig_bit);

        let zstd_bit = bitflags >> 3;
        let (transaction, buf) = if zstd_bit != 0 {
            TRANSACTION_DECOMPRESSOR.with(|decompressor| {
                let mut decompressor = decompressor.borrow_mut();
                let mut tmp: Vec<u8> = Vec::with_capacity(200);

                // `decompress_to_buffer` will return an error if the output buffer doesn't have
                // enough capacity. However we don't actually have information on the required
                // length. So we hope for the best, and keep trying again with a fairly bigger size
                // if it fails.
                while let Err(err) = decompressor.decompress_to_buffer(buf, &mut tmp) {
                    let err = err.to_string();
                    if !err.contains("Destination buffer is too small") {
                        panic!("Failed to decompress: {}", err);
                    }
                    tmp.reserve(tmp.capacity() + 24_000);
                }

                // TODO: enforce that zstd is only present at a "top" level type

                let transaction_type = (bitflags & 0b110) >> 1;
                let (transaction, _) = Transaction::from_compact(tmp.as_slice(), transaction_type);

                (transaction, buf)
            })
        } else {
            let transaction_type = bitflags >> 1;
            Transaction::from_compact(buf, transaction_type)
        };

        (TransactionSignedNoHash { signature, transaction }, buf)
    }
}

impl From<TransactionSignedNoHash> for TransactionSigned {
    fn from(tx: TransactionSignedNoHash) -> Self {
        TransactionSigned::from_transaction_and_signature(tx.transaction, tx.signature)
    }
}

impl From<TransactionSigned> for TransactionSignedNoHash {
    fn from(tx: TransactionSigned) -> Self {
        TransactionSignedNoHash { signature: tx.signature, transaction: tx.transaction }
    }
}

/// Signed transaction.
#[add_arbitrary_tests(rlp)]
#[derive(Debug, Clone, PartialEq, Eq, Hash, AsRef, Deref, Default, Serialize, Deserialize)]
pub struct TransactionSigned {
    /// Transaction hash
    pub hash: TxHash,
    /// The transaction signature values
    pub signature: Signature,
    /// Raw transaction info
    #[deref]
    #[as_ref]
    pub transaction: Transaction,
}

impl AsRef<Self> for TransactionSigned {
    fn as_ref(&self) -> &Self {
        self
    }
}

// === impl TransactionSigned ===

impl TransactionSigned {
    /// Transaction signature.
    pub fn signature(&self) -> &Signature {
        &self.signature
    }

    /// Transaction hash. Used to identify transaction.
    pub fn hash(&self) -> TxHash {
        self.hash
    }

    /// Reference to transaction hash. Used to identify transaction.
    pub fn hash_ref(&self) -> &TxHash {
        &self.hash
    }

    /// Recover signer from signature and hash.
    ///
    /// Returns `None` if the transaction's signature is invalid, see also [Self::recover_signer].
    pub fn recover_signer(&self) -> Option<Address> {
        #[cfg(feature = "optimism")]
        if let Transaction::Deposit(TxDeposit { from, .. }) = self.transaction {
            return Some(from.clone());
        }
        let signature_hash = self.signature_hash();
        self.signature.recover_signer(signature_hash)
    }

    /// Consumes the type, recover signer and return [`TransactionSignedEcRecovered`]
    ///
    /// Returns `None` if the transaction's signature is invalid, see also [Self::recover_signer].
    pub fn into_ecrecovered(self) -> Option<TransactionSignedEcRecovered> {
        let signer = self.recover_signer()?;
        Some(TransactionSignedEcRecovered { signed_transaction: self, signer })
    }

    /// Tries to recover signer and return [`TransactionSignedEcRecovered`] by cloning the type.
    pub fn try_ecrecovered(&self) -> Option<TransactionSignedEcRecovered> {
        let signer = self.recover_signer()?;
        Some(TransactionSignedEcRecovered { signed_transaction: self.clone(), signer })
    }

    /// Tries to recover signer and return [`TransactionSignedEcRecovered`].
    ///
    /// Returns `Err(Self)` if the transaction's signature is invalid, see also
    /// [Self::recover_signer].
    pub fn try_into_ecrecovered(self) -> Result<TransactionSignedEcRecovered, Self> {
        match self.recover_signer() {
            None => Err(self),
            Some(signer) => Ok(TransactionSignedEcRecovered { signed_transaction: self, signer }),
        }
    }

    /// Returns the enveloped encoded transactions.
    ///
    /// See also [TransactionSigned::encode_enveloped]
    pub fn envelope_encoded(&self) -> bytes::Bytes {
        let mut buf = BytesMut::new();
        self.encode_enveloped(&mut buf);
        buf.freeze()
    }

    /// Encodes the transaction into the "raw" format (e.g. `eth_sendRawTransaction`).
    /// This format is also referred to as "binary" encoding.
    ///
    /// For legacy transactions, it encodes the RLP of the transaction into the buffer: `rlp(tx)`
    /// For EIP-2718 typed it encodes the type of the transaction followed by the rlp of the
    /// transaction: `type` + `rlp(tx)`
    pub fn encode_enveloped(&self, out: &mut dyn bytes::BufMut) {
        self.encode_inner(out, false)
    }

    /// Inner encoding function that is used for both rlp [`Encodable`] trait and for calculating
    /// hash that for eip2718 does not require rlp header
    pub(crate) fn encode_inner(&self, out: &mut dyn bytes::BufMut, with_header: bool) {
        match self.transaction {
            Transaction::Legacy(TxLegacy { chain_id, .. }) => {
                // do nothing w/ with_header
                let payload_length = self.transaction.fields_len()
                    + self.signature.payload_len_with_eip155_chain_id(chain_id);
                let header = Header { list: true, payload_length };
                header.encode(out);
                self.transaction.encode_fields(out);
                self.signature.encode_with_eip155_chain_id(out, chain_id);
            }
            #[cfg(feature = "optimism")]
            Transaction::Deposit(_) => {
                let payload_length = self.transaction.fields_len() + self.signature.payload_len();
                if with_header {
                    Header {
                        list: false,
                        payload_length: 1 + 1 + length_of_length(payload_length) + payload_length,
                    }
                    .encode(out);
                }
                out.put_u8(self.transaction.tx_type() as u8);
                out.put_u8(DEPOSIT_VERSION);
                let header = Header { list: true, payload_length };
                header.encode(out);
                self.transaction.encode_fields(out);
                self.signature.encode(out);
            }
            _ => {
                let payload_length = self.transaction.fields_len() + self.signature.payload_len();
                if with_header {
                    Header {
                        list: false,
                        payload_length: 1 + length_of_length(payload_length) + payload_length,
                    }
                    .encode(out);
                }
                out.put_u8(self.transaction.tx_type() as u8);
                let header = Header { list: true, payload_length };
                header.encode(out);
                self.transaction.encode_fields(out);
                self.signature.encode(out);
            }
        }
    }

    /// Output the length of the encode_inner(out, true). Note to assume that `with_header` is only
    /// `true`.
    pub(crate) fn payload_len_inner(&self) -> usize {
        match self.transaction {
            Transaction::Legacy(TxLegacy { chain_id, .. }) => {
                let payload_length = self.transaction.fields_len()
                    + self.signature.payload_len_with_eip155_chain_id(chain_id);
                // 'header length' + 'payload length'
                length_of_length(payload_length) + payload_length
            }
            #[cfg(feature = "optimism")]
            Transaction::Deposit(_) => {
                let payload_length = self.transaction.fields_len() + self.signature.payload_len();
                // 'tx type byte length' + 'version byte' + 'header length' + 'payload length'
                let len = 1 + 1 + length_of_length(payload_length) + payload_length;
                length_of_length(len) + len
            }
            _ => {
                let payload_length = self.transaction.fields_len() + self.signature.payload_len();
                // 'transaction type byte length' + 'header length' + 'payload length'
                let len = 1 + length_of_length(payload_length) + payload_length;
                length_of_length(len) + len
            }
        }
    }

    /// Calculate transaction hash, eip2728 transaction does not contain rlp header and start with
    /// tx type.
    pub fn recalculate_hash(&self) -> H256 {
        let mut buf = Vec::new();
        self.encode_inner(&mut buf, false);
        keccak256(&buf)
    }

    /// Create a new signed transaction from a transaction and its signature.
    /// This will also calculate the transaction hash using its encoding.
    pub fn from_transaction_and_signature(transaction: Transaction, signature: Signature) -> Self {
        let mut initial_tx = Self { transaction, hash: Default::default(), signature };
        initial_tx.hash = initial_tx.recalculate_hash();
        initial_tx
    }

    /// Calculate a heuristic for the in-memory size of the [TransactionSigned].
    #[inline]
    pub fn size(&self) -> usize {
        mem::size_of::<TxHash>() + self.transaction.size() + self.signature.size()
    }

    /// Decodes legacy transaction from the data buffer.
    ///
    /// This expects `rlp(legacy_tx)`
    fn decode_rlp_legacy_transaction(data: &mut &[u8]) -> Result<TransactionSigned, DecodeError> {
        // keep this around, so we can use it to calculate the hash
        let original_encoding = *data;

        let header = Header::decode(data)?;

        let mut transaction = Transaction::Legacy(TxLegacy {
            nonce: Decodable::decode(data)?,
            gas_price: Decodable::decode(data)?,
            gas_limit: Decodable::decode(data)?,
            to: Decodable::decode(data)?,
            value: Decodable::decode(data)?,
            input: Bytes(Decodable::decode(data)?),
            chain_id: None,
        });
        let (signature, extracted_id) = Signature::decode_with_eip155_chain_id(data)?;
        if let Some(id) = extracted_id {
            transaction.set_chain_id(id);
        }

        let tx_length = header.payload_length + header.length();
        let hash = keccak256(&original_encoding[..tx_length]);
        let signed = TransactionSigned { transaction, hash, signature };
        Ok(signed)
    }

    /// Decodes en enveloped EIP-2718 typed transaction.
    ///
    /// CAUTION: this expects that `data` is `[id, rlp(tx)]`
    fn decode_enveloped_typed_transaction(
        data: &mut &[u8],
    ) -> Result<TransactionSigned, DecodeError> {
        // keep this around so we can use it to calculate the hash
        let original_encoding = *data;

        let tx_type = *data.first().ok_or(DecodeError::InputTooShort)?;
        data.advance(1);

        #[cfg(feature = "optimism")]
        if tx_type == DEPOSIT_TX_TYPE {
            let version = *data.first().ok_or(DecodeError::InputTooShort)?;
            if version != DEPOSIT_VERSION {
                return Err(DecodeError::Custom("Deposit version mismatch"));
            }
            data.advance(1);
        }

        // decode the list header for the rest of the transaction
        let header = Header::decode(data)?;
        if !header.list {
            return Err(DecodeError::Custom("typed tx fields must be encoded as a list"));
        }

        // length of tx encoding = tx type byte (size = 1) + length of header + payload length
        let tx_length = 1 + header.length() + header.payload_length;
        #[cfg(feature = "optimism")]
        let tx_length = if tx_type == DEPOSIT_TX_TYPE { tx_length + 1 } else { tx_length };

        // decode common fields
        let transaction = match tx_type {
            1 => Transaction::Eip2930(TxEip2930 {
                chain_id: Decodable::decode(data)?,
                nonce: Decodable::decode(data)?,
                gas_price: Decodable::decode(data)?,
                gas_limit: Decodable::decode(data)?,
                to: Decodable::decode(data)?,
                value: Decodable::decode(data)?,
                input: Bytes(Decodable::decode(data)?),
                access_list: Decodable::decode(data)?,
            }),
            2 => Transaction::Eip1559(TxEip1559 {
                chain_id: Decodable::decode(data)?,
                nonce: Decodable::decode(data)?,
                max_priority_fee_per_gas: Decodable::decode(data)?,
                max_fee_per_gas: Decodable::decode(data)?,
                gas_limit: Decodable::decode(data)?,
                to: Decodable::decode(data)?,
                value: Decodable::decode(data)?,
                input: Bytes(Decodable::decode(data)?),
                access_list: Decodable::decode(data)?,
            }),
<<<<<<< HEAD
            #[cfg(feature = "optimism")]
            DEPOSIT_TX_TYPE => Transaction::Deposit(TxDeposit {
                source_hash: Decodable::decode(data)?,
                from: Decodable::decode(data)?,
                to: Decodable::decode(data)?,
                mint: if *data.first().ok_or(DecodeError::InputTooShort)? == EMPTY_STRING_CODE {
                    data.advance(1);
                    None
                } else {
                    Some(Decodable::decode(data)?)
                },
                value: Decodable::decode(data)?,
                input: Decodable::decode(data)?,
                gas_limit: Decodable::decode(data)?,
                is_system_transaction: Decodable::decode(data)?,
            }),
            #[cfg(feature = "optimism")]
            126 => Transaction::Deposit(TxDeposit {
                source_hash: Decodable::decode(data)?,
                from: Decodable::decode(data)?,
                to: Decodable::decode(data)?,
                mint: if *data.first().ok_or(DecodeError::InputTooShort)? == EMPTY_STRING_CODE {
                    data.advance(1);
                    None
                } else {
                    Some(Decodable::decode(data)?)
                },
                value: Decodable::decode(data)?,
                input: Decodable::decode(data)?,
                gas_limit: Decodable::decode(data)?,
                is_system_transaction: Decodable::decode(data)?,
=======
            3 => Transaction::Eip4844(TxEip4844 {
                chain_id: Decodable::decode(data)?,
                nonce: Decodable::decode(data)?,
                max_priority_fee_per_gas: Decodable::decode(data)?,
                max_fee_per_gas: Decodable::decode(data)?,
                gas_limit: Decodable::decode(data)?,
                to: Decodable::decode(data)?,
                value: Decodable::decode(data)?,
                input: Bytes(Decodable::decode(data)?),
                access_list: Decodable::decode(data)?,
                max_fee_per_blob_gas: Decodable::decode(data)?,
                blob_versioned_hashes: Decodable::decode(data)?,
>>>>>>> b823cc01
            }),
            _ => return Err(DecodeError::Custom("unsupported typed transaction type")),
        };

        let signature = Signature::decode(data)?;

        let hash = keccak256(&original_encoding[..tx_length]);
        let signed = TransactionSigned { transaction, hash, signature };
        Ok(signed)
    }

    /// Decodes the "raw" format of transaction (e.g. `eth_sendRawTransaction`).
    ///
    /// The raw transaction is either a legacy transaction or EIP-2718 typed transaction
    /// For legacy transactions, the format is encoded as: `rlp(tx)`
    /// For EIP-2718 typed transaction, the format is encoded as the type of the transaction
    /// followed by the rlp of the transaction: `type` + `rlp(tx)`
    pub fn decode_enveloped(tx: Bytes) -> Result<Self, DecodeError> {
        let mut data = tx.as_ref();

        if data.is_empty() {
            return Err(DecodeError::InputTooShort);
        }

        // Check if the tx is a list
        if data[0] >= EMPTY_LIST_CODE {
            // decode as legacy transaction
            TransactionSigned::decode_rlp_legacy_transaction(&mut data)
        } else {
            TransactionSigned::decode_enveloped_typed_transaction(&mut data)
        }
    }
}

impl From<TransactionSignedEcRecovered> for TransactionSigned {
    fn from(recovered: TransactionSignedEcRecovered) -> Self {
        recovered.signed_transaction
    }
}

impl Encodable for TransactionSigned {
    fn encode(&self, out: &mut dyn bytes::BufMut) {
        self.encode_inner(out, true);
    }

    fn length(&self) -> usize {
        self.payload_len_inner()
    }
}

/// This `Decodable` implementation only supports decoding rlp encoded transactions as it's used by
/// p2p.
///
/// CAUTION: this expects that the given buf contains rlp
impl Decodable for TransactionSigned {
    fn decode(buf: &mut &[u8]) -> Result<Self, DecodeError> {
        // decode header
        let mut original_encoding = *buf;
        let header = Header::decode(buf)?;

        // if the transaction is encoded as a string then it is a typed transaction
        if !header.list {
            TransactionSigned::decode_enveloped_typed_transaction(buf)
        } else {
            let tx = TransactionSigned::decode_rlp_legacy_transaction(&mut original_encoding)?;

            // advance the buffer based on how far `decode_rlp_legacy_transaction` advanced the
            // buffer
            *buf = original_encoding;
            Ok(tx)
        }
    }
}

#[cfg(any(test, feature = "arbitrary"))]
impl proptest::arbitrary::Arbitrary for TransactionSigned {
    type Parameters = ();
    fn arbitrary_with(_: Self::Parameters) -> Self::Strategy {
        use proptest::prelude::{any, Strategy};

        any::<(Transaction, Signature)>()
            .prop_map(move |(mut transaction, sig)| {
                if let Some(chain_id) = transaction.chain_id() {
                    // Otherwise we might overflow when calculating `v` on `recalculate_hash`
                    transaction.set_chain_id(chain_id % (u64::MAX / 2 - 36));
                }
                let mut tx =
                    TransactionSigned { hash: Default::default(), signature: sig, transaction };
                tx.hash = tx.recalculate_hash();
                tx
            })
            .boxed()
    }

    type Strategy = proptest::strategy::BoxedStrategy<TransactionSigned>;
}

#[cfg(any(test, feature = "arbitrary"))]
impl<'a> arbitrary::Arbitrary<'a> for TransactionSigned {
    fn arbitrary(u: &mut arbitrary::Unstructured<'a>) -> arbitrary::Result<Self> {
        let mut transaction = Transaction::arbitrary(u)?;
        if let Some(chain_id) = transaction.chain_id() {
            // Otherwise we might overflow when calculating `v` on `recalculate_hash`
            transaction.set_chain_id(chain_id % (u64::MAX / 2 - 36));
        }

        let mut tx = TransactionSigned {
            hash: Default::default(),
            signature: Signature::arbitrary(u)?,
            transaction,
        };
        tx.hash = tx.recalculate_hash();

        Ok(tx)
    }
}

/// Signed transaction with recovered signer.
#[derive(Debug, Clone, PartialEq, Eq, Hash, AsRef, Deref, Default)]
pub struct TransactionSignedEcRecovered {
    /// Signer of the transaction
    signer: Address,
    /// Signed transaction
    #[deref]
    #[as_ref]
    signed_transaction: TransactionSigned,
}

// === impl TransactionSignedEcRecovered ===

impl TransactionSignedEcRecovered {
    /// Signer of transaction recovered from signature
    pub fn signer(&self) -> Address {
        self.signer
    }

    /// Transform back to [`TransactionSigned`]
    pub fn into_signed(self) -> TransactionSigned {
        self.signed_transaction
    }

    /// Desolve Self to its component
    pub fn to_components(self) -> (TransactionSigned, Address) {
        (self.signed_transaction, self.signer)
    }

    /// Create [`TransactionSignedEcRecovered`] from [`TransactionSigned`] and [`Address`] of the
    /// signer.
    pub fn from_signed_transaction(signed_transaction: TransactionSigned, signer: Address) -> Self {
        Self { signed_transaction, signer }
    }
}

impl Encodable for TransactionSignedEcRecovered {
    fn encode(&self, out: &mut dyn bytes::BufMut) {
        self.signed_transaction.encode(out)
    }

    fn length(&self) -> usize {
        self.signed_transaction.length()
    }
}

impl Decodable for TransactionSignedEcRecovered {
    fn decode(buf: &mut &[u8]) -> Result<Self, DecodeError> {
        let signed_transaction = TransactionSigned::decode(buf)?;
        let signer = signed_transaction
            .recover_signer()
            .ok_or(DecodeError::Custom("Unable to recover decoded transaction signer."))?;
        Ok(TransactionSignedEcRecovered { signer, signed_transaction })
    }
}

/// A transaction type that can be created from a [`TransactionSignedEcRecovered`] transaction.
///
/// This is a conversion trait that'll ensure transactions received via P2P can be converted to the
/// transaction type that the transaction pool uses.
pub trait FromRecoveredTransaction {
    /// Converts to this type from the given [`TransactionSignedEcRecovered`].
    fn from_recovered_transaction(tx: TransactionSignedEcRecovered) -> Self;
}

// Noop conversion
impl FromRecoveredTransaction for TransactionSignedEcRecovered {
    #[inline]
    fn from_recovered_transaction(tx: TransactionSignedEcRecovered) -> Self {
        tx
    }
}

/// The inverse of [`FromRecoveredTransaction`] that ensure the transaction can be sent over the
/// network
pub trait IntoRecoveredTransaction {
    /// Converts to this type into a [`TransactionSignedEcRecovered`].
    ///
    /// Note: this takes `&self` since indented usage is via `Arc<Self>`.
    fn to_recovered_transaction(&self) -> TransactionSignedEcRecovered;
}

impl IntoRecoveredTransaction for TransactionSignedEcRecovered {
    #[inline]
    fn to_recovered_transaction(&self) -> TransactionSignedEcRecovered {
        self.clone()
    }
}

#[cfg(test)]
mod tests {
    use crate::{
        transaction::{signature::Signature, TransactionKind, TxEip1559, TxEip2930, TxLegacy},
        AccessList, Address, Bytes, Transaction, TransactionSigned, TransactionSignedEcRecovered,
        H256, U256,
    };
    use bytes::BytesMut;
    use ethers_core::utils::hex;
    use reth_rlp::{Decodable, DecodeError, Encodable};
    use std::str::FromStr;

    #[test]
    fn test_decode_empty_typed_tx() {
        let input = [0x80u8];
        let res = TransactionSigned::decode(&mut &input[..]).unwrap_err();
        assert_eq!(DecodeError::InputTooShort, res);
    }

    #[test]
    fn test_decode_create() {
        // tests that a contract creation tx encodes and decodes properly
        let request = Transaction::Eip2930(TxEip2930 {
            chain_id: 1u64,
            nonce: 0,
            gas_price: 1,
            gas_limit: 2,
            to: TransactionKind::Create,
            value: 3,
            input: Bytes::from(vec![1, 2]),
            access_list: Default::default(),
        });
        let signature = Signature { odd_y_parity: true, r: U256::default(), s: U256::default() };
        let tx = TransactionSigned::from_transaction_and_signature(request, signature);

        let mut encoded = BytesMut::new();
        tx.encode(&mut encoded);
        assert_eq!(encoded.len(), tx.length());

        let decoded = TransactionSigned::decode(&mut &*encoded).unwrap();
        assert_eq!(decoded, tx);
    }

    #[test]
    fn test_decode_create_goerli() {
        // test that an example create tx from goerli decodes properly
        let tx_bytes =
              hex::decode("b901f202f901ee05228459682f008459682f11830209bf8080b90195608060405234801561001057600080fd5b50610175806100206000396000f3fe608060405234801561001057600080fd5b506004361061002b5760003560e01c80630c49c36c14610030575b600080fd5b61003861004e565b604051610045919061011d565b60405180910390f35b60606020600052600f6020527f68656c6c6f2073746174656d696e64000000000000000000000000000000000060405260406000f35b600081519050919050565b600082825260208201905092915050565b60005b838110156100be5780820151818401526020810190506100a3565b838111156100cd576000848401525b50505050565b6000601f19601f8301169050919050565b60006100ef82610084565b6100f9818561008f565b93506101098185602086016100a0565b610112816100d3565b840191505092915050565b6000602082019050818103600083015261013781846100e4565b90509291505056fea264697066735822122051449585839a4ea5ac23cae4552ef8a96b64ff59d0668f76bfac3796b2bdbb3664736f6c63430008090033c080a0136ebffaa8fc8b9fda9124de9ccb0b1f64e90fbd44251b4c4ac2501e60b104f9a07eb2999eec6d185ef57e91ed099afb0a926c5b536f0155dd67e537c7476e1471")
                  .unwrap();

        let decoded = TransactionSigned::decode(&mut &tx_bytes[..]).unwrap();
        assert_eq!(tx_bytes.len(), decoded.length());

        let mut encoded = BytesMut::new();
        decoded.encode(&mut encoded);

        assert_eq!(tx_bytes, encoded);
    }

    #[test]
    fn test_decode_call() {
        let request = Transaction::Eip2930(TxEip2930 {
            chain_id: 1u64,
            nonce: 0,
            gas_price: 1,
            gas_limit: 2,
            to: TransactionKind::Call(Address::default()),
            value: 3,
            input: Bytes::from(vec![1, 2]),
            access_list: Default::default(),
        });

        let signature = Signature { odd_y_parity: true, r: U256::default(), s: U256::default() };

        let tx = TransactionSigned::from_transaction_and_signature(request, signature);

        let mut encoded = BytesMut::new();
        tx.encode(&mut encoded);
        assert_eq!(encoded.len(), tx.length());

        let decoded = TransactionSigned::decode(&mut &*encoded).unwrap();
        assert_eq!(decoded, tx);
    }

    #[test]
    fn decode_transaction_consumes_buffer() {
        let bytes = &mut &hex::decode("b87502f872041a8459682f008459682f0d8252089461815774383099e24810ab832a5b2a5425c154d58829a2241af62c000080c001a059e6b67f48fb32e7e570dfb11e042b5ad2e55e3ce3ce9cd989c7e06e07feeafda0016b83f4f980694ed2eee4d10667242b1f40dc406901b34125b008d334d47469").unwrap()[..];
        let _transaction_res = TransactionSigned::decode(bytes).unwrap();
        assert_eq!(
            bytes.len(),
            0,
            "did not consume all bytes in the buffer, {:?} remaining",
            bytes.len()
        );
    }

    #[test]
    fn decode_multiple_network_txs() {
        let bytes = hex::decode("f86b02843b9aca00830186a094d3e8763675e4c425df46cc3b5c0f6cbdac39604687038d7ea4c68000802ba00eb96ca19e8a77102767a41fc85a36afd5c61ccb09911cec5d3e86e193d9c5aea03a456401896b1b6055311536bf00a718568c744d8c1f9df59879e8350220ca18").unwrap();
        let transaction = Transaction::Legacy(TxLegacy {
            chain_id: Some(4u64),
            nonce: 2,
            gas_price: 1000000000,
            gas_limit: 100000,
            to: TransactionKind::Call(
                Address::from_str("d3e8763675e4c425df46cc3b5c0f6cbdac396046").unwrap(),
            ),
            value: 1000000000000000,
            input: Bytes::default(),
        });
        let signature = Signature {
            odd_y_parity: false,
            r: U256::from_str("0xeb96ca19e8a77102767a41fc85a36afd5c61ccb09911cec5d3e86e193d9c5ae")
                .unwrap(),
            s: U256::from_str("0x3a456401896b1b6055311536bf00a718568c744d8c1f9df59879e8350220ca18")
                .unwrap(),
        };
        let hash =
            H256::from_str("0xa517b206d2223278f860ea017d3626cacad4f52ff51030dc9a96b432f17f8d34")
                .ok();
        test_decode_and_encode(bytes, transaction, signature, hash);

        let bytes = hex::decode("f86b01843b9aca00830186a094d3e8763675e4c425df46cc3b5c0f6cbdac3960468702769bb01b2a00802ba0e24d8bd32ad906d6f8b8d7741e08d1959df021698b19ee232feba15361587d0aa05406ad177223213df262cb66ccbb2f46bfdccfdfbbb5ffdda9e2c02d977631da").unwrap();
        let transaction = Transaction::Legacy(TxLegacy {
            chain_id: Some(4),
            nonce: 1u64,
            gas_price: 1000000000,
            gas_limit: 100000u64,
            to: TransactionKind::Call(Address::from_slice(
                &hex::decode("d3e8763675e4c425df46cc3b5c0f6cbdac396046").unwrap()[..],
            )),
            value: 693361000000000u64.into(),
            input: Default::default(),
        });
        let signature = Signature {
            odd_y_parity: false,
            r: U256::from_str("0xe24d8bd32ad906d6f8b8d7741e08d1959df021698b19ee232feba15361587d0a")
                .unwrap(),
            s: U256::from_str("0x5406ad177223213df262cb66ccbb2f46bfdccfdfbbb5ffdda9e2c02d977631da")
                .unwrap(),
        };
        test_decode_and_encode(bytes, transaction, signature, None);

        let bytes = hex::decode("f86b0384773594008398968094d3e8763675e4c425df46cc3b5c0f6cbdac39604687038d7ea4c68000802ba0ce6834447c0a4193c40382e6c57ae33b241379c5418caac9cdc18d786fd12071a03ca3ae86580e94550d7c071e3a02eadb5a77830947c9225165cf9100901bee88").unwrap();
        let transaction = Transaction::Legacy(TxLegacy {
            chain_id: Some(4),
            nonce: 3,
            gas_price: 2000000000,
            gas_limit: 10000000,
            to: TransactionKind::Call(Address::from_slice(
                &hex::decode("d3e8763675e4c425df46cc3b5c0f6cbdac396046").unwrap()[..],
            )),
            value: 1000000000000000u64.into(),
            input: Bytes::default(),
        });
        let signature = Signature {
            odd_y_parity: false,
            r: U256::from_str("0xce6834447c0a4193c40382e6c57ae33b241379c5418caac9cdc18d786fd12071")
                .unwrap(),
            s: U256::from_str("0x3ca3ae86580e94550d7c071e3a02eadb5a77830947c9225165cf9100901bee88")
                .unwrap(),
        };
        test_decode_and_encode(bytes, transaction, signature, None);

        let bytes = hex::decode("b87502f872041a8459682f008459682f0d8252089461815774383099e24810ab832a5b2a5425c154d58829a2241af62c000080c001a059e6b67f48fb32e7e570dfb11e042b5ad2e55e3ce3ce9cd989c7e06e07feeafda0016b83f4f980694ed2eee4d10667242b1f40dc406901b34125b008d334d47469").unwrap();
        let transaction = Transaction::Eip1559(TxEip1559 {
            chain_id: 4,
            nonce: 26,
            max_priority_fee_per_gas: 1500000000,
            max_fee_per_gas: 1500000013,
            gas_limit: 21000,
            to: TransactionKind::Call(Address::from_slice(
                &hex::decode("61815774383099e24810ab832a5b2a5425c154d5").unwrap()[..],
            )),
            value: 3000000000000000000u64.into(),
            input: Default::default(),
            access_list: Default::default(),
        });
        let signature = Signature {
            odd_y_parity: true,
            r: U256::from_str("0x59e6b67f48fb32e7e570dfb11e042b5ad2e55e3ce3ce9cd989c7e06e07feeafd")
                .unwrap(),
            s: U256::from_str("0x016b83f4f980694ed2eee4d10667242b1f40dc406901b34125b008d334d47469")
                .unwrap(),
        };
        test_decode_and_encode(bytes, transaction, signature, None);

        let bytes = hex::decode("f8650f84832156008287fb94cf7f9e66af820a19257a2108375b180b0ec491678204d2802ca035b7bfeb9ad9ece2cbafaaf8e202e706b4cfaeb233f46198f00b44d4a566a981a0612638fb29427ca33b9a3be2a0a561beecfe0269655be160d35e72d366a6a860").unwrap();
        let transaction = Transaction::Legacy(TxLegacy {
            chain_id: Some(4),
            nonce: 15,
            gas_price: 2200000000,
            gas_limit: 34811,
            to: TransactionKind::Call(Address::from_slice(
                &hex::decode("cf7f9e66af820a19257a2108375b180b0ec49167").unwrap()[..],
            )),
            value: 1234u64.into(),
            input: Bytes::default(),
        });
        let signature = Signature {
            odd_y_parity: true,
            r: U256::from_str("0x35b7bfeb9ad9ece2cbafaaf8e202e706b4cfaeb233f46198f00b44d4a566a981")
                .unwrap(),
            s: U256::from_str("0x612638fb29427ca33b9a3be2a0a561beecfe0269655be160d35e72d366a6a860")
                .unwrap(),
        };
        test_decode_and_encode(bytes, transaction, signature, None);
    }

    fn test_decode_and_encode(
        bytes: Vec<u8>,
        transaction: Transaction,
        signature: Signature,
        hash: Option<H256>,
    ) {
        let expected = TransactionSigned::from_transaction_and_signature(transaction, signature);
        if let Some(hash) = hash {
            assert_eq!(hash, expected.hash);
        }
        assert_eq!(bytes.len(), expected.length());

        let decoded = TransactionSigned::decode(&mut &bytes[..]).unwrap();
        assert_eq!(expected, decoded);

        let mut encoded = BytesMut::new();
        expected.encode(&mut encoded);
        assert_eq!(bytes, encoded);
    }

    #[test]
    fn decode_raw_tx_and_recover_signer() {
        use crate::hex_literal::hex;
        // transaction is from ropsten

        let hash: H256 =
            hex!("559fb34c4a7f115db26cbf8505389475caaab3df45f5c7a0faa4abfa3835306c").into();
        let signer: Address = hex!("641c5d790f862a58ec7abcfd644c0442e9c201b3").into();
        let raw =hex!("f88b8212b085028fa6ae00830f424094aad593da0c8116ef7d2d594dd6a63241bccfc26c80a48318b64b000000000000000000000000641c5d790f862a58ec7abcfd644c0442e9c201b32aa0a6ef9e170bca5ffb7ac05433b13b7043de667fbb0b4a5e45d3b54fb2d6efcc63a0037ec2c05c3d60c5f5f78244ce0a3859e3a18a36c61efb061b383507d3ce19d2");

        let mut pointer = raw.as_ref();
        let tx = TransactionSigned::decode(&mut pointer).unwrap();
        assert_eq!(tx.hash(), hash, "Expected same hash");
        assert_eq!(tx.recover_signer(), Some(signer), "Recovering signer should pass.");
    }

    #[test]
    fn recover_signer_legacy() {
        use crate::hex_literal::hex;

        let signer: Address = hex!("398137383b3d25c92898c656696e41950e47316b").into();
        let hash: H256 =
            hex!("bb3a336e3f823ec18197f1e13ee875700f08f03e2cab75f0d0b118dabb44cba0").into();

        let tx = Transaction::Legacy(TxLegacy {
            chain_id: Some(1),
            nonce: 0x18,
            gas_price: 0xfa56ea00,
            gas_limit: 119902,
            to: TransactionKind::Call( hex!("06012c8cf97bead5deae237070f9587f8e7a266d").into()),
            value: 0x1c6bf526340000u64.into(),
            input:  hex!("f7d8c88300000000000000000000000000000000000000000000000000000000000cee6100000000000000000000000000000000000000000000000000000000000ac3e1").into(),
        });

        let sig = Signature {
            r: U256::from_be_bytes(hex!(
                "2a378831cf81d99a3f06a18ae1b6ca366817ab4d88a70053c41d7a8f0368e031"
            )),
            s: U256::from_be_bytes(hex!(
                "450d831a05b6e418724436c05c155e0a1b7b921015d0fbc2f667aed709ac4fb5"
            )),
            odd_y_parity: false,
        };

        let signed_tx = TransactionSigned::from_transaction_and_signature(tx, sig);
        assert_eq!(signed_tx.hash(), hash, "Expected same hash");
        assert_eq!(signed_tx.recover_signer(), Some(signer), "Recovering signer should pass.");
    }

    #[test]
    fn recover_signer_eip1559() {
        use crate::hex_literal::hex;

        let signer: Address = hex!("dd6b8b3dc6b7ad97db52f08a275ff4483e024cea").into();
        let hash: H256 =
            hex!("0ec0b6a2df4d87424e5f6ad2a654e27aaeb7dac20ae9e8385cc09087ad532ee0").into();

        let tx = Transaction::Eip1559( TxEip1559 {
            chain_id: 1,
            nonce: 0x42,
            gas_limit: 44386,
            to: TransactionKind::Call( hex!("6069a6c32cf691f5982febae4faf8a6f3ab2f0f6").into()),
            value: 0,
            input:  hex!("a22cb4650000000000000000000000005eee75727d804a2b13038928d36f8b188945a57a0000000000000000000000000000000000000000000000000000000000000000").into(),
            max_fee_per_gas: 0x4a817c800,
            max_priority_fee_per_gas: 0x3b9aca00,
            access_list: AccessList::default(),
        });

        let sig = Signature {
            r: U256::from_str("0x840cfc572845f5786e702984c2a582528cad4b49b2a10b9db1be7fca90058565")
                .unwrap(),
            s: U256::from_str("0x25e7109ceb98168d95b09b18bbf6b685130e0562f233877d492b94eee0c5b6d1")
                .unwrap(),
            odd_y_parity: false,
        };

        let signed_tx = TransactionSigned::from_transaction_and_signature(tx, sig);
        assert_eq!(signed_tx.hash(), hash, "Expected same hash");
        assert_eq!(signed_tx.recover_signer(), Some(signer), "Recovering signer should pass.");
    }

    #[test]
    fn test_envelop_encode() {
        // random tx: <https://etherscan.io/getRawTx?tx=0x9448608d36e721ef403c53b00546068a6474d6cbab6816c3926de449898e7bce>
        let input = hex::decode("02f871018302a90f808504890aef60826b6c94ddf4c5025d1a5742cf12f74eec246d4432c295e487e09c3bbcc12b2b80c080a0f21a4eacd0bf8fea9c5105c543be5a1d8c796516875710fafafdf16d16d8ee23a001280915021bb446d1973501a67f93d2b38894a514b976e7b46dc2fe54598d76").unwrap();
        let decoded = TransactionSigned::decode(&mut &input[..]).unwrap();

        let encoded = decoded.envelope_encoded();
        assert_eq!(encoded, input);
    }

    #[test]
    fn test_envelop_decode() {
        // random tx: <https://etherscan.io/getRawTx?tx=0x9448608d36e721ef403c53b00546068a6474d6cbab6816c3926de449898e7bce>
        let input = &hex::decode("02f871018302a90f808504890aef60826b6c94ddf4c5025d1a5742cf12f74eec246d4432c295e487e09c3bbcc12b2b80c080a0f21a4eacd0bf8fea9c5105c543be5a1d8c796516875710fafafdf16d16d8ee23a001280915021bb446d1973501a67f93d2b38894a514b976e7b46dc2fe54598d76").unwrap()[..];
        let decoded = TransactionSigned::decode_enveloped(input.into()).unwrap();

        let encoded = decoded.envelope_encoded();
        assert_eq!(encoded, input);
    }

    #[test]
    fn test_decode_signed_ec_recovered_transaction() {
        // random tx: <https://etherscan.io/getRawTx?tx=0x9448608d36e721ef403c53b00546068a6474d6cbab6816c3926de449898e7bce>
        let input = hex::decode("02f871018302a90f808504890aef60826b6c94ddf4c5025d1a5742cf12f74eec246d4432c295e487e09c3bbcc12b2b80c080a0f21a4eacd0bf8fea9c5105c543be5a1d8c796516875710fafafdf16d16d8ee23a001280915021bb446d1973501a67f93d2b38894a514b976e7b46dc2fe54598d76").unwrap();
        let tx = TransactionSigned::decode(&mut &input[..]).unwrap();
        let recovered = tx.into_ecrecovered().unwrap();

        let mut encoded = BytesMut::new();
        recovered.encode(&mut encoded);

        let decoded = TransactionSignedEcRecovered::decode(&mut &encoded[..]).unwrap();
        assert_eq!(recovered, decoded)
    }

    #[test]
    fn test_decode_tx() {
        // some random transactions pulled from hive tests
        let s = "b86f02f86c0705843b9aca008506fc23ac00830124f89400000000000000000000000000000000000003160180c001a00293c713e2f1eab91c366621ff2f867e05ad7e99d4aa5d069aafeb9e1e8c9b6aa05ec6c0605ff20b57c90a6484ec3b0509e5923733d06f9b69bee9a2dabe4f1352";
        let tx = TransactionSigned::decode(&mut &hex::decode(s).unwrap()[..]).unwrap();
        let mut b = Vec::new();
        tx.encode(&mut b);
        assert_eq!(s, hex::encode(&b));

        let s = "f865048506fc23ac00830124f8940000000000000000000000000000000000000316018032a06b8fdfdcb84790816b7af85b19305f493665fe8b4e7c51ffdd7cc144cd776a60a028a09ab55def7b8d6602ba1c97a0ebbafe64ffc9c8e89520cec97a8edfb2ebe9";
        let tx = TransactionSigned::decode(&mut &hex::decode(s).unwrap()[..]).unwrap();
        let mut b = Vec::new();
        tx.encode(&mut b);
        assert_eq!(s, hex::encode(&b));
    }
}<|MERGE_RESOLUTION|>--- conflicted
+++ resolved
@@ -356,12 +356,9 @@
     /// EIP-4844, also known as proto-danksharding, implements the framework and logic of
     /// danksharding, introducing new transaction formats and verification rules.
     Eip4844(TxEip4844),
-<<<<<<< HEAD
     /// Optimism deposit transaction.
     #[cfg(feature = "optimism")]
     Deposit(TxDeposit),
-=======
->>>>>>> b823cc01
 }
 
 impl Transaction {
@@ -431,11 +428,8 @@
             Transaction::Eip2930(tx) => tx.nonce = nonce,
             Transaction::Eip1559(tx) => tx.nonce = nonce,
             Transaction::Eip4844(tx) => tx.nonce = nonce,
-<<<<<<< HEAD
             #[cfg(feature = "optimism")]
             Transaction::Deposit(_tx) => { /* noop */ }
-=======
->>>>>>> b823cc01
         }
     }
 
@@ -446,11 +440,8 @@
             Transaction::Eip2930(tx) => tx.value = value,
             Transaction::Eip1559(tx) => tx.value = value,
             Transaction::Eip4844(tx) => tx.value = value,
-<<<<<<< HEAD
             #[cfg(feature = "optimism")]
             Transaction::Deposit(tx) => tx.value = value,
-=======
->>>>>>> b823cc01
         }
     }
 
@@ -461,11 +452,8 @@
             Transaction::Eip2930(tx) => tx.input = input,
             Transaction::Eip1559(tx) => tx.input = input,
             Transaction::Eip4844(tx) => tx.input = input,
-<<<<<<< HEAD
             #[cfg(feature = "optimism")]
             Transaction::Deposit(tx) => tx.input = input,
-=======
->>>>>>> b823cc01
         }
     }
 
@@ -477,11 +465,8 @@
             Transaction::Eip2930(tx) => tx.size(),
             Transaction::Eip1559(tx) => tx.size(),
             Transaction::Eip4844(tx) => tx.size(),
-<<<<<<< HEAD
             #[cfg(feature = "optimism")]
             Transaction::Deposit(tx) => tx.size(),
-=======
->>>>>>> b823cc01
         }
     }
 }
@@ -539,7 +524,6 @@
                 (Transaction::Eip1559(tx), buf)
             }
             3 => {
-<<<<<<< HEAD
                 let identifier = buf.get_u8() as usize;
                 match identifier {
                     #[cfg(feature = "optimism")]
@@ -554,10 +538,6 @@
             126 => {
                 let (tx, buf) = TxDeposit::from_compact(buf, buf.len());
                 (Transaction::Deposit(tx), buf)
-=======
-                let (tx, buf) = TxEip4844::from_compact(buf, buf.len());
-                (Transaction::Eip4844(tx), buf)
->>>>>>> b823cc01
             }
             _ => unreachable!("Junk data in database: unknown Transaction variant"),
         }
@@ -582,11 +562,8 @@
             Transaction::Eip2930(TxEip2930 { chain_id, .. }) => Some(*chain_id),
             Transaction::Eip1559(TxEip1559 { chain_id, .. }) => Some(*chain_id),
             Transaction::Eip4844(TxEip4844 { chain_id, .. }) => Some(*chain_id),
-<<<<<<< HEAD
             #[cfg(feature = "optimism")]
             Transaction::Deposit(_) => None,
-=======
->>>>>>> b823cc01
         }
     }
 
@@ -597,11 +574,8 @@
             Transaction::Eip2930(TxEip2930 { chain_id: ref mut c, .. }) => *c = chain_id,
             Transaction::Eip1559(TxEip1559 { chain_id: ref mut c, .. }) => *c = chain_id,
             Transaction::Eip4844(TxEip4844 { chain_id: ref mut c, .. }) => *c = chain_id,
-<<<<<<< HEAD
             #[cfg(feature = "optimism")]
             Transaction::Deposit(_) => (),
-=======
->>>>>>> b823cc01
         }
     }
 
@@ -609,19 +583,12 @@
     /// [`TransactionKind::Create`] if the transaction is a contract creation.
     pub fn kind(&self) -> &TransactionKind {
         match self {
-<<<<<<< HEAD
             Transaction::Legacy(TxLegacy { to, .. })
             | Transaction::Eip2930(TxEip2930 { to, .. })
             | Transaction::Eip1559(TxEip1559 { to, .. })
             | Transaction::Eip4844(TxEip4844 { to, .. }) => to,
             #[cfg(feature = "optimism")]
             Transaction::Deposit(TxDeposit { to, .. }) => to,
-=======
-            Transaction::Legacy(TxLegacy { to, .. }) |
-            Transaction::Eip2930(TxEip2930 { to, .. }) |
-            Transaction::Eip1559(TxEip1559 { to, .. }) |
-            Transaction::Eip4844(TxEip4844 { to, .. }) => to,
->>>>>>> b823cc01
         }
     }
 
@@ -637,11 +604,8 @@
             Transaction::Eip2930 { .. } => TxType::EIP2930,
             Transaction::Eip1559 { .. } => TxType::EIP1559,
             Transaction::Eip4844 { .. } => TxType::EIP4844,
-<<<<<<< HEAD
             #[cfg(feature = "optimism")]
             Transaction::Deposit(_) => TxType::DEPOSIT,
-=======
->>>>>>> b823cc01
         }
     }
 
@@ -652,11 +616,8 @@
             Transaction::Eip2930(TxEip2930 { value, .. }) => value,
             Transaction::Eip1559(TxEip1559 { value, .. }) => value,
             Transaction::Eip4844(TxEip4844 { value, .. }) => value,
-<<<<<<< HEAD
             #[cfg(feature = "optimism")]
             Transaction::Deposit(TxDeposit { value, .. }) => value,
-=======
->>>>>>> b823cc01
         }
     }
 
@@ -667,31 +628,21 @@
             Transaction::Eip2930(TxEip2930 { nonce, .. }) => *nonce,
             Transaction::Eip1559(TxEip1559 { nonce, .. }) => *nonce,
             Transaction::Eip4844(TxEip4844 { nonce, .. }) => *nonce,
-<<<<<<< HEAD
             // Deposit transactions don't have a nonce, so they default to zero.
             #[cfg(feature = "optimism")]
             Transaction::Deposit(_) => 0,
-=======
->>>>>>> b823cc01
         }
     }
 
     /// Get the gas limit of the transaction.
     pub fn gas_limit(&self) -> u64 {
         match self {
-<<<<<<< HEAD
             Transaction::Legacy(TxLegacy { gas_limit, .. })
             | Transaction::Eip2930(TxEip2930 { gas_limit, .. })
             | Transaction::Eip1559(TxEip1559 { gas_limit, .. })
             | Transaction::Eip4844(TxEip4844 { gas_limit, .. }) => *gas_limit,
             #[cfg(feature = "optimism")]
             Transaction::Deposit(TxDeposit { gas_limit, .. }) => *gas_limit,
-=======
-            Transaction::Legacy(TxLegacy { gas_limit, .. }) |
-            Transaction::Eip2930(TxEip2930 { gas_limit, .. }) |
-            Transaction::Eip1559(TxEip1559 { gas_limit, .. }) |
-            Transaction::Eip4844(TxEip4844 { gas_limit, .. }) => *gas_limit,
->>>>>>> b823cc01
         }
     }
 
@@ -700,7 +651,6 @@
     /// This is also commonly referred to as the "Gas Fee Cap" (`GasFeeCap`).
     pub fn max_fee_per_gas(&self) -> u128 {
         match self {
-<<<<<<< HEAD
             Transaction::Legacy(TxLegacy { gas_price, .. })
             | Transaction::Eip2930(TxEip2930 { gas_price, .. }) => *gas_price,
             Transaction::Eip1559(TxEip1559 { max_fee_per_gas, .. })
@@ -709,12 +659,6 @@
             // refundable.
             #[cfg(feature = "optimism")]
             Transaction::Deposit(_) => 0,
-=======
-            Transaction::Legacy(TxLegacy { gas_price, .. }) |
-            Transaction::Eip2930(TxEip2930 { gas_price, .. }) => *gas_price,
-            Transaction::Eip1559(TxEip1559 { max_fee_per_gas, .. }) |
-            Transaction::Eip4844(TxEip4844 { max_fee_per_gas, .. }) => *max_fee_per_gas,
->>>>>>> b823cc01
         }
     }
 
@@ -726,13 +670,8 @@
         match self {
             Transaction::Legacy(_) => None,
             Transaction::Eip2930(_) => None,
-<<<<<<< HEAD
             Transaction::Eip1559(TxEip1559 { max_priority_fee_per_gas, .. })
             | Transaction::Eip4844(TxEip4844 { max_priority_fee_per_gas, .. }) => {
-=======
-            Transaction::Eip1559(TxEip1559 { max_priority_fee_per_gas, .. }) |
-            Transaction::Eip4844(TxEip4844 { max_priority_fee_per_gas, .. }) => {
->>>>>>> b823cc01
                 Some(*max_priority_fee_per_gas)
             }
             #[cfg(feature = "optimism")]
@@ -749,17 +688,10 @@
     /// non-EIP-1559 transactions.
     pub fn priority_fee_or_price(&self) -> u128 {
         match self {
-<<<<<<< HEAD
             Transaction::Legacy(TxLegacy { gas_price, .. })
             | Transaction::Eip2930(TxEip2930 { gas_price, .. }) => *gas_price,
             Transaction::Eip1559(TxEip1559 { max_priority_fee_per_gas, .. })
             | Transaction::Eip4844(TxEip4844 { max_priority_fee_per_gas, .. }) => {
-=======
-            Transaction::Legacy(TxLegacy { gas_price, .. }) |
-            Transaction::Eip2930(TxEip2930 { gas_price, .. }) => *gas_price,
-            Transaction::Eip1559(TxEip1559 { max_priority_fee_per_gas, .. }) |
-            Transaction::Eip4844(TxEip4844 { max_priority_fee_per_gas, .. }) => {
->>>>>>> b823cc01
                 *max_priority_fee_per_gas
             }
             #[cfg(feature = "optimism")]
@@ -774,16 +706,11 @@
         match self {
             Transaction::Legacy(tx) => tx.gas_price,
             Transaction::Eip2930(tx) => tx.gas_price,
-<<<<<<< HEAD
             Transaction::Eip1559(dynamic_tx) | Transaction::Eip4844(dynamic_tx) => {
                 dynamic_tx.effective_gas_price(base_fee)
             }
             #[cfg(feature = "optimism")]
             Transaction::Deposit(_) => 0,
-=======
-            Transaction::Eip1559(dynamic_tx) => dynamic_tx.effective_gas_price(base_fee),
-            Transaction::Eip4844(dynamic_tx) => dynamic_tx.effective_gas_price(base_fee),
->>>>>>> b823cc01
         }
     }
 
@@ -840,11 +767,8 @@
             Transaction::Eip2930(TxEip2930 { input, .. }) => input,
             Transaction::Eip1559(TxEip1559 { input, .. }) => input,
             Transaction::Eip4844(TxEip4844 { input, .. }) => input,
-<<<<<<< HEAD
             #[cfg(feature = "optimism")]
             Transaction::Deposit(TxDeposit { input, .. }) => input,
-=======
->>>>>>> b823cc01
         }
     }
 
@@ -1004,11 +928,8 @@
                 len += input.0.length();
                 len
             }
-<<<<<<< HEAD
             #[cfg(feature = "optimism")]
             Transaction::Deposit(deposit) => deposit.fields_len(),
-=======
->>>>>>> b823cc01
         }
     }
 
@@ -1096,11 +1017,8 @@
                 max_fee_per_blob_gas.encode(out);
                 blob_versioned_hashes.encode(out);
             }
-<<<<<<< HEAD
             #[cfg(feature = "optimism")]
             Transaction::Deposit(deposit) => deposit.encode_fields(out),
-=======
->>>>>>> b823cc01
         }
     }
 }
@@ -1660,7 +1578,6 @@
                 input: Bytes(Decodable::decode(data)?),
                 access_list: Decodable::decode(data)?,
             }),
-<<<<<<< HEAD
             #[cfg(feature = "optimism")]
             DEPOSIT_TX_TYPE => Transaction::Deposit(TxDeposit {
                 source_hash: Decodable::decode(data)?,
@@ -1692,20 +1609,6 @@
                 input: Decodable::decode(data)?,
                 gas_limit: Decodable::decode(data)?,
                 is_system_transaction: Decodable::decode(data)?,
-=======
-            3 => Transaction::Eip4844(TxEip4844 {
-                chain_id: Decodable::decode(data)?,
-                nonce: Decodable::decode(data)?,
-                max_priority_fee_per_gas: Decodable::decode(data)?,
-                max_fee_per_gas: Decodable::decode(data)?,
-                gas_limit: Decodable::decode(data)?,
-                to: Decodable::decode(data)?,
-                value: Decodable::decode(data)?,
-                input: Bytes(Decodable::decode(data)?),
-                access_list: Decodable::decode(data)?,
-                max_fee_per_blob_gas: Decodable::decode(data)?,
-                blob_versioned_hashes: Decodable::decode(data)?,
->>>>>>> b823cc01
             }),
             _ => return Err(DecodeError::Custom("unsupported typed transaction type")),
         };
