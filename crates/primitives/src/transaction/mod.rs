use std::mem;

use crate::{
    compression::{TRANSACTION_COMPRESSOR, TRANSACTION_DECOMPRESSOR},
    keccak256, Address, Bytes, ChainId, TxHash, H256,
};
pub use access_list::{AccessList, AccessListItem, AccessListWithGasUsed};
use bytes::{Buf, BytesMut};
use derive_more::{AsRef, Deref};
pub use error::InvalidTransactionError;
pub use meta::TransactionMeta;
use reth_codecs::{add_arbitrary_tests, derive_arbitrary, main_codec, Compact};
use reth_rlp::{
    length_of_length, Decodable, DecodeError, Encodable, Header, EMPTY_LIST_CODE, EMPTY_STRING_CODE,
};
use serde::{Deserialize, Serialize};
pub use signature::Signature;
pub use tx_type::{TxType, EIP1559_TX_TYPE_ID, EIP2930_TX_TYPE_ID, LEGACY_TX_TYPE_ID};

mod access_list;
mod error;
mod meta;
mod signature;
mod tx_type;
pub(crate) mod util;

#[cfg(feature = "optimism")]
mod optimism;
#[cfg(feature = "optimism")]
pub use optimism::{TxDeposit, DEPOSIT_TX_TYPE, DEPOSIT_VERSION};

/// Legacy transaction.
#[main_codec]
#[derive(Debug, Clone, PartialEq, Eq, Hash, Default)]
pub struct TxLegacy {
    /// Added as EIP-155: Simple replay attack protection
    pub chain_id: Option<ChainId>,
    /// A scalar value equal to the number of transactions sent by the sender; formally Tn.
    pub nonce: u64,
    /// A scalar value equal to the number of
    /// Wei to be paid per unit of gas for all computation
    /// costs incurred as a result of the execution of this transaction; formally Tp.
    ///
    /// As ethereum circulation is around 120mil eth as of 2022 that is around
    /// 120000000000000000000000000 wei we are safe to use u128 as its max number is:
    /// 340282366920938463463374607431768211455
    pub gas_price: u128,
    /// A scalar value equal to the maximum
    /// amount of gas that should be used in executing
    /// this transaction. This is paid up-front, before any
    /// computation is done and may not be increased
    /// later; formally Tg.
    pub gas_limit: u64,
    /// The 160-bit address of the message call’s recipient or, for a contract creation
    /// transaction, ∅, used here to denote the only member of B0 ; formally Tt.
    pub to: TransactionKind,
    /// A scalar value equal to the number of Wei to
    /// be transferred to the message call’s recipient or,
    /// in the case of contract creation, as an endowment
    /// to the newly created account; formally Tv.
    ///
    /// As ethereum circulation is around 120mil eth as of 2022 that is around
    /// 120000000000000000000000000 wei we are safe to use u128 as its max number is:
    /// 340282366920938463463374607431768211455
    pub value: u128,
    /// Input has two uses depending if transaction is Create or Call (if `to` field is None or
    /// Some). pub init: An unlimited size byte array specifying the
    /// EVM-code for the account initialisation procedure CREATE,
    /// data: An unlimited size byte array specifying the
    /// input data of the message call, formally Td.
    pub input: Bytes,
}

impl TxLegacy {
    /// Calculates a heuristic for the in-memory size of the [TxLegacy] transaction.
    #[inline]
    fn size(&self) -> usize {
        mem::size_of::<Option<ChainId>>() + // chain_id
        mem::size_of::<u64>() + // nonce
        mem::size_of::<u128>() + // gas_price
        mem::size_of::<u64>() + // gas_limit
        self.to.size() + // to
        mem::size_of::<u128>() + // value
        self.input.len() // input
    }
}

/// Transaction with an [`AccessList`] ([EIP-2930](https://eips.ethereum.org/EIPS/eip-2930)).
#[main_codec]
#[derive(Debug, Clone, PartialEq, Eq, Hash, Default)]
pub struct TxEip2930 {
    /// Added as EIP-pub 155: Simple replay attack protection
    pub chain_id: ChainId,
    /// A scalar value equal to the number of transactions sent by the sender; formally Tn.
    pub nonce: u64,
    /// A scalar value equal to the number of
    /// Wei to be paid per unit of gas for all computation
    /// costs incurred as a result of the execution of this transaction; formally Tp.
    ///
    /// As ethereum circulation is around 120mil eth as of 2022 that is around
    /// 120000000000000000000000000 wei we are safe to use u128 as its max number is:
    /// 340282366920938463463374607431768211455
    pub gas_price: u128,
    /// A scalar value equal to the maximum
    /// amount of gas that should be used in executing
    /// this transaction. This is paid up-front, before any
    /// computation is done and may not be increased
    /// later; formally Tg.
    pub gas_limit: u64,
    /// The 160-bit address of the message call’s recipient or, for a contract creation
    /// transaction, ∅, used here to denote the only member of B0 ; formally Tt.
    pub to: TransactionKind,
    /// A scalar value equal to the number of Wei to
    /// be transferred to the message call’s recipient or,
    /// in the case of contract creation, as an endowment
    /// to the newly created account; formally Tv.
    ///
    /// As ethereum circulation is around 120mil eth as of 2022 that is around
    /// 120000000000000000000000000 wei we are safe to use u128 as its max number is:
    /// 340282366920938463463374607431768211455
    pub value: u128,
    /// The accessList specifies a list of addresses and storage keys;
    /// these addresses and storage keys are added into the `accessed_addresses`
    /// and `accessed_storage_keys` global sets (introduced in EIP-2929).
    /// A gas cost is charged, though at a discount relative to the cost of
    /// accessing outside the list.
    pub access_list: AccessList,
    /// Input has two uses depending if transaction is Create or Call (if `to` field is None or
    /// Some). pub init: An unlimited size byte array specifying the
    /// EVM-code for the account initialisation procedure CREATE,
    /// data: An unlimited size byte array specifying the
    /// input data of the message call, formally Td.
    pub input: Bytes,
}

impl TxEip2930 {
    /// Calculates a heuristic for the in-memory size of the [TxEip2930] transaction.
    #[inline]
    pub fn size(&self) -> usize {
        mem::size_of::<ChainId>() + // chain_id
        mem::size_of::<u64>() + // nonce
        mem::size_of::<u128>() + // gas_price
        mem::size_of::<u64>() + // gas_limit
        self.to.size() + // to
        mem::size_of::<u128>() + // value
        self.access_list.size() + // access_list
        self.input.len() // input
    }
}

/// A transaction with a priority fee ([EIP-1559](https://eips.ethereum.org/EIPS/eip-1559)).
#[main_codec]
#[derive(Debug, Clone, PartialEq, Eq, Hash, Default)]
pub struct TxEip1559 {
    /// Added as EIP-pub 155: Simple replay attack protection
    pub chain_id: u64,
    /// A scalar value equal to the number of transactions sent by the sender; formally Tn.
    pub nonce: u64,
    /// A scalar value equal to the maximum
    /// amount of gas that should be used in executing
    /// this transaction. This is paid up-front, before any
    /// computation is done and may not be increased
    /// later; formally Tg.
    pub gas_limit: u64,
    /// A scalar value equal to the maximum
    /// amount of gas that should be used in executing
    /// this transaction. This is paid up-front, before any
    /// computation is done and may not be increased
    /// later; formally Tg.
    ///
    /// As ethereum circulation is around 120mil eth as of 2022 that is around
    /// 120000000000000000000000000 wei we are safe to use u128 as its max number is:
    /// 340282366920938463463374607431768211455
    pub max_fee_per_gas: u128,
    /// Max Priority fee that transaction is paying
    ///
    /// As ethereum circulation is around 120mil eth as of 2022 that is around
    /// 120000000000000000000000000 wei we are safe to use u128 as its max number is:
    /// 340282366920938463463374607431768211455
    pub max_priority_fee_per_gas: u128,
    /// The 160-bit address of the message call’s recipient or, for a contract creation
    /// transaction, ∅, used here to denote the only member of B0 ; formally Tt.
    pub to: TransactionKind,
    /// A scalar value equal to the number of Wei to
    /// be transferred to the message call’s recipient or,
    /// in the case of contract creation, as an endowment
    /// to the newly created account; formally Tv.
    ///
    /// As ethereum circulation is around 120mil eth as of 2022 that is around
    /// 120000000000000000000000000 wei we are safe to use u128 as its max number is:
    /// 340282366920938463463374607431768211455
    pub value: u128,
    /// The accessList specifies a list of addresses and storage keys;
    /// these addresses and storage keys are added into the `accessed_addresses`
    /// and `accessed_storage_keys` global sets (introduced in EIP-2929).
    /// A gas cost is charged, though at a discount relative to the cost of
    /// accessing outside the list.
    pub access_list: AccessList,
    /// Input has two uses depending if transaction is Create or Call (if `to` field is None or
    /// Some). pub init: An unlimited size byte array specifying the
    /// EVM-code for the account initialisation procedure CREATE,
    /// data: An unlimited size byte array specifying the
    /// input data of the message call, formally Td.
    pub input: Bytes,
}

impl TxEip1559 {
    /// Calculates a heuristic for the in-memory size of the [TxEip1559] transaction.
    #[inline]
    pub fn size(&self) -> usize {
        mem::size_of::<ChainId>() + // chain_id
        mem::size_of::<u64>() + // nonce
        mem::size_of::<u64>() + // gas_limit
        mem::size_of::<u128>() + // max_fee_per_gas
        mem::size_of::<u128>() + // max_priority_fee_per_gas
        self.to.size() + // to
        mem::size_of::<u128>() + // value
        self.access_list.size() + // access_list
        self.input.len() // input
    }
}

/// A transaction with blob hashes and max blob fee
#[main_codec]
#[derive(Debug, Clone, PartialEq, Eq, Hash, Default)]
pub struct TxEip4844 {
    /// Added as EIP-pub 155: Simple replay attack protection
    pub chain_id: u64,
    /// A scalar value equal to the number of transactions sent by the sender; formally Tn.
    pub nonce: u64,
    /// A scalar value equal to the maximum
    /// amount of gas that should be used in executing
    /// this transaction. This is paid up-front, before any
    /// computation is done and may not be increased
    /// later; formally Tg.
    pub gas_limit: u64,
    /// A scalar value equal to the maximum
    /// amount of gas that should be used in executing
    /// this transaction. This is paid up-front, before any
    /// computation is done and may not be increased
    /// later; formally Tg.
    ///
    /// As ethereum circulation is around 120mil eth as of 2022 that is around
    /// 120000000000000000000000000 wei we are safe to use u128 as its max number is:
    /// 340282366920938463463374607431768211455
    pub max_fee_per_gas: u128,
    /// Max Priority fee that transaction is paying
    ///
    /// As ethereum circulation is around 120mil eth as of 2022 that is around
    /// 120000000000000000000000000 wei we are safe to use u128 as its max number is:
    /// 340282366920938463463374607431768211455
    pub max_priority_fee_per_gas: u128,
    /// The 160-bit address of the message call’s recipient or, for a contract creation
    /// transaction, ∅, used here to denote the only member of B0 ; formally Tt.
    pub to: TransactionKind,
    /// A scalar value equal to the number of Wei to
    /// be transferred to the message call’s recipient or,
    /// in the case of contract creation, as an endowment
    /// to the newly created account; formally Tv.
    ///
    /// As ethereum circulation is around 120mil eth as of 2022 that is around
    /// 120000000000000000000000000 wei we are safe to use u128 as its max number is:
    /// 340282366920938463463374607431768211455
    pub value: u128,
    /// The accessList specifies a list of addresses and storage keys;
    /// these addresses and storage keys are added into the `accessed_addresses`
    /// and `accessed_storage_keys` global sets (introduced in EIP-2929).
    /// A gas cost is charged, though at a discount relative to the cost of
    /// accessing outside the list.
    pub access_list: AccessList,

    /// It contains a vector of fixed size hash(32 bytes)
    pub blob_hashes: Vec<H256>,

    /// Max fee per data gas
    pub max_fee_per_blob: u128,

    /// Input has two uses depending if transaction is Create or Call (if `to` field is None or
    /// Some). pub init: An unlimited size byte array specifying the
    /// EVM-code for the account initialisation procedure CREATE,
    /// data: An unlimited size byte array specifying the
    /// input data of the message call, formally Td.
    pub input: Bytes,
}

impl TxEip4844 {
    /// Calculates a heuristic for the in-memory size of the [TxEip4844] transaction.
    #[inline]
    pub fn size(&self) -> usize {
        mem::size_of::<ChainId>() + // chain_id
        mem::size_of::<u64>() + // nonce
        mem::size_of::<u64>() + // gas_limit
        mem::size_of::<u128>() + // max_fee_per_gas
        mem::size_of::<u128>() + // max_priority_fee_per_gas
        self.to.size() + // to
        mem::size_of::<u128>() + // value
        self.access_list.size() + // access_list
        self.input.len() +  // input
        self.blob_hashes.capacity() * mem::size_of::<H256>() + // blob hashes size
        mem::size_of::<u128>() // blob fee cap
    }
}

/// A raw transaction.
///
/// Transaction types were introduced in [EIP-2718](https://eips.ethereum.org/EIPS/eip-2718).
#[derive_arbitrary(compact)]
#[derive(Debug, Clone, PartialEq, Eq, Hash, Serialize, Deserialize)]
pub enum Transaction {
    /// Legacy transaction (type `0x0`).
    ///
    /// Traditional Ethereum transactions, containing parameters `nonce`, `gasPrice`, `gasLimit`,
    /// `to`, `value`, `data`, `v`, `r`, and `s`.
    ///
    /// These transactions do not utilize access lists nor do they incorporate EIP-1559 fee market
    /// changes.
    Legacy(TxLegacy),
    /// Transaction with an [`AccessList`] ([EIP-2930](https://eips.ethereum.org/EIPS/eip-2930)), type `0x1`.
    ///
    /// The `accessList` specifies an array of addresses and storage keys that the transaction
    /// plans to access, enabling gas savings on cross-contract calls by pre-declaring the accessed
    /// contract and storage slots.
    Eip2930(TxEip2930),
    /// A transaction with a priority fee ([EIP-1559](https://eips.ethereum.org/EIPS/eip-1559)), type `0x2`.
    ///
    /// Unlike traditional transactions, EIP-1559 transactions use an in-protocol, dynamically
    /// changing base fee per gas, adjusted at each block to manage network congestion.
    ///
    /// - `maxPriorityFeePerGas`, specifying the maximum fee above the base fee the sender is
    ///   willing to pay
    /// - `maxFeePerGas`, setting the maximum total fee the sender is willing to pay.
    ///
    /// The base fee is burned, while the priority fee is paid to the miner who includes the
    /// transaction, incentivizing miners to include transactions with higher priority fees per
    /// gas.
    Eip1559(TxEip1559),
    /// Optimism deposit transaction.
    #[cfg(feature = "optimism")]
    Deposit(TxDeposit),
}

impl Transaction {
    /// This encodes the transaction _without_ the signature, and is only suitable for creating a
    /// hash intended for signing.
    pub fn encode_without_signature(&self, out: &mut dyn bytes::BufMut) {
        Encodable::encode(self, out);
    }

    /// Inner encoding function that is used for both rlp [`Encodable`] trait and for calculating
    /// hash that for eip2718 does not require rlp header
    pub fn encode_with_signature(
        &self,
        signature: &Signature,
        out: &mut dyn bytes::BufMut,
        with_header: bool,
    ) {
        match self {
            Transaction::Legacy(TxLegacy { chain_id, .. }) => {
                // do nothing w/ with_header
                let payload_length =
                    self.fields_len() + signature.payload_len_with_eip155_chain_id(*chain_id);
                let header = Header { list: true, payload_length };
                header.encode(out);
                self.encode_fields(out);
                signature.encode_with_eip155_chain_id(out, *chain_id);
            }
            #[cfg(feature = "optimism")]
            Transaction::Deposit(_) => {
                let payload_length = self.fields_len() + signature.payload_len();
                if with_header {
                    Header {
                        list: false,
                        payload_length: 1 + 1 + length_of_length(payload_length) + payload_length,
                    }
                    .encode(out);
                }
                out.put_u8(self.tx_type() as u8);
                out.put_u8(DEPOSIT_VERSION);
                let header = Header { list: true, payload_length };
                header.encode(out);
                self.encode_fields(out);
                signature.encode(out);
            }
            _ => {
                let payload_length = self.fields_len() + signature.payload_len();
                if with_header {
                    Header {
                        list: false,
                        payload_length: 1 + length_of_length(payload_length) + payload_length,
                    }
                    .encode(out);
                }
                out.put_u8(self.tx_type() as u8);
                let header = Header { list: true, payload_length };
                header.encode(out);
                self.encode_fields(out);
                signature.encode(out);
            }
        }
    }

    /// This sets the transaction's nonce.
    pub fn set_nonce(&mut self, nonce: u64) {
        match self {
            Transaction::Legacy(tx) => tx.nonce = nonce,
            Transaction::Eip2930(tx) => tx.nonce = nonce,
            Transaction::Eip1559(tx) => tx.nonce = nonce,
            #[cfg(feature = "optimism")]
            Transaction::Deposit(_tx) => { /* noop */ }
        }
    }

    /// This sets the transaction's value.
    pub fn set_value(&mut self, value: u128) {
        match self {
            Transaction::Legacy(tx) => tx.value = value,
            Transaction::Eip2930(tx) => tx.value = value,
            Transaction::Eip1559(tx) => tx.value = value,
            #[cfg(feature = "optimism")]
            Transaction::Deposit(tx) => tx.value = value,
        }
    }

    /// This sets the transaction's input field.
    pub fn set_input(&mut self, input: Bytes) {
        match self {
            Transaction::Legacy(tx) => tx.input = input,
            Transaction::Eip2930(tx) => tx.input = input,
            Transaction::Eip1559(tx) => tx.input = input,
            #[cfg(feature = "optimism")]
            Transaction::Deposit(tx) => tx.input = input,
        }
    }

    /// Calculates a heuristic for the in-memory size of the [Transaction].
    #[inline]
    fn size(&self) -> usize {
        match self {
            Transaction::Legacy(tx) => tx.size(),
            Transaction::Eip2930(tx) => tx.size(),
            Transaction::Eip1559(tx) => tx.size(),
            #[cfg(feature = "optimism")]
            Transaction::Deposit(tx) => tx.size(),
        }
    }
}

impl Compact for Transaction {
    // Serializes the TxType to the buffer if necessary, returning 2 bits of the type as an
    // identifier instead of the length.
    fn to_compact<B>(self, buf: &mut B) -> usize
    where
        B: bytes::BufMut + AsMut<[u8]>,
    {
        let identifier = self.tx_type().to_compact(buf);
        match self {
            Transaction::Legacy(tx) => {
                tx.to_compact(buf);
            }
            Transaction::Eip2930(tx) => {
                tx.to_compact(buf);
            }
            Transaction::Eip1559(tx) => {
                tx.to_compact(buf);
            }
            #[cfg(feature = "optimism")]
            Transaction::Deposit(tx) => {
                tx.to_compact(buf);
            }
            #[cfg(feature = "optimism")]
            Transaction::Deposit(tx) => {
                tx.to_compact(buf);
                126
            }
        }
        identifier
    }

    // For backwards compatibility purposes, only 2 bits of the type are encoded in the identifier
    // parameter. In the case of a 3, the full transaction type is read from the buffer as a
    // single byte.
    fn from_compact(mut buf: &[u8], identifier: usize) -> (Self, &[u8]) {
        match identifier {
            0 => {
                let (tx, buf) = TxLegacy::from_compact(buf, buf.len());
                (Transaction::Legacy(tx), buf)
            }
            1 => {
                let (tx, buf) = TxEip2930::from_compact(buf, buf.len());
                (Transaction::Eip2930(tx), buf)
            }
            2 => {
                let (tx, buf) = TxEip1559::from_compact(buf, buf.len());
                (Transaction::Eip1559(tx), buf)
            }
            3 => {
                let identifier = buf.get_u8() as usize;
                match identifier {
                    #[cfg(feature = "optimism")]
                    126 => {
                        let (tx, buf) = TxDeposit::from_compact(buf, buf.len());
                        (Transaction::Deposit(tx), buf)
                    }
                    _ => unreachable!("Junk data in database: unknown Transaction variant"),
                }
            }
            _ => unreachable!("Junk data in database: unknown Transaction variant"),
        }
    }
}

// === impl Transaction ===

impl Transaction {
    /// Heavy operation that return signature hash over rlp encoded transaction.
    /// It is only for signature signing or signer recovery.
    pub fn signature_hash(&self) -> H256 {
        let mut buf = BytesMut::new();
        self.encode(&mut buf);
        keccak256(&buf)
    }

    /// Get chain_id.
    pub fn chain_id(&self) -> Option<u64> {
        match self {
            Transaction::Legacy(TxLegacy { chain_id, .. }) => *chain_id,
            Transaction::Eip2930(TxEip2930 { chain_id, .. }) => Some(*chain_id),
            Transaction::Eip1559(TxEip1559 { chain_id, .. }) => Some(*chain_id),
            #[cfg(feature = "optimism")]
            Transaction::Deposit(_) => None,
        }
    }

    /// Sets the transaction's chain id to the provided value.
    pub fn set_chain_id(&mut self, chain_id: u64) {
        match self {
            Transaction::Legacy(TxLegacy { chain_id: ref mut c, .. }) => *c = Some(chain_id),
            Transaction::Eip2930(TxEip2930 { chain_id: ref mut c, .. }) => *c = chain_id,
            Transaction::Eip1559(TxEip1559 { chain_id: ref mut c, .. }) => *c = chain_id,
            #[cfg(feature = "optimism")]
            Transaction::Deposit(_) => (),
        }
    }

    /// Gets the transaction's [`TransactionKind`], which is the address of the recipient or
    /// [`TransactionKind::Create`] if the transaction is a contract creation.
    pub fn kind(&self) -> &TransactionKind {
        match self {
            Transaction::Legacy(TxLegacy { to, .. }) |
            Transaction::Eip2930(TxEip2930 { to, .. }) |
            Transaction::Eip1559(TxEip1559 { to, .. }) => to,
            #[cfg(feature = "optimism")]
            Transaction::Deposit(TxDeposit { to, .. }) => to,
        }
    }

    /// Get the transaction's nonce.
    pub fn to(&self) -> Option<Address> {
        self.kind().to()
    }

    /// Get transaction type
    pub fn tx_type(&self) -> TxType {
        match self {
            Transaction::Legacy { .. } => TxType::Legacy,
            Transaction::Eip2930 { .. } => TxType::EIP2930,
            Transaction::Eip1559 { .. } => TxType::EIP1559,
            #[cfg(feature = "optimism")]
            Transaction::Deposit(_) => TxType::DEPOSIT,
        }
    }

    /// Gets the transaction's value field.
    pub fn value(&self) -> u128 {
        *match self {
            Transaction::Legacy(TxLegacy { value, .. }) => value,
            Transaction::Eip2930(TxEip2930 { value, .. }) => value,
            Transaction::Eip1559(TxEip1559 { value, .. }) => value,
            #[cfg(feature = "optimism")]
            Transaction::Deposit(TxDeposit { value, .. }) => value,
        }
    }

    /// Get the transaction's nonce.
    pub fn nonce(&self) -> u64 {
        match self {
            Transaction::Legacy(TxLegacy { nonce, .. }) => *nonce,
            Transaction::Eip2930(TxEip2930 { nonce, .. }) => *nonce,
            Transaction::Eip1559(TxEip1559 { nonce, .. }) => *nonce,
            // Deposit transactions don't have a nonce, so they default to zero.
            #[cfg(feature = "optimism")]
            Transaction::Deposit(_) => 0,
        }
    }

    /// Get the gas limit of the transaction.
    pub fn gas_limit(&self) -> u64 {
        match self {
            Transaction::Legacy(TxLegacy { gas_limit, .. }) |
            Transaction::Eip2930(TxEip2930 { gas_limit, .. }) |
            Transaction::Eip1559(TxEip1559 { gas_limit, .. }) => *gas_limit,
            #[cfg(feature = "optimism")]
            Transaction::Deposit(TxDeposit { gas_limit, .. }) => *gas_limit,
        }
    }

    /// Max fee per gas for eip1559 transaction, for legacy transactions this is gas_price.
    ///
    /// This is also commonly referred to as the "Gas Fee Cap" (`GasFeeCap`).
    pub fn max_fee_per_gas(&self) -> u128 {
        match self {
            Transaction::Legacy(TxLegacy { gas_price, .. }) |
            Transaction::Eip2930(TxEip2930 { gas_price, .. }) => *gas_price,
            Transaction::Eip1559(TxEip1559 { max_fee_per_gas, .. }) => *max_fee_per_gas,
            // Deposit transactions buy their L2 gas on L1 and, as such, the L2 gas is not
            // refundable.
            #[cfg(feature = "optimism")]
            Transaction::Deposit(_) => 0,
        }
    }

    /// Max priority fee per gas for eip1559 transaction, for legacy and eip2930 transactions this
    /// is `None`
    ///
    /// This is also commonly referred to as the "Gas Tip Cap" (`GasTipCap`).
    pub fn max_priority_fee_per_gas(&self) -> Option<u128> {
        match self {
            Transaction::Legacy(_) => None,
            Transaction::Eip2930(_) => None,
            Transaction::Eip1559(TxEip1559 { max_priority_fee_per_gas, .. }) => {
                Some(*max_priority_fee_per_gas)
            }
            #[cfg(feature = "optimism")]
            Transaction::Deposit(_) => None,
        }
    }

    /// Return the max priority fee per gas if the transaction is an EIP-1559 transaction, and
    /// otherwise return the gas price.
    ///
    /// # Warning
    ///
    /// This is different than the `max_priority_fee_per_gas` method, which returns `None` for
    /// non-EIP-1559 transactions.
    pub fn priority_fee_or_price(&self) -> u128 {
        match self {
            Transaction::Legacy(TxLegacy { gas_price, .. }) |
            Transaction::Eip2930(TxEip2930 { gas_price, .. }) => *gas_price,
            Transaction::Eip1559(TxEip1559 { max_priority_fee_per_gas, .. }) => {
                *max_priority_fee_per_gas
            }
            #[cfg(feature = "optimism")]
            Transaction::Deposit(_) => 0,
        }
    }

    /// Returns the effective gas price for the given base fee.
    ///
    /// If the transaction is a legacy or EIP2930 transaction, the gas price is returned.
    pub fn effective_gas_price(&self, base_fee: Option<u64>) -> u128 {
        match self {
            Transaction::Legacy(tx) => tx.gas_price,
            Transaction::Eip2930(tx) => tx.gas_price,
            Transaction::Eip1559(dynamic_tx) => dynamic_tx.effective_gas_price(base_fee),
            #[cfg(feature = "optimism")]
            Transaction::Deposit(_) => 0,
        }
    }

    // TODO: dedup with effective_tip_per_gas
    /// Determine the effective gas limit for the given transaction and base fee.
    /// If the base fee is `None`, the `max_priority_fee_per_gas`, or gas price for non-EIP1559
    /// transactions is returned.
    ///
    /// If the `max_fee_per_gas` is less than the base fee, `None` returned.
    pub fn effective_gas_tip(&self, base_fee: Option<u64>) -> Option<u128> {
        if let Some(base_fee) = base_fee {
            let max_fee_per_gas = self.max_fee_per_gas();

            if max_fee_per_gas < base_fee as u128 {
                None
            } else {
                let effective_max_fee = max_fee_per_gas - base_fee as u128;
                Some(std::cmp::min(effective_max_fee, self.priority_fee_or_price()))
            }
        } else {
            Some(self.priority_fee_or_price())
        }
    }

    /// Returns the effective miner gas tip cap (`gasTipCap`) for the given base fee:
    /// `min(maxFeePerGas - baseFee, maxPriorityFeePerGas)`
    ///
    /// Returns `None` if the basefee is higher than the [Transaction::max_fee_per_gas].
    pub fn effective_tip_per_gas(&self, base_fee: u64) -> Option<u128> {
        let base_fee = base_fee as u128;
        let max_fee_per_gas = self.max_fee_per_gas();

        if max_fee_per_gas < base_fee {
            return None
        }

        // the miner tip is the difference between the max fee and the base fee or the
        // max_priority_fee_per_gas, whatever is lower

        // SAFETY: max_fee_per_gas >= base_fee
        let fee = max_fee_per_gas - base_fee;

        if let Some(priority_fee) = self.max_priority_fee_per_gas() {
            return Some(fee.min(priority_fee))
        }

        Some(fee)
    }

    /// Get the transaction's input field.
    pub fn input(&self) -> &Bytes {
        match self {
            Transaction::Legacy(TxLegacy { input, .. }) => input,
            Transaction::Eip2930(TxEip2930 { input, .. }) => input,
            Transaction::Eip1559(TxEip1559 { input, .. }) => input,
            #[cfg(feature = "optimism")]
            Transaction::Deposit(TxDeposit { input, .. }) => input,
<<<<<<< HEAD
        }
    }

    /// Returns the source hash of the transaction, which uniquely identifies its source.
    /// If the transaction is not a deposit transaction, this will always return `H256::zero()`.
    #[cfg(feature = "optimism")]
    pub fn source_hash(&self) -> H256 {
        match self {
            Transaction::Deposit(TxDeposit { source_hash, .. }) => *source_hash,
            _ => H256::zero(),
        }
    }

    /// Returns the amount of ETH locked up on L1 that will be minted on L2. If the transaction
    /// is not a deposit transaction, this will always return `None`.
    #[cfg(feature = "optimism")]
    pub fn mint(&self) -> Option<u128> {
        match self {
            Transaction::Deposit(TxDeposit { mint, .. }) => *mint,
            _ => None,
        }
    }

=======
        }
    }

    /// Returns the source hash of the transaction, which uniquely identifies its source.
    /// If the transaction is not a deposit transaction, this will always return `H256::zero()`.
    #[cfg(feature = "optimism")]
    pub fn source_hash(&self) -> H256 {
        match self {
            Transaction::Deposit(TxDeposit { source_hash, .. }) => *source_hash,
            _ => H256::zero(),
        }
    }

    /// Returns the amount of ETH locked up on L1 that will be minted on L2. If the transaction
    /// is not a deposit transaction, this will always return `None`.
    #[cfg(feature = "optimism")]
    pub fn mint(&self) -> Option<u128> {
        match self {
            Transaction::Deposit(TxDeposit { mint, .. }) => *mint,
            _ => None,
        }
    }

>>>>>>> 49420f5b
    /// Returns whether or not the transaction is a system transaction. If the transaction
    /// is not a deposit transaction, this will always return `false`.
    #[cfg(feature = "optimism")]
    pub fn is_system_transaction(&self) -> bool {
        match self {
            Transaction::Deposit(TxDeposit { is_system_transaction, .. }) => *is_system_transaction,
            _ => false,
        }
    }

    /// Returns whether or not the transaction is an Optimism Deposited transaction.
    #[cfg(feature = "optimism")]
    pub fn is_deposit(&self) -> bool {
        matches!(self, Transaction::Deposit(_))
    }

    /// Encodes EIP-155 arguments into the desired buffer. Only encodes values for legacy
    /// transactions.
    pub(crate) fn encode_eip155_fields(&self, out: &mut dyn bytes::BufMut) {
        // if this is a legacy transaction without a chain ID, it must be pre-EIP-155
        // and does not need to encode the chain ID for the signature hash encoding
        if let Transaction::Legacy(TxLegacy { chain_id: Some(id), .. }) = self {
            // EIP-155 encodes the chain ID and two zeroes
            id.encode(out);
            0x00u8.encode(out);
            0x00u8.encode(out);
        }
    }

    /// Outputs the length of EIP-155 fields. Only outputs a non-zero value for EIP-155 legacy
    /// transactions.
    pub(crate) fn eip155_fields_len(&self) -> usize {
        if let Transaction::Legacy(TxLegacy { chain_id: Some(id), .. }) = self {
            // EIP-155 encodes the chain ID and two zeroes, so we add 2 to the length of the chain
            // ID to get the length of all 3 fields
            // len(chain_id) + (0x00) + (0x00)
            id.length() + 2
        } else {
            // this is either a pre-EIP-155 legacy transaction or a typed transaction
            0
        }
    }

    /// Outputs the length of the transaction's fields, without a RLP header or length of the
    /// eip155 fields.
    pub(crate) fn fields_len(&self) -> usize {
        match self {
            Transaction::Legacy(TxLegacy {
                chain_id: _,
                nonce,
                gas_price,
                gas_limit,
                to,
                value,
                input,
            }) => {
                let mut len = 0;
                len += nonce.length();
                len += gas_price.length();
                len += gas_limit.length();
                len += to.length();
                len += value.length();
                len += input.0.length();
                len
            }
            Transaction::Eip2930(TxEip2930 {
                chain_id,
                nonce,
                gas_price,
                gas_limit,
                to,
                value,
                input,
                access_list,
            }) => {
                let mut len = 0;
                len += chain_id.length();
                len += nonce.length();
                len += gas_price.length();
                len += gas_limit.length();
                len += to.length();
                len += value.length();
                len += input.0.length();
                len += access_list.length();
                len
            }
            Transaction::Eip1559(TxEip1559 {
                chain_id,
                nonce,
                gas_limit,
                max_fee_per_gas,
                max_priority_fee_per_gas,
                to,
                value,
                input,
                access_list,
            }) => {
                let mut len = 0;
                len += chain_id.length();
                len += nonce.length();
                len += max_priority_fee_per_gas.length();
                len += max_fee_per_gas.length();
                len += gas_limit.length();
                len += to.length();
                len += value.length();
                len += input.0.length();
                len += access_list.length();
                len
            }
            #[cfg(feature = "optimism")]
            Transaction::Deposit(deposit) => deposit.fields_len(),
        }
    }

    /// Encodes only the transaction's fields into the desired buffer, without a RLP header.
    pub(crate) fn encode_fields(&self, out: &mut dyn bytes::BufMut) {
        match self {
            Transaction::Legacy(TxLegacy {
                chain_id: _,
                nonce,
                gas_price,
                gas_limit,
                to,
                value,
                input,
            }) => {
                nonce.encode(out);
                gas_price.encode(out);
                gas_limit.encode(out);
                to.encode(out);
                value.encode(out);
                input.0.encode(out);
            }
            Transaction::Eip2930(TxEip2930 {
                chain_id,
                nonce,
                gas_price,
                gas_limit,
                to,
                value,
                input,
                access_list,
            }) => {
                chain_id.encode(out);
                nonce.encode(out);
                gas_price.encode(out);
                gas_limit.encode(out);
                to.encode(out);
                value.encode(out);
                input.0.encode(out);
                access_list.encode(out);
            }
            Transaction::Eip1559(TxEip1559 {
                chain_id,
                nonce,
                gas_limit,
                max_fee_per_gas,
                max_priority_fee_per_gas,
                to,
                value,
                input,
                access_list,
            }) => {
                chain_id.encode(out);
                nonce.encode(out);
                max_priority_fee_per_gas.encode(out);
                max_fee_per_gas.encode(out);
                gas_limit.encode(out);
                to.encode(out);
                value.encode(out);
                input.0.encode(out);
                access_list.encode(out);
            }
            #[cfg(feature = "optimism")]
            Transaction::Deposit(deposit) => deposit.encode_fields(out),
        }
    }
}

impl Default for Transaction {
    fn default() -> Self {
        Self::Legacy(TxLegacy::default())
    }
}

/// This encodes the transaction _without_ the signature, and is only suitable for creating a hash
/// intended for signing.
impl Encodable for Transaction {
    fn encode(&self, out: &mut dyn bytes::BufMut) {
        match self {
            Transaction::Legacy { .. } => {
                Header { list: true, payload_length: self.fields_len() + self.eip155_fields_len() }
                    .encode(out);
                self.encode_fields(out);
                self.encode_eip155_fields(out);
            }
            #[cfg(feature = "optimism")]
            Transaction::Deposit(_) => {
                out.put_u8(self.tx_type() as u8);
                out.put_u8(DEPOSIT_VERSION);
                Header { list: true, payload_length: self.fields_len() }.encode(out);
                self.encode_fields(out);
            }
            _ => {
                out.put_u8(self.tx_type() as u8);
                Header { list: true, payload_length: self.fields_len() }.encode(out);
                self.encode_fields(out);
            }
        }
    }

    fn length(&self) -> usize {
        match self {
            Transaction::Legacy { .. } => {
                let payload_length = self.fields_len() + self.eip155_fields_len();
                // 'header length' + 'payload length'
                length_of_length(payload_length) + payload_length
            }
            #[cfg(feature = "optimism")]
            Transaction::Deposit { .. } => {
                let payload_length = self.fields_len();
                // 'tx type byte length' + 'version byte' + 'header length' + 'payload length'
                1 + 1 + length_of_length(payload_length) + payload_length
            }
            _ => {
                let payload_length = self.fields_len();
                // 'transaction type byte length' + 'header length' + 'payload length'
                1 + length_of_length(payload_length) + payload_length
            }
        }
    }
}

impl TxEip1559 {
    /// Returns the effective gas price for the given `base_fee`.
    pub fn effective_gas_price(&self, base_fee: Option<u64>) -> u128 {
        match base_fee {
            None => self.max_fee_per_gas,
            Some(base_fee) => {
                // if the tip is greater than the max priority fee per gas, set it to the max
                // priority fee per gas + base fee
                let tip = self.max_fee_per_gas - base_fee as u128;
                if tip > self.max_priority_fee_per_gas {
                    self.max_priority_fee_per_gas + base_fee as u128
                } else {
                    // otherwise return the max fee per gas
                    self.max_fee_per_gas
                }
            }
        }
    }
}

/// Whether or not the transaction is a contract creation.
#[derive_arbitrary(compact, rlp)]
#[derive(Debug, Clone, Copy, PartialEq, Eq, Hash, Default, Serialize, Deserialize)]
pub enum TransactionKind {
    /// A transaction that creates a contract.
    #[default]
    Create,
    /// A transaction that calls a contract or transfer.
    Call(Address),
}

impl TransactionKind {
    /// Returns the address of the contract that will be called or will receive the transfer.
    pub fn to(self) -> Option<Address> {
        match self {
            TransactionKind::Create => None,
            TransactionKind::Call(to) => Some(to),
        }
    }

    /// Calculates a heuristic for the in-memory size of the [TransactionKind].
    #[inline]
    fn size(self) -> usize {
        mem::size_of::<Self>()
    }
}

impl Compact for TransactionKind {
    fn to_compact<B>(self, buf: &mut B) -> usize
    where
        B: bytes::BufMut + AsMut<[u8]>,
    {
        match self {
            TransactionKind::Create => 0,
            TransactionKind::Call(address) => {
                address.to_compact(buf);
                1
            }
        }
    }

    fn from_compact(buf: &[u8], identifier: usize) -> (Self, &[u8]) {
        match identifier {
            0 => (TransactionKind::Create, buf),
            1 => {
                let (addr, buf) = Address::from_compact(buf, buf.len());
                (TransactionKind::Call(addr), buf)
            }
            _ => unreachable!("Junk data in database: unknown TransactionKind variant"),
        }
    }
}

impl Encodable for TransactionKind {
    fn encode(&self, out: &mut dyn reth_rlp::BufMut) {
        match self {
            TransactionKind::Call(to) => to.encode(out),
            TransactionKind::Create => out.put_u8(EMPTY_STRING_CODE),
        }
    }
    fn length(&self) -> usize {
        match self {
            TransactionKind::Call(to) => to.length(),
            TransactionKind::Create => 1, // EMPTY_STRING_CODE is a single byte
        }
    }
}

impl Decodable for TransactionKind {
    fn decode(buf: &mut &[u8]) -> Result<Self, DecodeError> {
        if let Some(&first) = buf.first() {
            if first == EMPTY_STRING_CODE {
                buf.advance(1);
                Ok(TransactionKind::Create)
            } else {
                let addr = <Address as Decodable>::decode(buf)?;
                Ok(TransactionKind::Call(addr))
            }
        } else {
            Err(DecodeError::InputTooShort)
        }
    }
}

/// Signed transaction without its Hash. Used type for inserting into the DB.
///
/// This can by converted to [`TransactionSigned`] by calling [`TransactionSignedNoHash::hash`].
#[derive_arbitrary(compact)]
#[derive(Debug, Clone, PartialEq, Eq, Hash, AsRef, Deref, Default, Serialize, Deserialize)]
pub struct TransactionSignedNoHash {
    /// The transaction signature values
    pub signature: Signature,
    /// Raw transaction info
    #[deref]
    #[as_ref]
    pub transaction: Transaction,
}

impl TransactionSignedNoHash {
    /// Calculates the transaction hash. If used more than once, it's better to convert it to
    /// [`TransactionSigned`] first.
    pub fn hash(&self) -> H256 {
        let mut buf = Vec::new();
        self.transaction.encode_with_signature(&self.signature, &mut buf, false);
        keccak256(&buf)
    }

    /// Recover signer from signature and hash.
    ///
    /// Returns `None` if the transaction's signature is invalid, see also [Self::recover_signer].
    pub fn recover_signer(&self) -> Option<Address> {
        let signature_hash = self.signature_hash();
        self.signature.recover_signer(signature_hash)
    }

    /// Converts into a transaction type with its hash: [`TransactionSigned`].
    pub fn with_hash(self) -> TransactionSigned {
        self.into()
    }
}

impl Compact for TransactionSignedNoHash {
    fn to_compact<B>(self, buf: &mut B) -> usize
    where
        B: bytes::BufMut + AsMut<[u8]>,
    {
        let start = buf.as_mut().len();

        // Placeholder for bitflags.
        // The first byte uses 4 bits as flags: IsCompressed[1bit], TxType[2bits], Signature[1bit]
        buf.put_u8(0);

        let sig_bit = self.signature.to_compact(buf) as u8;
        let zstd_bit = self.transaction.input().len() >= 32;

        let tx_bits = if zstd_bit {
            TRANSACTION_COMPRESSOR.with(|compressor| {
                let mut compressor = compressor.borrow_mut();
                let mut tmp = bytes::BytesMut::with_capacity(200);
                let tx_bits = self.transaction.to_compact(&mut tmp);

                buf.put_slice(&compressor.compress(&tmp).expect("Failed to compress"));
                tx_bits as u8
            })
        } else {
            self.transaction.to_compact(buf) as u8
        };

        // Replace bitflags with the actual values
        buf.as_mut()[start] = sig_bit | (tx_bits << 1) | ((zstd_bit as u8) << 3);

        buf.as_mut().len() - start
    }

    fn from_compact(mut buf: &[u8], _len: usize) -> (Self, &[u8]) {
        // The first byte uses 4 bits as flags: IsCompressed[1], TxType[2], Signature[1]
        let bitflags = buf.get_u8() as usize;

        let sig_bit = bitflags & 1;
        let (signature, buf) = Signature::from_compact(buf, sig_bit);

        let zstd_bit = bitflags >> 3;
        let (transaction, buf) = if zstd_bit != 0 {
            TRANSACTION_DECOMPRESSOR.with(|decompressor| {
                let mut decompressor = decompressor.borrow_mut();
                let mut tmp: Vec<u8> = Vec::with_capacity(200);

                // `decompress_to_buffer` will return an error if the output buffer doesn't have
                // enough capacity. However we don't actually have information on the required
                // length. So we hope for the best, and keep trying again with a fairly bigger size
                // if it fails.
                while let Err(err) = decompressor.decompress_to_buffer(buf, &mut tmp) {
                    let err = err.to_string();
                    if !err.contains("Destination buffer is too small") {
                        panic!("Failed to decompress: {}", err);
                    }
                    tmp.reserve(tmp.capacity() + 24_000);
                }

                // TODO: enforce that zstd is only present at a "top" level type

                let transaction_type = (bitflags & 0b110) >> 1;
                let (transaction, _) = Transaction::from_compact(tmp.as_slice(), transaction_type);

                (transaction, buf)
            })
        } else {
            let transaction_type = bitflags >> 1;
            Transaction::from_compact(buf, transaction_type)
        };

        (TransactionSignedNoHash { signature, transaction }, buf)
    }
}

impl From<TransactionSignedNoHash> for TransactionSigned {
    fn from(tx: TransactionSignedNoHash) -> Self {
        TransactionSigned::from_transaction_and_signature(tx.transaction, tx.signature)
    }
}

impl From<TransactionSigned> for TransactionSignedNoHash {
    fn from(tx: TransactionSigned) -> Self {
        TransactionSignedNoHash { signature: tx.signature, transaction: tx.transaction }
    }
}

/// Signed transaction.
#[add_arbitrary_tests(rlp)]
#[derive(Debug, Clone, PartialEq, Eq, Hash, AsRef, Deref, Default, Serialize, Deserialize)]
pub struct TransactionSigned {
    /// Transaction hash
    pub hash: TxHash,
    /// The transaction signature values
    pub signature: Signature,
    /// Raw transaction info
    #[deref]
    #[as_ref]
    pub transaction: Transaction,
}

impl AsRef<Self> for TransactionSigned {
    fn as_ref(&self) -> &Self {
        self
    }
}

// === impl TransactionSigned ===

impl TransactionSigned {
    /// Transaction signature.
    pub fn signature(&self) -> &Signature {
        &self.signature
    }

    /// Transaction hash. Used to identify transaction.
    pub fn hash(&self) -> TxHash {
        self.hash
    }

    /// Reference to transaction hash. Used to identify transaction.
    pub fn hash_ref(&self) -> &TxHash {
        &self.hash
    }

    /// Recover signer from signature and hash.
    ///
    /// Returns `None` if the transaction's signature is invalid, see also [Self::recover_signer].
    pub fn recover_signer(&self) -> Option<Address> {
        #[cfg(feature = "optimism")]
        if let Transaction::Deposit(TxDeposit { from, .. }) = self.transaction {
            return Some(from)
        }
        let signature_hash = self.signature_hash();
        self.signature.recover_signer(signature_hash)
    }

    /// Consumes the type, recover signer and return [`TransactionSignedEcRecovered`]
    ///
    /// Returns `None` if the transaction's signature is invalid, see also [Self::recover_signer].
    pub fn into_ecrecovered(self) -> Option<TransactionSignedEcRecovered> {
        let signer = self.recover_signer()?;
        Some(TransactionSignedEcRecovered { signed_transaction: self, signer })
    }

    /// Tries to recover signer and return [`TransactionSignedEcRecovered`] by cloning the type.
    pub fn try_ecrecovered(&self) -> Option<TransactionSignedEcRecovered> {
        let signer = self.recover_signer()?;
        Some(TransactionSignedEcRecovered { signed_transaction: self.clone(), signer })
    }

    /// Tries to recover signer and return [`TransactionSignedEcRecovered`].
    ///
    /// Returns `Err(Self)` if the transaction's signature is invalid, see also
    /// [Self::recover_signer].
    pub fn try_into_ecrecovered(self) -> Result<TransactionSignedEcRecovered, Self> {
        match self.recover_signer() {
            None => Err(self),
            Some(signer) => Ok(TransactionSignedEcRecovered { signed_transaction: self, signer }),
        }
    }

    /// Returns the enveloped encoded transactions.
    ///
    /// See also [TransactionSigned::encode_enveloped]
    pub fn envelope_encoded(&self) -> bytes::Bytes {
        let mut buf = BytesMut::new();
        self.encode_enveloped(&mut buf);
        buf.freeze()
    }

    /// Encodes the transaction into the "raw" format (e.g. `eth_sendRawTransaction`).
    /// This format is also referred to as "binary" encoding.
    ///
    /// For legacy transactions, it encodes the RLP of the transaction into the buffer: `rlp(tx)`
    /// For EIP-2718 typed it encodes the type of the transaction followed by the rlp of the
    /// transaction: `type` + `rlp(tx)`
    pub fn encode_enveloped(&self, out: &mut dyn bytes::BufMut) {
        self.encode_inner(out, false)
    }

    /// Inner encoding function that is used for both rlp [`Encodable`] trait and for calculating
    /// hash that for eip2718 does not require rlp header
    pub(crate) fn encode_inner(&self, out: &mut dyn bytes::BufMut, with_header: bool) {
        self.transaction.encode_with_signature(&self.signature, out, with_header);
    }

    /// Output the length of the encode_inner(out, true). Note to assume that `with_header` is only
    /// `true`.
    pub(crate) fn payload_len_inner(&self) -> usize {
        match self.transaction {
            Transaction::Legacy(TxLegacy { chain_id, .. }) => {
                let payload_length = self.transaction.fields_len() +
                    self.signature.payload_len_with_eip155_chain_id(chain_id);
                // 'header length' + 'payload length'
                length_of_length(payload_length) + payload_length
            }
            #[cfg(feature = "optimism")]
            Transaction::Deposit(_) => {
                let payload_length = self.transaction.fields_len() + self.signature.payload_len();
                // 'tx type byte length' + 'version byte' + 'header length' + 'payload length'
                let len = 1 + 1 + length_of_length(payload_length) + payload_length;
                length_of_length(len) + len
            }
            _ => {
                let payload_length = self.transaction.fields_len() + self.signature.payload_len();
                // 'transaction type byte length' + 'header length' + 'payload length'
                let len = 1 + length_of_length(payload_length) + payload_length;
                length_of_length(len) + len
            }
        }
    }

    /// Calculate transaction hash, eip2728 transaction does not contain rlp header and start with
    /// tx type.
    pub fn recalculate_hash(&self) -> H256 {
        let mut buf = Vec::new();
        self.encode_inner(&mut buf, false);
        keccak256(&buf)
    }

    /// Create a new signed transaction from a transaction and its signature.
    /// This will also calculate the transaction hash using its encoding.
    pub fn from_transaction_and_signature(transaction: Transaction, signature: Signature) -> Self {
        let mut initial_tx = Self { transaction, hash: Default::default(), signature };
        initial_tx.hash = initial_tx.recalculate_hash();
        initial_tx
    }

    /// Calculate a heuristic for the in-memory size of the [TransactionSigned].
    #[inline]
    pub fn size(&self) -> usize {
        mem::size_of::<TxHash>() + self.transaction.size() + self.signature.size()
    }

    /// Decodes legacy transaction from the data buffer.
    ///
    /// This expects `rlp(legacy_tx)`
    fn decode_rlp_legacy_transaction(data: &mut &[u8]) -> Result<TransactionSigned, DecodeError> {
        // keep this around, so we can use it to calculate the hash
        let original_encoding = *data;

        let header = Header::decode(data)?;

        let mut transaction = Transaction::Legacy(TxLegacy {
            nonce: Decodable::decode(data)?,
            gas_price: Decodable::decode(data)?,
            gas_limit: Decodable::decode(data)?,
            to: Decodable::decode(data)?,
            value: Decodable::decode(data)?,
            input: Bytes(Decodable::decode(data)?),
            chain_id: None,
        });
        let (signature, extracted_id) = Signature::decode_with_eip155_chain_id(data)?;
        if let Some(id) = extracted_id {
            transaction.set_chain_id(id);
        }

        let tx_length = header.payload_length + header.length();
        let hash = keccak256(&original_encoding[..tx_length]);
        let signed = TransactionSigned { transaction, hash, signature };
        Ok(signed)
    }

    /// Decodes en enveloped EIP-2718 typed transaction.
    ///
    /// CAUTION: this expects that `data` is `[id, rlp(tx)]`
    fn decode_enveloped_typed_transaction(
        data: &mut &[u8],
    ) -> Result<TransactionSigned, DecodeError> {
        // keep this around so we can use it to calculate the hash
        let original_encoding = *data;

        let tx_type = *data.first().ok_or(DecodeError::InputTooShort)?;
        data.advance(1);

        // If the transaction is a deposit, we need to first ensure that the version
        // byte is correct.
        #[cfg(feature = "optimism")]
        if tx_type == DEPOSIT_TX_TYPE {
            let version = *data.first().ok_or(DecodeError::InputTooShort)?;
            if version != DEPOSIT_VERSION {
                return Err(DecodeError::Custom("Deposit version mismatch"))
            }
            data.advance(1);
        }

        // decode the list header for the rest of the transaction
        let header = Header::decode(data)?;
        if !header.list {
            return Err(DecodeError::Custom("typed tx fields must be encoded as a list"))
        }

        // length of tx encoding = tx type byte (size = 1) + length of header + payload length
        let tx_length = 1 + header.length() + header.payload_length;
        // If the transaction is a deposit, we need to add one to the length to account for the
        // version byte.
        #[cfg(feature = "optimism")]
        let tx_length = if tx_type == DEPOSIT_TX_TYPE { tx_length + 1 } else { tx_length };

        // decode common fields
        let transaction = match tx_type {
            1 => Transaction::Eip2930(TxEip2930 {
                chain_id: Decodable::decode(data)?,
                nonce: Decodable::decode(data)?,
                gas_price: Decodable::decode(data)?,
                gas_limit: Decodable::decode(data)?,
                to: Decodable::decode(data)?,
                value: Decodable::decode(data)?,
                input: Bytes(Decodable::decode(data)?),
                access_list: Decodable::decode(data)?,
            }),
            2 => Transaction::Eip1559(TxEip1559 {
                chain_id: Decodable::decode(data)?,
                nonce: Decodable::decode(data)?,
                max_priority_fee_per_gas: Decodable::decode(data)?,
                max_fee_per_gas: Decodable::decode(data)?,
                gas_limit: Decodable::decode(data)?,
                to: Decodable::decode(data)?,
                value: Decodable::decode(data)?,
                input: Bytes(Decodable::decode(data)?),
                access_list: Decodable::decode(data)?,
            }),
            #[cfg(feature = "optimism")]
            DEPOSIT_TX_TYPE => Transaction::Deposit(TxDeposit {
                source_hash: Decodable::decode(data)?,
                from: Decodable::decode(data)?,
                to: Decodable::decode(data)?,
                mint: if *data.first().ok_or(DecodeError::InputTooShort)? == EMPTY_STRING_CODE {
                    data.advance(1);
                    None
                } else {
                    Some(Decodable::decode(data)?)
                },
                value: Decodable::decode(data)?,
                input: Decodable::decode(data)?,
                gas_limit: Decodable::decode(data)?,
                is_system_transaction: Decodable::decode(data)?,
            }),
            _ => return Err(DecodeError::Custom("unsupported typed transaction type")),
        };

        let signature = Signature::decode(data)?;

        let hash = keccak256(&original_encoding[..tx_length]);
        let signed = TransactionSigned { transaction, hash, signature };
        Ok(signed)
    }

    /// Decodes the "raw" format of transaction (e.g. `eth_sendRawTransaction`).
    ///
    /// The raw transaction is either a legacy transaction or EIP-2718 typed transaction
    /// For legacy transactions, the format is encoded as: `rlp(tx)`
    /// For EIP-2718 typed transaction, the format is encoded as the type of the transaction
    /// followed by the rlp of the transaction: `type` + `rlp(tx)`
    pub fn decode_enveloped(tx: Bytes) -> Result<Self, DecodeError> {
        let mut data = tx.as_ref();

        if data.is_empty() {
            return Err(DecodeError::InputTooShort)
        }

        // Check if the tx is a list
        if data[0] >= EMPTY_LIST_CODE {
            // decode as legacy transaction
            TransactionSigned::decode_rlp_legacy_transaction(&mut data)
        } else {
            TransactionSigned::decode_enveloped_typed_transaction(&mut data)
        }
    }
}

impl From<TransactionSignedEcRecovered> for TransactionSigned {
    fn from(recovered: TransactionSignedEcRecovered) -> Self {
        recovered.signed_transaction
    }
}

impl Encodable for TransactionSigned {
    fn encode(&self, out: &mut dyn bytes::BufMut) {
        self.encode_inner(out, true);
    }

    fn length(&self) -> usize {
        self.payload_len_inner()
    }
}

/// This `Decodable` implementation only supports decoding rlp encoded transactions as it's used by
/// p2p.
///
/// CAUTION: this expects that the given buf contains rlp
impl Decodable for TransactionSigned {
    fn decode(buf: &mut &[u8]) -> Result<Self, DecodeError> {
        // decode header
        let mut original_encoding = *buf;
        let header = Header::decode(buf)?;

        // if the transaction is encoded as a string then it is a typed transaction
        if !header.list {
            TransactionSigned::decode_enveloped_typed_transaction(buf)
        } else {
            let tx = TransactionSigned::decode_rlp_legacy_transaction(&mut original_encoding)?;

            // advance the buffer based on how far `decode_rlp_legacy_transaction` advanced the
            // buffer
            *buf = original_encoding;
            Ok(tx)
        }
    }
}

#[cfg(any(test, feature = "arbitrary"))]
impl proptest::arbitrary::Arbitrary for TransactionSigned {
    type Parameters = ();
    fn arbitrary_with(_: Self::Parameters) -> Self::Strategy {
        use proptest::prelude::{any, Strategy};

        any::<(Transaction, Signature)>()
            .prop_map(move |(mut transaction, sig)| {
                if let Some(chain_id) = transaction.chain_id() {
                    // Otherwise we might overflow when calculating `v` on `recalculate_hash`
                    transaction.set_chain_id(chain_id % (u64::MAX / 2 - 36));
                }
                let mut tx =
                    TransactionSigned { hash: Default::default(), signature: sig, transaction };
                tx.hash = tx.recalculate_hash();
                tx
            })
            .boxed()
    }

    type Strategy = proptest::strategy::BoxedStrategy<TransactionSigned>;
}

#[cfg(any(test, feature = "arbitrary"))]
impl<'a> arbitrary::Arbitrary<'a> for TransactionSigned {
    fn arbitrary(u: &mut arbitrary::Unstructured<'a>) -> arbitrary::Result<Self> {
        let mut transaction = Transaction::arbitrary(u)?;
        if let Some(chain_id) = transaction.chain_id() {
            // Otherwise we might overflow when calculating `v` on `recalculate_hash`
            transaction.set_chain_id(chain_id % (u64::MAX / 2 - 36));
        }

        let mut tx = TransactionSigned {
            hash: Default::default(),
            signature: Signature::arbitrary(u)?,
            transaction,
        };
        tx.hash = tx.recalculate_hash();

        Ok(tx)
    }
}

/// Signed transaction with recovered signer.
#[derive(Debug, Clone, PartialEq, Eq, Hash, AsRef, Deref, Default)]
pub struct TransactionSignedEcRecovered {
    /// Signer of the transaction
    signer: Address,
    /// Signed transaction
    #[deref]
    #[as_ref]
    signed_transaction: TransactionSigned,
}

// === impl TransactionSignedEcRecovered ===

impl TransactionSignedEcRecovered {
    /// Signer of transaction recovered from signature
    pub fn signer(&self) -> Address {
        self.signer
    }

    /// Transform back to [`TransactionSigned`]
    pub fn into_signed(self) -> TransactionSigned {
        self.signed_transaction
    }

    /// Desolve Self to its component
    pub fn to_components(self) -> (TransactionSigned, Address) {
        (self.signed_transaction, self.signer)
    }

    /// Create [`TransactionSignedEcRecovered`] from [`TransactionSigned`] and [`Address`] of the
    /// signer.
    pub fn from_signed_transaction(signed_transaction: TransactionSigned, signer: Address) -> Self {
        Self { signed_transaction, signer }
    }
}

impl Encodable for TransactionSignedEcRecovered {
    fn encode(&self, out: &mut dyn bytes::BufMut) {
        self.signed_transaction.encode(out)
    }

    fn length(&self) -> usize {
        self.signed_transaction.length()
    }
}

impl Decodable for TransactionSignedEcRecovered {
    fn decode(buf: &mut &[u8]) -> Result<Self, DecodeError> {
        let signed_transaction = TransactionSigned::decode(buf)?;
        let signer = signed_transaction
            .recover_signer()
            .ok_or(DecodeError::Custom("Unable to recover decoded transaction signer."))?;
        Ok(TransactionSignedEcRecovered { signer, signed_transaction })
    }
}

/// A transaction type that can be created from a [`TransactionSignedEcRecovered`] transaction.
///
/// This is a conversion trait that'll ensure transactions received via P2P can be converted to the
/// transaction type that the transaction pool uses.
pub trait FromRecoveredTransaction {
    /// Converts to this type from the given [`TransactionSignedEcRecovered`].
    fn from_recovered_transaction(tx: TransactionSignedEcRecovered) -> Self;
}

// Noop conversion
impl FromRecoveredTransaction for TransactionSignedEcRecovered {
    #[inline]
    fn from_recovered_transaction(tx: TransactionSignedEcRecovered) -> Self {
        tx
    }
}

/// The inverse of [`FromRecoveredTransaction`] that ensure the transaction can be sent over the
/// network
pub trait IntoRecoveredTransaction {
    /// Converts to this type into a [`TransactionSignedEcRecovered`].
    ///
    /// Note: this takes `&self` since indented usage is via `Arc<Self>`.
    fn to_recovered_transaction(&self) -> TransactionSignedEcRecovered;
}

impl IntoRecoveredTransaction for TransactionSignedEcRecovered {
    #[inline]
    fn to_recovered_transaction(&self) -> TransactionSignedEcRecovered {
        self.clone()
    }
}

#[cfg(test)]
mod tests {
    use crate::{
        transaction::{signature::Signature, TransactionKind, TxEip1559, TxEip2930, TxLegacy},
        AccessList, Address, Bytes, Transaction, TransactionSigned, TransactionSignedEcRecovered,
        H256, U256,
    };
    use bytes::BytesMut;
    use ethers_core::utils::hex;
    use reth_rlp::{Decodable, DecodeError, Encodable};
    use std::str::FromStr;

    #[test]
    fn test_decode_empty_typed_tx() {
        let input = [0x80u8];
        let res = TransactionSigned::decode(&mut &input[..]).unwrap_err();
        assert_eq!(DecodeError::InputTooShort, res);
    }

    #[test]
    fn test_decode_create() {
        // tests that a contract creation tx encodes and decodes properly
        let request = Transaction::Eip2930(TxEip2930 {
            chain_id: 1u64,
            nonce: 0,
            gas_price: 1,
            gas_limit: 2,
            to: TransactionKind::Create,
            value: 3,
            input: Bytes::from(vec![1, 2]),
            access_list: Default::default(),
        });
        let signature = Signature { odd_y_parity: true, r: U256::default(), s: U256::default() };
        let tx = TransactionSigned::from_transaction_and_signature(request, signature);

        let mut encoded = BytesMut::new();
        tx.encode(&mut encoded);
        assert_eq!(encoded.len(), tx.length());

        let decoded = TransactionSigned::decode(&mut &*encoded).unwrap();
        assert_eq!(decoded, tx);
    }

    #[test]
    fn test_decode_create_goerli() {
        // test that an example create tx from goerli decodes properly
        let tx_bytes =
              hex::decode("b901f202f901ee05228459682f008459682f11830209bf8080b90195608060405234801561001057600080fd5b50610175806100206000396000f3fe608060405234801561001057600080fd5b506004361061002b5760003560e01c80630c49c36c14610030575b600080fd5b61003861004e565b604051610045919061011d565b60405180910390f35b60606020600052600f6020527f68656c6c6f2073746174656d696e64000000000000000000000000000000000060405260406000f35b600081519050919050565b600082825260208201905092915050565b60005b838110156100be5780820151818401526020810190506100a3565b838111156100cd576000848401525b50505050565b6000601f19601f8301169050919050565b60006100ef82610084565b6100f9818561008f565b93506101098185602086016100a0565b610112816100d3565b840191505092915050565b6000602082019050818103600083015261013781846100e4565b90509291505056fea264697066735822122051449585839a4ea5ac23cae4552ef8a96b64ff59d0668f76bfac3796b2bdbb3664736f6c63430008090033c080a0136ebffaa8fc8b9fda9124de9ccb0b1f64e90fbd44251b4c4ac2501e60b104f9a07eb2999eec6d185ef57e91ed099afb0a926c5b536f0155dd67e537c7476e1471")
                  .unwrap();

        let decoded = TransactionSigned::decode(&mut &tx_bytes[..]).unwrap();
        assert_eq!(tx_bytes.len(), decoded.length());

        let mut encoded = BytesMut::new();
        decoded.encode(&mut encoded);

        assert_eq!(tx_bytes, encoded);
    }

    #[test]
    fn test_decode_call() {
        let request = Transaction::Eip2930(TxEip2930 {
            chain_id: 1u64,
            nonce: 0,
            gas_price: 1,
            gas_limit: 2,
            to: TransactionKind::Call(Address::default()),
            value: 3,
            input: Bytes::from(vec![1, 2]),
            access_list: Default::default(),
        });

        let signature = Signature { odd_y_parity: true, r: U256::default(), s: U256::default() };

        let tx = TransactionSigned::from_transaction_and_signature(request, signature);

        let mut encoded = BytesMut::new();
        tx.encode(&mut encoded);
        assert_eq!(encoded.len(), tx.length());

        let decoded = TransactionSigned::decode(&mut &*encoded).unwrap();
        assert_eq!(decoded, tx);
    }

    #[test]
    fn decode_transaction_consumes_buffer() {
        let bytes = &mut &hex::decode("b87502f872041a8459682f008459682f0d8252089461815774383099e24810ab832a5b2a5425c154d58829a2241af62c000080c001a059e6b67f48fb32e7e570dfb11e042b5ad2e55e3ce3ce9cd989c7e06e07feeafda0016b83f4f980694ed2eee4d10667242b1f40dc406901b34125b008d334d47469").unwrap()[..];
        let _transaction_res = TransactionSigned::decode(bytes).unwrap();
        assert_eq!(
            bytes.len(),
            0,
            "did not consume all bytes in the buffer, {:?} remaining",
            bytes.len()
        );
    }

    #[test]
    fn decode_multiple_network_txs() {
        let bytes = hex::decode("f86b02843b9aca00830186a094d3e8763675e4c425df46cc3b5c0f6cbdac39604687038d7ea4c68000802ba00eb96ca19e8a77102767a41fc85a36afd5c61ccb09911cec5d3e86e193d9c5aea03a456401896b1b6055311536bf00a718568c744d8c1f9df59879e8350220ca18").unwrap();
        let transaction = Transaction::Legacy(TxLegacy {
            chain_id: Some(4u64),
            nonce: 2,
            gas_price: 1000000000,
            gas_limit: 100000,
            to: TransactionKind::Call(
                Address::from_str("d3e8763675e4c425df46cc3b5c0f6cbdac396046").unwrap(),
            ),
            value: 1000000000000000,
            input: Bytes::default(),
        });
        let signature = Signature {
            odd_y_parity: false,
            r: U256::from_str("0xeb96ca19e8a77102767a41fc85a36afd5c61ccb09911cec5d3e86e193d9c5ae")
                .unwrap(),
            s: U256::from_str("0x3a456401896b1b6055311536bf00a718568c744d8c1f9df59879e8350220ca18")
                .unwrap(),
        };
        let hash =
            H256::from_str("0xa517b206d2223278f860ea017d3626cacad4f52ff51030dc9a96b432f17f8d34")
                .ok();
        test_decode_and_encode(bytes, transaction, signature, hash);

        let bytes = hex::decode("f86b01843b9aca00830186a094d3e8763675e4c425df46cc3b5c0f6cbdac3960468702769bb01b2a00802ba0e24d8bd32ad906d6f8b8d7741e08d1959df021698b19ee232feba15361587d0aa05406ad177223213df262cb66ccbb2f46bfdccfdfbbb5ffdda9e2c02d977631da").unwrap();
        let transaction = Transaction::Legacy(TxLegacy {
            chain_id: Some(4),
            nonce: 1u64,
            gas_price: 1000000000,
            gas_limit: 100000u64,
            to: TransactionKind::Call(Address::from_slice(
                &hex::decode("d3e8763675e4c425df46cc3b5c0f6cbdac396046").unwrap()[..],
            )),
            value: 693361000000000u64.into(),
            input: Default::default(),
        });
        let signature = Signature {
            odd_y_parity: false,
            r: U256::from_str("0xe24d8bd32ad906d6f8b8d7741e08d1959df021698b19ee232feba15361587d0a")
                .unwrap(),
            s: U256::from_str("0x5406ad177223213df262cb66ccbb2f46bfdccfdfbbb5ffdda9e2c02d977631da")
                .unwrap(),
        };
        test_decode_and_encode(bytes, transaction, signature, None);

        let bytes = hex::decode("f86b0384773594008398968094d3e8763675e4c425df46cc3b5c0f6cbdac39604687038d7ea4c68000802ba0ce6834447c0a4193c40382e6c57ae33b241379c5418caac9cdc18d786fd12071a03ca3ae86580e94550d7c071e3a02eadb5a77830947c9225165cf9100901bee88").unwrap();
        let transaction = Transaction::Legacy(TxLegacy {
            chain_id: Some(4),
            nonce: 3,
            gas_price: 2000000000,
            gas_limit: 10000000,
            to: TransactionKind::Call(Address::from_slice(
                &hex::decode("d3e8763675e4c425df46cc3b5c0f6cbdac396046").unwrap()[..],
            )),
            value: 1000000000000000u64.into(),
            input: Bytes::default(),
        });
        let signature = Signature {
            odd_y_parity: false,
            r: U256::from_str("0xce6834447c0a4193c40382e6c57ae33b241379c5418caac9cdc18d786fd12071")
                .unwrap(),
            s: U256::from_str("0x3ca3ae86580e94550d7c071e3a02eadb5a77830947c9225165cf9100901bee88")
                .unwrap(),
        };
        test_decode_and_encode(bytes, transaction, signature, None);

        let bytes = hex::decode("b87502f872041a8459682f008459682f0d8252089461815774383099e24810ab832a5b2a5425c154d58829a2241af62c000080c001a059e6b67f48fb32e7e570dfb11e042b5ad2e55e3ce3ce9cd989c7e06e07feeafda0016b83f4f980694ed2eee4d10667242b1f40dc406901b34125b008d334d47469").unwrap();
        let transaction = Transaction::Eip1559(TxEip1559 {
            chain_id: 4,
            nonce: 26,
            max_priority_fee_per_gas: 1500000000,
            max_fee_per_gas: 1500000013,
            gas_limit: 21000,
            to: TransactionKind::Call(Address::from_slice(
                &hex::decode("61815774383099e24810ab832a5b2a5425c154d5").unwrap()[..],
            )),
            value: 3000000000000000000u64.into(),
            input: Default::default(),
            access_list: Default::default(),
        });
        let signature = Signature {
            odd_y_parity: true,
            r: U256::from_str("0x59e6b67f48fb32e7e570dfb11e042b5ad2e55e3ce3ce9cd989c7e06e07feeafd")
                .unwrap(),
            s: U256::from_str("0x016b83f4f980694ed2eee4d10667242b1f40dc406901b34125b008d334d47469")
                .unwrap(),
        };
        test_decode_and_encode(bytes, transaction, signature, None);

        let bytes = hex::decode("f8650f84832156008287fb94cf7f9e66af820a19257a2108375b180b0ec491678204d2802ca035b7bfeb9ad9ece2cbafaaf8e202e706b4cfaeb233f46198f00b44d4a566a981a0612638fb29427ca33b9a3be2a0a561beecfe0269655be160d35e72d366a6a860").unwrap();
        let transaction = Transaction::Legacy(TxLegacy {
            chain_id: Some(4),
            nonce: 15,
            gas_price: 2200000000,
            gas_limit: 34811,
            to: TransactionKind::Call(Address::from_slice(
                &hex::decode("cf7f9e66af820a19257a2108375b180b0ec49167").unwrap()[..],
            )),
            value: 1234u64.into(),
            input: Bytes::default(),
        });
        let signature = Signature {
            odd_y_parity: true,
            r: U256::from_str("0x35b7bfeb9ad9ece2cbafaaf8e202e706b4cfaeb233f46198f00b44d4a566a981")
                .unwrap(),
            s: U256::from_str("0x612638fb29427ca33b9a3be2a0a561beecfe0269655be160d35e72d366a6a860")
                .unwrap(),
        };
        test_decode_and_encode(bytes, transaction, signature, None);
    }

    fn test_decode_and_encode(
        bytes: Vec<u8>,
        transaction: Transaction,
        signature: Signature,
        hash: Option<H256>,
    ) {
        let expected = TransactionSigned::from_transaction_and_signature(transaction, signature);
        if let Some(hash) = hash {
            assert_eq!(hash, expected.hash);
        }
        assert_eq!(bytes.len(), expected.length());

        let decoded = TransactionSigned::decode(&mut &bytes[..]).unwrap();
        assert_eq!(expected, decoded);

        let mut encoded = BytesMut::new();
        expected.encode(&mut encoded);
        assert_eq!(bytes, encoded);
    }

    #[test]
    fn decode_raw_tx_and_recover_signer() {
        use crate::hex_literal::hex;
        // transaction is from ropsten

        let hash: H256 =
            hex!("559fb34c4a7f115db26cbf8505389475caaab3df45f5c7a0faa4abfa3835306c").into();
        let signer: Address = hex!("641c5d790f862a58ec7abcfd644c0442e9c201b3").into();
        let raw =hex!("f88b8212b085028fa6ae00830f424094aad593da0c8116ef7d2d594dd6a63241bccfc26c80a48318b64b000000000000000000000000641c5d790f862a58ec7abcfd644c0442e9c201b32aa0a6ef9e170bca5ffb7ac05433b13b7043de667fbb0b4a5e45d3b54fb2d6efcc63a0037ec2c05c3d60c5f5f78244ce0a3859e3a18a36c61efb061b383507d3ce19d2");

        let mut pointer = raw.as_ref();
        let tx = TransactionSigned::decode(&mut pointer).unwrap();
        assert_eq!(tx.hash(), hash, "Expected same hash");
        assert_eq!(tx.recover_signer(), Some(signer), "Recovering signer should pass.");
    }

    #[test]
    fn recover_signer_legacy() {
        use crate::hex_literal::hex;

        let signer: Address = hex!("398137383b3d25c92898c656696e41950e47316b").into();
        let hash: H256 =
            hex!("bb3a336e3f823ec18197f1e13ee875700f08f03e2cab75f0d0b118dabb44cba0").into();

        let tx = Transaction::Legacy(TxLegacy {
            chain_id: Some(1),
            nonce: 0x18,
            gas_price: 0xfa56ea00,
            gas_limit: 119902,
            to: TransactionKind::Call( hex!("06012c8cf97bead5deae237070f9587f8e7a266d").into()),
            value: 0x1c6bf526340000u64.into(),
            input:  hex!("f7d8c88300000000000000000000000000000000000000000000000000000000000cee6100000000000000000000000000000000000000000000000000000000000ac3e1").into(),
        });

        let sig = Signature {
            r: U256::from_be_bytes(hex!(
                "2a378831cf81d99a3f06a18ae1b6ca366817ab4d88a70053c41d7a8f0368e031"
            )),
            s: U256::from_be_bytes(hex!(
                "450d831a05b6e418724436c05c155e0a1b7b921015d0fbc2f667aed709ac4fb5"
            )),
            odd_y_parity: false,
        };

        let signed_tx = TransactionSigned::from_transaction_and_signature(tx, sig);
        assert_eq!(signed_tx.hash(), hash, "Expected same hash");
        assert_eq!(signed_tx.recover_signer(), Some(signer), "Recovering signer should pass.");
    }

    #[test]
    fn recover_signer_eip1559() {
        use crate::hex_literal::hex;

        let signer: Address = hex!("dd6b8b3dc6b7ad97db52f08a275ff4483e024cea").into();
        let hash: H256 =
            hex!("0ec0b6a2df4d87424e5f6ad2a654e27aaeb7dac20ae9e8385cc09087ad532ee0").into();

        let tx = Transaction::Eip1559( TxEip1559 {
            chain_id: 1,
            nonce: 0x42,
            gas_limit: 44386,
            to: TransactionKind::Call( hex!("6069a6c32cf691f5982febae4faf8a6f3ab2f0f6").into()),
            value: 0,
            input:  hex!("a22cb4650000000000000000000000005eee75727d804a2b13038928d36f8b188945a57a0000000000000000000000000000000000000000000000000000000000000000").into(),
            max_fee_per_gas: 0x4a817c800,
            max_priority_fee_per_gas: 0x3b9aca00,
            access_list: AccessList::default(),
        });

        let sig = Signature {
            r: U256::from_str("0x840cfc572845f5786e702984c2a582528cad4b49b2a10b9db1be7fca90058565")
                .unwrap(),
            s: U256::from_str("0x25e7109ceb98168d95b09b18bbf6b685130e0562f233877d492b94eee0c5b6d1")
                .unwrap(),
            odd_y_parity: false,
        };

        let signed_tx = TransactionSigned::from_transaction_and_signature(tx, sig);
        assert_eq!(signed_tx.hash(), hash, "Expected same hash");
        assert_eq!(signed_tx.recover_signer(), Some(signer), "Recovering signer should pass.");
    }

    #[test]
    fn test_envelop_encode() {
        // random tx: <https://etherscan.io/getRawTx?tx=0x9448608d36e721ef403c53b00546068a6474d6cbab6816c3926de449898e7bce>
        let input = hex::decode("02f871018302a90f808504890aef60826b6c94ddf4c5025d1a5742cf12f74eec246d4432c295e487e09c3bbcc12b2b80c080a0f21a4eacd0bf8fea9c5105c543be5a1d8c796516875710fafafdf16d16d8ee23a001280915021bb446d1973501a67f93d2b38894a514b976e7b46dc2fe54598d76").unwrap();
        let decoded = TransactionSigned::decode(&mut &input[..]).unwrap();

        let encoded = decoded.envelope_encoded();
        assert_eq!(encoded, input);
    }

    #[test]
    fn test_envelop_decode() {
        // random tx: <https://etherscan.io/getRawTx?tx=0x9448608d36e721ef403c53b00546068a6474d6cbab6816c3926de449898e7bce>
        let input = &hex::decode("02f871018302a90f808504890aef60826b6c94ddf4c5025d1a5742cf12f74eec246d4432c295e487e09c3bbcc12b2b80c080a0f21a4eacd0bf8fea9c5105c543be5a1d8c796516875710fafafdf16d16d8ee23a001280915021bb446d1973501a67f93d2b38894a514b976e7b46dc2fe54598d76").unwrap()[..];
        let decoded = TransactionSigned::decode_enveloped(input.into()).unwrap();

        let encoded = decoded.envelope_encoded();
        assert_eq!(encoded, input);
    }

    #[test]
    fn test_decode_signed_ec_recovered_transaction() {
        // random tx: <https://etherscan.io/getRawTx?tx=0x9448608d36e721ef403c53b00546068a6474d6cbab6816c3926de449898e7bce>
        let input = hex::decode("02f871018302a90f808504890aef60826b6c94ddf4c5025d1a5742cf12f74eec246d4432c295e487e09c3bbcc12b2b80c080a0f21a4eacd0bf8fea9c5105c543be5a1d8c796516875710fafafdf16d16d8ee23a001280915021bb446d1973501a67f93d2b38894a514b976e7b46dc2fe54598d76").unwrap();
        let tx = TransactionSigned::decode(&mut &input[..]).unwrap();
        let recovered = tx.into_ecrecovered().unwrap();

        let mut encoded = BytesMut::new();
        recovered.encode(&mut encoded);

        let decoded = TransactionSignedEcRecovered::decode(&mut &encoded[..]).unwrap();
        assert_eq!(recovered, decoded)
    }

    #[test]
    fn test_decode_tx() {
        // some random transactions pulled from hive tests
        let s = "b86f02f86c0705843b9aca008506fc23ac00830124f89400000000000000000000000000000000000003160180c001a00293c713e2f1eab91c366621ff2f867e05ad7e99d4aa5d069aafeb9e1e8c9b6aa05ec6c0605ff20b57c90a6484ec3b0509e5923733d06f9b69bee9a2dabe4f1352";
        let tx = TransactionSigned::decode(&mut &hex::decode(s).unwrap()[..]).unwrap();
        let mut b = Vec::new();
        tx.encode(&mut b);
        assert_eq!(s, hex::encode(&b));

        let s = "f865048506fc23ac00830124f8940000000000000000000000000000000000000316018032a06b8fdfdcb84790816b7af85b19305f493665fe8b4e7c51ffdd7cc144cd776a60a028a09ab55def7b8d6602ba1c97a0ebbafe64ffc9c8e89520cec97a8edfb2ebe9";
        let tx = TransactionSigned::decode(&mut &hex::decode(s).unwrap()[..]).unwrap();
        let mut b = Vec::new();
        tx.encode(&mut b);
        assert_eq!(s, hex::encode(&b));
    }
}<|MERGE_RESOLUTION|>--- conflicted
+++ resolved
@@ -721,7 +721,6 @@
             Transaction::Eip1559(TxEip1559 { input, .. }) => input,
             #[cfg(feature = "optimism")]
             Transaction::Deposit(TxDeposit { input, .. }) => input,
-<<<<<<< HEAD
         }
     }
 
@@ -745,31 +744,6 @@
         }
     }
 
-=======
-        }
-    }
-
-    /// Returns the source hash of the transaction, which uniquely identifies its source.
-    /// If the transaction is not a deposit transaction, this will always return `H256::zero()`.
-    #[cfg(feature = "optimism")]
-    pub fn source_hash(&self) -> H256 {
-        match self {
-            Transaction::Deposit(TxDeposit { source_hash, .. }) => *source_hash,
-            _ => H256::zero(),
-        }
-    }
-
-    /// Returns the amount of ETH locked up on L1 that will be minted on L2. If the transaction
-    /// is not a deposit transaction, this will always return `None`.
-    #[cfg(feature = "optimism")]
-    pub fn mint(&self) -> Option<u128> {
-        match self {
-            Transaction::Deposit(TxDeposit { mint, .. }) => *mint,
-            _ => None,
-        }
-    }
-
->>>>>>> 49420f5b
     /// Returns whether or not the transaction is a system transaction. If the transaction
     /// is not a deposit transaction, this will always return `false`.
     #[cfg(feature = "optimism")]
