use reth_codecs::{derive_arbitrary, Compact};
use serde::{Deserialize, Serialize};

/// Identifier for legacy transaction, however [TxLegacy](crate::TxLegacy) this is technically not
/// typed.
pub const LEGACY_TX_TYPE_ID: u8 = 0;

/// Identifier for [TxEip2930](crate::TxEip2930) transaction.
pub const EIP2930_TX_TYPE_ID: u8 = 1;

/// Identifier for [TxEip1559](crate::TxEip1559) transaction.
pub const EIP1559_TX_TYPE_ID: u8 = 2;

/// Transaction Type
#[derive_arbitrary(compact)]
#[derive(Clone, Copy, Debug, PartialEq, Eq, PartialOrd, Ord, Default, Serialize, Deserialize)]
pub enum TxType {
    /// Legacy transaction pre EIP-2929
    #[default]
    Legacy = 0_isize,
    /// AccessList transaction
    EIP2930 = 1_isize,
    /// Transaction with Priority fee
    EIP1559 = 2_isize,
    /// OP Deposit transaction.
    #[cfg(feature = "optimism")]
    DEPOSIT = 126_isize,
}

impl From<TxType> for u8 {
    fn from(value: TxType) -> Self {
        match value {
<<<<<<< HEAD
            TxType::Legacy => 0,
            TxType::EIP2930 => 1,
            TxType::EIP1559 => 2,
            #[cfg(feature = "optimism")]
            TxType::DEPOSIT => 126,
=======
            TxType::Legacy => LEGACY_TX_TYPE_ID,
            TxType::EIP2930 => EIP2930_TX_TYPE_ID,
            TxType::EIP1559 => EIP1559_TX_TYPE_ID,
>>>>>>> a59806f4
        }
    }
}

impl Compact for TxType {
    fn to_compact(self, _: &mut impl bytes::BufMut) -> usize {
        match self {
            TxType::Legacy => 0,
            TxType::EIP2930 => 1,
            TxType::EIP1559 => 2,
            #[cfg(feature = "optimism")]
            TxType::DEPOSIT => 126,
        }
    }

    fn from_compact(buf: &[u8], identifier: usize) -> (Self, &[u8]) {
        (
            match identifier {
                0 => TxType::Legacy,
                1 => TxType::EIP2930,
                2 => TxType::EIP1559,
                #[cfg(feature = "optimism")]
                126 => TxType::DEPOSIT,
                _ => panic!("unknown transaction type {identifier}"),
            },
            buf,
        )
    }
}<|MERGE_RESOLUTION|>--- conflicted
+++ resolved
@@ -30,17 +30,11 @@
 impl From<TxType> for u8 {
     fn from(value: TxType) -> Self {
         match value {
-<<<<<<< HEAD
             TxType::Legacy => 0,
             TxType::EIP2930 => 1,
             TxType::EIP1559 => 2,
             #[cfg(feature = "optimism")]
             TxType::DEPOSIT => 126,
-=======
-            TxType::Legacy => LEGACY_TX_TYPE_ID,
-            TxType::EIP2930 => EIP2930_TX_TYPE_ID,
-            TxType::EIP1559 => EIP1559_TX_TYPE_ID,
->>>>>>> a59806f4
         }
     }
 }
