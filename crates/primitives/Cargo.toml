--- conflicted
+++ resolved
@@ -100,12 +100,8 @@
 [features]
 default = []
 arbitrary = ["revm-primitives/arbitrary", "dep:arbitrary", "dep:proptest", "dep:proptest-derive"]
-<<<<<<< HEAD
-test-utils = []
+test-utils = ["dep:plain_hasher", "dep:hash-db"]
 optimism = []
-=======
-test-utils = ["dep:plain_hasher", "dep:hash-db"]
->>>>>>> 8e9937bb
 
 [[bench]]
 name = "recover_ecdsa_crit"
