--- conflicted
+++ resolved
@@ -84,11 +84,7 @@
 
 # necessary so we don't hit a "undeclared 'std'": 
 # https://github.com/paradigmxyz/reth/pull/177#discussion_r1021172198 
-<<<<<<< HEAD
-secp256k1 = { workspace = true }
-=======
 secp256k1.workspace = true
->>>>>>> 49420f5b
 criterion = "0.5"
 pprof = { version = "0.12", features = ["flamegraph", "frame-pointer", "criterion"] }
 
